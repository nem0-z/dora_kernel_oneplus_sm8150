/*
 * Copyright (c) 2013-2020, Linux Foundation. All rights reserved.
 *
 * This program is free software; you can redistribute it and/or modify
 * it under the terms of the GNU General Public License version 2 and
 * only version 2 as published by the Free Software Foundation.
 *
 * This program is distributed in the hope that it will be useful,
 * but WITHOUT ANY WARRANTY; without even the implied warranty of
 * MERCHANTABILITY or FITNESS FOR A PARTICULAR PURPOSE.  See the
 * GNU General Public License for more details.
 *
 */

#include <linux/time.h>
#include <linux/of.h>
#include <linux/platform_device.h>
#include <linux/phy/phy.h>
#include <linux/phy/phy-qcom-ufs.h>
#include <linux/clk/qcom.h>

#ifdef CONFIG_QCOM_BUS_SCALING
#include <linux/msm-bus.h>
#endif

#include "ufshcd.h"
#include "ufshcd-pltfrm.h"
#include "unipro.h"
#include "ufs-qcom.h"
#include "ufshci.h"
#include "ufs-qcom-debugfs.h"
#include "ufs_quirks.h"
#include "ufshcd-crypto-qti.h"

#define MAX_PROP_SIZE		   32
#define VDDP_REF_CLK_MIN_UV        1200000
#define VDDP_REF_CLK_MAX_UV        1200000

#define UFS_QCOM_DEFAULT_DBG_PRINT_EN	\
	(UFS_QCOM_DBG_PRINT_REGS_EN | UFS_QCOM_DBG_PRINT_TEST_BUS_EN)

enum {
	TSTBUS_UAWM,
	TSTBUS_UARM,
	TSTBUS_TXUC,
	TSTBUS_RXUC,
	TSTBUS_DFC,
	TSTBUS_TRLUT,
	TSTBUS_TMRLUT,
	TSTBUS_OCSC,
	TSTBUS_UTP_HCI,
	TSTBUS_COMBINED,
	TSTBUS_WRAPPER,
	TSTBUS_UNIPRO,
	TSTBUS_MAX,
};

static struct ufs_qcom_host *ufs_qcom_hosts[MAX_UFS_QCOM_HOSTS];

static int ufs_qcom_update_sec_cfg(struct ufs_hba *hba, bool restore_sec_cfg);
static void ufs_qcom_get_default_testbus_cfg(struct ufs_qcom_host *host);
static int ufs_qcom_set_dme_vs_core_clk_ctrl_clear_div(struct ufs_hba *hba,
						       u32 clk_1us_cycles,
						       u32 clk_40ns_cycles);
<<<<<<< HEAD
=======
static void ufs_qcom_pm_qos_suspend(struct ufs_qcom_host *host);
static int ufs_qcom_init_sysfs(struct ufs_hba *hba);
>>>>>>> 8d9bdfc3

static void ufs_qcom_dump_regs(struct ufs_hba *hba, int offset, int len,
		char *prefix)
{
	print_hex_dump(KERN_ERR, prefix,
			len > 4 ? DUMP_PREFIX_OFFSET : DUMP_PREFIX_NONE,
			16, 4, (void __force *)hba->mmio_base + offset,
			len * 4, false);
}

static void ufs_qcom_dump_regs_wrapper(struct ufs_hba *hba, int offset, int len,
		char *prefix, void *priv)
{
	ufs_qcom_dump_regs(hba, offset, len, prefix);
}

static int ufs_qcom_get_connected_tx_lanes(struct ufs_hba *hba, u32 *tx_lanes)
{
	int err = 0;

	err = ufshcd_dme_get(hba,
			UIC_ARG_MIB(PA_CONNECTEDTXDATALANES), tx_lanes);
	if (err)
		dev_err(hba->dev, "%s: couldn't read PA_CONNECTEDTXDATALANES %d\n",
				__func__, err);

	return err;
}

static int ufs_qcom_host_clk_get(struct device *dev,
		const char *name, struct clk **clk_out)
{
	struct clk *clk;
	int err = 0;

	clk = devm_clk_get(dev, name);
	if (IS_ERR(clk))
		err = PTR_ERR(clk);
	else
		*clk_out = clk;

	return err;
}

static int ufs_qcom_host_clk_enable(struct device *dev,
		const char *name, struct clk *clk)
{
	int err = 0;

	err = clk_prepare_enable(clk);
	if (err)
		dev_err(dev, "%s: %s enable failed %d\n", __func__, name, err);

	return err;
}

static void ufs_qcom_disable_lane_clks(struct ufs_qcom_host *host)
{
	if (!host->is_lane_clks_enabled)
		return;

	if (host->tx_l1_sync_clk)
		clk_disable_unprepare(host->tx_l1_sync_clk);
	clk_disable_unprepare(host->tx_l0_sync_clk);
	if (host->rx_l1_sync_clk)
		clk_disable_unprepare(host->rx_l1_sync_clk);
	clk_disable_unprepare(host->rx_l0_sync_clk);

	host->is_lane_clks_enabled = false;
}

static int ufs_qcom_enable_lane_clks(struct ufs_qcom_host *host)
{
	int err = 0;
	struct device *dev = host->hba->dev;

	if (host->is_lane_clks_enabled)
		return 0;

	err = ufs_qcom_host_clk_enable(dev, "rx_lane0_sync_clk",
		host->rx_l0_sync_clk);
	if (err)
		goto out;

	err = ufs_qcom_host_clk_enable(dev, "tx_lane0_sync_clk",
		host->tx_l0_sync_clk);
	if (err)
		goto disable_rx_l0;

	if (host->hba->lanes_per_direction > 1) {
		err = ufs_qcom_host_clk_enable(dev, "rx_lane1_sync_clk",
			host->rx_l1_sync_clk);
		if (err)
			goto disable_tx_l0;

		/* The tx lane1 clk could be muxed, hence keep this optional */
		if (host->tx_l1_sync_clk)
			ufs_qcom_host_clk_enable(dev, "tx_lane1_sync_clk",
						 host->tx_l1_sync_clk);
	}

	host->is_lane_clks_enabled = true;
	goto out;

disable_tx_l0:
	clk_disable_unprepare(host->tx_l0_sync_clk);
disable_rx_l0:
	clk_disable_unprepare(host->rx_l0_sync_clk);
out:
	return err;
}

static int ufs_qcom_init_lane_clks(struct ufs_qcom_host *host)
{
	int err = 0;
	struct device *dev = host->hba->dev;

	err = ufs_qcom_host_clk_get(dev,
			"rx_lane0_sync_clk", &host->rx_l0_sync_clk);
	if (err) {
		dev_err(dev, "%s: failed to get rx_lane0_sync_clk, err %d",
				__func__, err);
		goto out;
	}

	err = ufs_qcom_host_clk_get(dev,
			"tx_lane0_sync_clk", &host->tx_l0_sync_clk);
	if (err) {
		dev_err(dev, "%s: failed to get tx_lane0_sync_clk, err %d",
				__func__, err);
		goto out;
	}

	/* In case of single lane per direction, don't read lane1 clocks */
	if (host->hba->lanes_per_direction > 1) {
		err = ufs_qcom_host_clk_get(dev, "rx_lane1_sync_clk",
			&host->rx_l1_sync_clk);
		if (err) {
			dev_err(dev, "%s: failed to get rx_lane1_sync_clk, err %d",
					__func__, err);
			goto out;
		}

		/* The tx lane1 clk could be muxed, hence keep this optional */
		ufs_qcom_host_clk_get(dev, "tx_lane1_sync_clk",
					&host->tx_l1_sync_clk);
	}
out:
	return err;
}

static int ufs_qcom_check_hibern8(struct ufs_hba *hba)
{
	int err;
	u32 tx_fsm_val = 0;
	unsigned long timeout = jiffies + msecs_to_jiffies(HBRN8_POLL_TOUT_MS);

	do {
		err = ufshcd_dme_get(hba,
				UIC_ARG_MIB_SEL(MPHY_TX_FSM_STATE,
					UIC_ARG_MPHY_TX_GEN_SEL_INDEX(0)),
				&tx_fsm_val);
		if (err || tx_fsm_val == TX_FSM_HIBERN8)
			break;

		/* sleep for max. 200us */
		usleep_range(100, 200);
	} while (time_before(jiffies, timeout));

	/*
	 * we might have scheduled out for long during polling so
	 * check the state again.
	 */
	if (time_after(jiffies, timeout))
		err = ufshcd_dme_get(hba,
				UIC_ARG_MIB_SEL(MPHY_TX_FSM_STATE,
					UIC_ARG_MPHY_TX_GEN_SEL_INDEX(0)),
				&tx_fsm_val);

	if (err) {
		dev_err(hba->dev, "%s: unable to get TX_FSM_STATE, err %d\n",
				__func__, err);
	} else if (tx_fsm_val != TX_FSM_HIBERN8) {
		err = tx_fsm_val;
		dev_err(hba->dev, "%s: invalid TX_FSM_STATE = %d\n",
				__func__, err);
	}

	return err;
}

static void ufs_qcom_select_unipro_mode(struct ufs_qcom_host *host)
{
	ufshcd_rmwl(host->hba, QUNIPRO_SEL,
		   ufs_qcom_cap_qunipro(host) ? QUNIPRO_SEL : 0,
		   REG_UFS_CFG1);
	/* make sure above configuration is applied before we return */
	mb();
}

static int ufs_qcom_power_up_sequence(struct ufs_hba *hba)
{
	struct ufs_qcom_host *host = ufshcd_get_variant(hba);
	struct phy *phy = host->generic_phy;
	int ret = 0;
	bool is_rate_B = (UFS_QCOM_LIMIT_HS_RATE == PA_HS_MODE_B)
							? true : false;

	if (hba->reinit_g4_rate_A)
		is_rate_B = false;

	/* Assert PHY reset and apply PHY calibration values */
	ufs_qcom_assert_reset(hba);
	/* provide 1ms delay to let the reset pulse propagate */
	usleep_range(1000, 1100);

	ret = ufs_qcom_phy_calibrate_phy(phy, is_rate_B, hba->reinit_g4_rate_A);

	if (ret) {
		dev_err(hba->dev, "%s: ufs_qcom_phy_calibrate_phy() failed, ret = %d\n",
			__func__, ret);
		goto out;
	}

	/* De-assert PHY reset and start serdes */
	ufs_qcom_deassert_reset(hba);

	/*
	 * after reset deassertion, phy will need all ref clocks,
	 * voltage, current to settle down before starting serdes.
	 */
	usleep_range(1000, 1100);
	ret = ufs_qcom_phy_start_serdes(phy);
	if (ret) {
		dev_err(hba->dev, "%s: ufs_qcom_phy_start_serdes() failed, ret = %d\n",
			__func__, ret);
		goto out;
	}

	ret = ufs_qcom_phy_is_pcs_ready(phy);
	if (ret)
		dev_err(hba->dev,
			"%s: is_physical_coding_sublayer_ready() failed, ret = %d\n",
			__func__, ret);

	ufs_qcom_select_unipro_mode(host);

out:
	return ret;
}

/*
 * The UTP controller has a number of internal clock gating cells (CGCs).
 * Internal hardware sub-modules within the UTP controller control the CGCs.
 * Hardware CGCs disable the clock to inactivate UTP sub-modules not involved
 * in a specific operation, UTP controller CGCs are by default disabled and
 * this function enables them (after every UFS link startup) to save some power
 * leakage.
 *
 * UFS host controller v3.0.0 onwards has internal clock gating mechanism
 * in Qunipro, enable them to save additional power.
 */
static int ufs_qcom_enable_hw_clk_gating(struct ufs_hba *hba)
{
	struct ufs_qcom_host *host = ufshcd_get_variant(hba);
	int err = 0;

	/* Enable UTP internal clock gating */
	ufshcd_writel(hba,
		ufshcd_readl(hba, REG_UFS_CFG2) | REG_UFS_CFG2_CGC_EN_ALL,
		REG_UFS_CFG2);

	/* Ensure that HW clock gating is enabled before next operations */
	mb();

	/* Enable Qunipro internal clock gating if supported */
	if (!ufs_qcom_cap_qunipro_clk_gating(host))
		goto out;

	/* Enable all the mask bits */
	err = ufshcd_dme_rmw(hba, DL_VS_CLK_CFG_MASK,
				DL_VS_CLK_CFG_MASK, DL_VS_CLK_CFG);
	if (err)
		goto out;

	err = ufshcd_dme_rmw(hba, PA_VS_CLK_CFG_REG_MASK,
				PA_VS_CLK_CFG_REG_MASK, PA_VS_CLK_CFG_REG);
	if (err)
		goto out;

	if (!((host->hw_ver.major == 4) && (host->hw_ver.minor == 0) &&
	     (host->hw_ver.step == 0))) {
		err = ufshcd_dme_rmw(hba, DME_VS_CORE_CLK_CTRL_DME_HW_CGC_EN,
					DME_VS_CORE_CLK_CTRL_DME_HW_CGC_EN,
					DME_VS_CORE_CLK_CTRL);
	} else {
		dev_err(hba->dev, "%s: skipping DME_HW_CGC_EN set\n",
			__func__);
	}
out:
	return err;
}

static void ufs_qcom_force_mem_config(struct ufs_hba *hba)
{
	struct ufs_clk_info *clki;

	/*
	 * Configure the behavior of ufs clocks core and peripheral
	 * memory state when they are turned off.
	 * This configuration is required to allow retaining
	 * ICE crypto configuration (including keys) when
	 * core_clk_ice is turned off, and powering down
	 * non-ICE RAMs of host controller.
	 */
	list_for_each_entry(clki, &hba->clk_list_head, list) {
		if (!strcmp(clki->name, "core_clk_ice"))
			clk_set_flags(clki->clk, CLKFLAG_RETAIN_MEM);
		else
			clk_set_flags(clki->clk, CLKFLAG_NORETAIN_MEM);
		clk_set_flags(clki->clk, CLKFLAG_NORETAIN_PERIPH);
		clk_set_flags(clki->clk, CLKFLAG_PERIPH_OFF_CLEAR);
	}
}

static int ufs_qcom_hce_enable_notify(struct ufs_hba *hba,
				      enum ufs_notify_change_status status)
{
	struct ufs_qcom_host *host = ufshcd_get_variant(hba);
	int err = 0;

	switch (status) {
	case PRE_CHANGE:
		ufs_qcom_force_mem_config(hba);
		ufs_qcom_power_up_sequence(hba);
		/*
		 * The PHY PLL output is the source of tx/rx lane symbol
		 * clocks, hence, enable the lane clocks only after PHY
		 * is initialized.
		 */
		err = ufs_qcom_enable_lane_clks(host);

		break;
	case POST_CHANGE:
		/* check if UFS PHY moved from DISABLED to HIBERN8 */
		err = ufs_qcom_check_hibern8(hba);
		break;
	default:
		dev_err(hba->dev, "%s: invalid status %d\n", __func__, status);
		err = -EINVAL;
		break;
	}
	return err;
}

/**
 * Returns zero for success and non-zero in case of a failure
 */
static int __ufs_qcom_cfg_timers(struct ufs_hba *hba, u32 gear,
			       u32 hs, u32 rate, bool update_link_startup_timer,
			       bool is_pre_scale_up)
{
	int ret = 0;
	struct ufs_qcom_host *host = ufshcd_get_variant(hba);
	struct ufs_clk_info *clki;
	u32 core_clk_period_in_ns;
	u32 tx_clk_cycles_per_us = 0;
	unsigned long core_clk_rate = 0;
	u32 core_clk_cycles_per_us = 0;

	static u32 pwm_fr_table[][2] = {
		{UFS_PWM_G1, 0x1},
		{UFS_PWM_G2, 0x1},
		{UFS_PWM_G3, 0x1},
		{UFS_PWM_G4, 0x1},
	};

	static u32 hs_fr_table_rA[][2] = {
		{UFS_HS_G1, 0x1F},
		{UFS_HS_G2, 0x3e},
		{UFS_HS_G3, 0x7D},
	};

	static u32 hs_fr_table_rB[][2] = {
		{UFS_HS_G1, 0x24},
		{UFS_HS_G2, 0x49},
		{UFS_HS_G3, 0x92},
	};

	/*
	 * The Qunipro controller does not use following registers:
	 * SYS1CLK_1US_REG, TX_SYMBOL_CLK_1US_REG, CLK_NS_REG &
	 * UFS_REG_PA_LINK_STARTUP_TIMER
	 * But UTP controller uses SYS1CLK_1US_REG register for Interrupt
	 * Aggregation / Auto hibern8 logic.
	 * It is mandatory to write SYS1CLK_1US_REG register on UFS host
	 * controller V4.0.0 onwards.
	*/
	if (ufs_qcom_cap_qunipro(host) &&
	    (!(ufshcd_is_intr_aggr_allowed(hba) ||
	       ufshcd_is_auto_hibern8_supported(hba) ||
	       host->hw_ver.major >= 4)))
		goto out;

	if (gear == 0) {
		dev_err(hba->dev, "%s: invalid gear = %d\n", __func__, gear);
		goto out_error;
	}

	list_for_each_entry(clki, &hba->clk_list_head, list) {
		if (!strcmp(clki->name, "core_clk")) {
			if (is_pre_scale_up)
				core_clk_rate = clki->max_freq;
			else
				core_clk_rate = clk_get_rate(clki->clk);
		}
	}

	/* If frequency is smaller than 1MHz, set to 1MHz */
	if (core_clk_rate < DEFAULT_CLK_RATE_HZ)
		core_clk_rate = DEFAULT_CLK_RATE_HZ;

	core_clk_cycles_per_us = core_clk_rate / USEC_PER_SEC;
	if (ufshcd_readl(hba, REG_UFS_SYS1CLK_1US) != core_clk_cycles_per_us) {
		ufshcd_writel(hba, core_clk_cycles_per_us, REG_UFS_SYS1CLK_1US);
		/*
		 * make sure above write gets applied before we return from
		 * this function.
		 */
		mb();
	}

	if (ufs_qcom_cap_qunipro(host))
		goto out;

	core_clk_period_in_ns = NSEC_PER_SEC / core_clk_rate;
	core_clk_period_in_ns <<= OFFSET_CLK_NS_REG;
	core_clk_period_in_ns &= MASK_CLK_NS_REG;

	switch (hs) {
	case FASTAUTO_MODE:
	case FAST_MODE:
		if (rate == PA_HS_MODE_A) {
			if (gear > ARRAY_SIZE(hs_fr_table_rA)) {
				dev_err(hba->dev,
					"%s: index %d exceeds table size %zu\n",
					__func__, gear,
					ARRAY_SIZE(hs_fr_table_rA));
				goto out_error;
			}
			tx_clk_cycles_per_us = hs_fr_table_rA[gear-1][1];
		} else if (rate == PA_HS_MODE_B) {
			if (gear > ARRAY_SIZE(hs_fr_table_rB)) {
				dev_err(hba->dev,
					"%s: index %d exceeds table size %zu\n",
					__func__, gear,
					ARRAY_SIZE(hs_fr_table_rB));
				goto out_error;
			}
			tx_clk_cycles_per_us = hs_fr_table_rB[gear-1][1];
		} else {
			dev_err(hba->dev, "%s: invalid rate = %d\n",
				__func__, rate);
			goto out_error;
		}
		break;
	case SLOWAUTO_MODE:
	case SLOW_MODE:
		if (gear > ARRAY_SIZE(pwm_fr_table)) {
			dev_err(hba->dev,
					"%s: index %d exceeds table size %zu\n",
					__func__, gear,
					ARRAY_SIZE(pwm_fr_table));
			goto out_error;
		}
		tx_clk_cycles_per_us = pwm_fr_table[gear-1][1];
		break;
	case UNCHANGED:
	default:
		dev_err(hba->dev, "%s: invalid mode = %d\n", __func__, hs);
		goto out_error;
	}

	if (ufshcd_readl(hba, REG_UFS_TX_SYMBOL_CLK_NS_US) !=
	    (core_clk_period_in_ns | tx_clk_cycles_per_us)) {
		/* this register 2 fields shall be written at once */
		ufshcd_writel(hba, core_clk_period_in_ns | tx_clk_cycles_per_us,
			      REG_UFS_TX_SYMBOL_CLK_NS_US);
		/*
		 * make sure above write gets applied before we return from
		 * this function.
		 */
		mb();
	}

	if (update_link_startup_timer) {
		ufshcd_writel(hba, ((core_clk_rate / MSEC_PER_SEC) * 100),
			      REG_UFS_PA_LINK_STARTUP_TIMER);
		/*
		 * make sure that this configuration is applied before
		 * we return
		 */
		mb();
	}
	goto out;

out_error:
	ret = -EINVAL;
out:
	return ret;
}

static int ufs_qcom_cfg_timers(struct ufs_hba *hba, u32 gear,
			       u32 hs, u32 rate, bool update_link_startup_timer)
{
	return  __ufs_qcom_cfg_timers(hba, gear, hs, rate,
				      update_link_startup_timer, false);
}

static int ufs_qcom_set_dme_vs_core_clk_ctrl_max_freq_mode(struct ufs_hba *hba)
{
	struct ufs_clk_info *clki;
	struct list_head *head = &hba->clk_list_head;
	u32 max_freq = 0;
	int err = 0;

	list_for_each_entry(clki, head, list) {
		if (!IS_ERR_OR_NULL(clki->clk) &&
			(!strcmp(clki->name, "core_clk_unipro"))) {
			max_freq = clki->max_freq;
			break;
		}
	}

	switch (max_freq) {
	case 300000000:
		err = ufs_qcom_set_dme_vs_core_clk_ctrl_clear_div(hba, 300, 12);
		break;
	case 150000000:
		err = ufs_qcom_set_dme_vs_core_clk_ctrl_clear_div(hba, 150, 6);
		break;
	default:
		err = -EINVAL;
		break;
	}

	return err;
}

static int ufs_qcom_link_startup_pre_change(struct ufs_hba *hba)
{
	struct ufs_qcom_host *host = ufshcd_get_variant(hba);
	struct phy *phy = host->generic_phy;
	u32 unipro_ver;
	int err = 0;

	if (ufs_qcom_cfg_timers(hba, UFS_PWM_G1, SLOWAUTO_MODE, 0, true)) {
		dev_err(hba->dev, "%s: ufs_qcom_cfg_timers() failed\n",
			__func__);
		err = -EINVAL;
		goto out;
	}

	/* make sure RX LineCfg is enabled before link startup */
	err = ufs_qcom_phy_ctrl_rx_linecfg(phy, true);
	if (err)
		goto out;

	if (ufs_qcom_cap_qunipro(host)) {
		err = ufs_qcom_set_dme_vs_core_clk_ctrl_max_freq_mode(hba);
		if (err)
			goto out;
	}

	err = ufs_qcom_enable_hw_clk_gating(hba);
	if (err)
		goto out;

	/*
	 * Some UFS devices (and may be host) have issues if LCC is
	 * enabled. So we are setting PA_Local_TX_LCC_Enable to 0
	 * before link startup which will make sure that both host
	 * and device TX LCC are disabled once link startup is
	 * completed.
	 */
	unipro_ver = ufshcd_get_local_unipro_ver(hba);
	if (unipro_ver != UFS_UNIPRO_VER_1_41)
		err = ufshcd_dme_set(hba,
				     UIC_ARG_MIB(PA_LOCAL_TX_LCC_ENABLE),
				     0);
	if (err)
		goto out;

	if (!ufs_qcom_cap_qunipro_clk_gating(host))
		goto out;

	/* Enable all the mask bits */
	err = ufshcd_dme_rmw(hba, SAVECONFIGTIME_MODE_MASK,
				SAVECONFIGTIME_MODE_MASK,
				PA_VS_CONFIG_REG1);
out:
	return err;
}

static int ufs_qcom_link_startup_post_change(struct ufs_hba *hba)
{
	struct ufs_qcom_host *host = ufshcd_get_variant(hba);
	struct phy *phy = host->generic_phy;
	u32 tx_lanes;
	int err = 0;

	err = ufs_qcom_get_connected_tx_lanes(hba, &tx_lanes);
	if (err)
		goto out;

	err = ufs_qcom_phy_set_tx_lane_enable(phy, tx_lanes);
	if (err) {
		dev_err(hba->dev, "%s: ufs_qcom_phy_set_tx_lane_enable failed\n",
			__func__);
		goto out;
	}

	/*
	 * Some UFS devices send incorrect LineCfg data as part of power mode
	 * change sequence which may cause host PHY to go into bad state.
	 * Disabling Rx LineCfg of host PHY should help avoid this.
	 */
	if (ufshcd_get_local_unipro_ver(hba) == UFS_UNIPRO_VER_1_41)
		err = ufs_qcom_phy_ctrl_rx_linecfg(phy, false);
	if (err) {
		dev_err(hba->dev, "%s: ufs_qcom_phy_ctrl_rx_linecfg failed\n",
			__func__);
		goto out;
	}

	/*
	 * UFS controller has *clk_req output to GCC, for each one if the clocks
	 * entering it. When *clk_req for a specific clock is de-asserted,
	 * a corresponding clock from GCC is stopped. UFS controller de-asserts
	 * *clk_req outputs when it is in Auto Hibernate state only if the
	 * Clock request feature is enabled.
	 * Enable the Clock request feature:
	 * - Enable HW clock control for UFS clocks in GCC (handled by the
	 *   clock driver as part of clk_prepare_enable).
	 * - Set the AH8_CFG.*CLK_REQ register bits to 1.
	 */
	if (ufshcd_is_auto_hibern8_supported(hba))
		ufshcd_writel(hba, ufshcd_readl(hba, UFS_AH8_CFG) |
				   UFS_HW_CLK_CTRL_EN,
				   UFS_AH8_CFG);
	/*
	 * Make sure clock request feature gets enabled for HW clk gating
	 * before further operations.
	 */
	mb();

out:
	return err;
}

static int ufs_qcom_link_startup_notify(struct ufs_hba *hba,
					enum ufs_notify_change_status status)
{
	int err = 0;

	switch (status) {
	case PRE_CHANGE:
		err = ufs_qcom_link_startup_pre_change(hba);
		break;
	case POST_CHANGE:
		err = ufs_qcom_link_startup_post_change(hba);
		break;
	default:
		break;
	}

	return err;
}

static int ufs_qcom_config_vreg(struct device *dev,
		struct ufs_vreg *vreg, bool on)
{
	int ret = 0;
	struct regulator *reg;
	int min_uV, uA_load;

	if (!vreg) {
		WARN_ON(1);
		ret = -EINVAL;
		goto out;
	}

	reg = vreg->reg;
	if (regulator_count_voltages(reg) > 0) {
		uA_load = on ? vreg->max_uA : 0;
		ret = regulator_set_load(vreg->reg, uA_load);
		if (ret)
			goto out;
		if (vreg->min_uV && vreg->max_uV) {
			min_uV = on ? vreg->min_uV : 0;
			ret = regulator_set_voltage(reg, min_uV, vreg->max_uV);
			if (ret) {
				dev_err(dev, "%s: %s failed, err=%d\n",
					__func__, vreg->name, ret);
				goto out;
			}
		}
	}
out:
	return ret;
}

static int ufs_qcom_enable_vreg(struct device *dev, struct ufs_vreg *vreg)
{
	int ret = 0;

	if (vreg->enabled)
		return ret;

	ret = ufs_qcom_config_vreg(dev, vreg, true);
	if (ret)
		goto out;

	ret = regulator_enable(vreg->reg);
	if (ret)
		goto out;

	vreg->enabled = true;
out:
	return ret;
}

static int ufs_qcom_disable_vreg(struct device *dev, struct ufs_vreg *vreg)
{
	int ret = 0;

	if (!vreg->enabled)
		return ret;

	ret = regulator_disable(vreg->reg);
	if (ret)
		goto out;

	ret = ufs_qcom_config_vreg(dev, vreg, false);
	if (ret)
		goto out;

	vreg->enabled = false;
out:
	return ret;
}

static int ufs_qcom_suspend(struct ufs_hba *hba, enum ufs_pm_op pm_op)
{
	struct ufs_qcom_host *host = ufshcd_get_variant(hba);
	struct phy *phy = host->generic_phy;
	int ret = 0;

	/*
	 * If UniPro link is not active or OFF, PHY ref_clk, main PHY analog
	 * power rail and low noise analog power rail for PLL can be
	 * switched off.
	 */
	if (!ufs_qcom_is_link_active(hba)) {
		ufs_qcom_disable_lane_clks(host);
		if (host->is_phy_pwr_on) {
			phy_power_off(phy);
			host->is_phy_pwr_on = false;
		}
		if (host->vddp_ref_clk && ufs_qcom_is_link_off(hba))
			ret = ufs_qcom_disable_vreg(hba->dev,
					host->vddp_ref_clk);
		if (host->vccq_parent && !hba->auto_bkops_enabled)
			ufs_qcom_config_vreg(hba->dev,
					host->vccq_parent, false);

		if (ufs_qcom_is_link_off(hba)) {
			/* Assert PHY soft reset */
			ufs_qcom_assert_reset(hba);
			goto out;
		}
	}

out:
	return ret;
}

static int ufs_qcom_resume(struct ufs_hba *hba, enum ufs_pm_op pm_op)
{
	struct ufs_qcom_host *host = ufshcd_get_variant(hba);
	struct phy *phy = host->generic_phy;
	int err;

	if (!host->is_phy_pwr_on) {
		err = phy_power_on(phy);
		if (err) {
			dev_err(hba->dev, "%s: failed enabling regs, err = %d\n",
				__func__, err);
			goto out;
		}
		host->is_phy_pwr_on = true;
	}
	if (host->vddp_ref_clk && (hba->rpm_lvl > UFS_PM_LVL_3 ||
				   hba->spm_lvl > UFS_PM_LVL_3))
		ufs_qcom_enable_vreg(hba->dev,
				      host->vddp_ref_clk);
	if (host->vccq_parent)
		ufs_qcom_config_vreg(hba->dev, host->vccq_parent, true);

	err = ufs_qcom_enable_lane_clks(host);
	if (err)
		goto out;

	hba->is_sys_suspended = false;

out:
	return err;
}

static int ufs_qcom_full_reset(struct ufs_hba *hba)
{
	int ret = -ENOTSUPP;

	if (!hba->core_reset) {
		dev_err(hba->dev, "%s: failed, err = %d\n", __func__,
				ret);
		goto out;
	}

	ret = reset_control_assert(hba->core_reset);
	if (ret) {
		dev_err(hba->dev, "%s: core_reset assert failed, err = %d\n",
				__func__, ret);
		goto out;
	}

	/*
	 * The hardware requirement for delay between assert/deassert
	 * is at least 3-4 sleep clock (32.7KHz) cycles, which comes to
	 * ~125us (4/32768). To be on the safe side add 200us delay.
	 */
	usleep_range(200, 210);

	ret = reset_control_deassert(hba->core_reset);
	if (ret)
		dev_err(hba->dev, "%s: core_reset deassert failed, err = %d\n",
				__func__, ret);

out:
	return ret;
}

struct ufs_qcom_dev_params {
	u32 pwm_rx_gear;	/* pwm rx gear to work in */
	u32 pwm_tx_gear;	/* pwm tx gear to work in */
	u32 hs_rx_gear;		/* hs rx gear to work in */
	u32 hs_tx_gear;		/* hs tx gear to work in */
	u32 rx_lanes;		/* number of rx lanes */
	u32 tx_lanes;		/* number of tx lanes */
	u32 rx_pwr_pwm;		/* rx pwm working pwr */
	u32 tx_pwr_pwm;		/* tx pwm working pwr */
	u32 rx_pwr_hs;		/* rx hs working pwr */
	u32 tx_pwr_hs;		/* tx hs working pwr */
	u32 hs_rate;		/* rate A/B to work in HS */
	u32 desired_working_mode;
};

static int ufs_qcom_get_pwr_dev_param(struct ufs_qcom_dev_params *qcom_param,
				      struct ufs_pa_layer_attr *dev_max,
				      struct ufs_pa_layer_attr *agreed_pwr)
{
	int min_qcom_gear;
	int min_dev_gear;
	bool is_dev_sup_hs = false;
	bool is_qcom_max_hs = false;

	if (dev_max->pwr_rx == FAST_MODE)
		is_dev_sup_hs = true;

	if (qcom_param->desired_working_mode == FAST) {
		is_qcom_max_hs = true;
		min_qcom_gear = min_t(u32, qcom_param->hs_rx_gear,
				      qcom_param->hs_tx_gear);
	} else {
		min_qcom_gear = min_t(u32, qcom_param->pwm_rx_gear,
				      qcom_param->pwm_tx_gear);
	}

	/*
	 * device doesn't support HS but qcom_param->desired_working_mode is
	 * HS, thus device and qcom_param don't agree
	 */
	if (!is_dev_sup_hs && is_qcom_max_hs) {
		pr_err("%s: failed to agree on power mode (device doesn't support HS but requested power is HS)\n",
			__func__);
		return -ENOTSUPP;
	} else if (is_dev_sup_hs && is_qcom_max_hs) {
		/*
		 * since device supports HS, it supports FAST_MODE.
		 * since qcom_param->desired_working_mode is also HS
		 * then final decision (FAST/FASTAUTO) is done according
		 * to qcom_params as it is the restricting factor
		 */
		agreed_pwr->pwr_rx = agreed_pwr->pwr_tx =
						qcom_param->rx_pwr_hs;
	} else {
		/*
		 * here qcom_param->desired_working_mode is PWM.
		 * it doesn't matter whether device supports HS or PWM,
		 * in both cases qcom_param->desired_working_mode will
		 * determine the mode
		 */
		 agreed_pwr->pwr_rx = agreed_pwr->pwr_tx =
						qcom_param->rx_pwr_pwm;
	}

	/*
	 * we would like tx to work in the minimum number of lanes
	 * between device capability and vendor preferences.
	 * the same decision will be made for rx
	 */
	agreed_pwr->lane_tx = min_t(u32, dev_max->lane_tx,
						qcom_param->tx_lanes);
	agreed_pwr->lane_rx = min_t(u32, dev_max->lane_rx,
						qcom_param->rx_lanes);

	/* device maximum gear is the minimum between device rx and tx gears */
	min_dev_gear = min_t(u32, dev_max->gear_rx, dev_max->gear_tx);

	/*
	 * if both device capabilities and vendor pre-defined preferences are
	 * both HS or both PWM then set the minimum gear to be the chosen
	 * working gear.
	 * if one is PWM and one is HS then the one that is PWM get to decide
	 * what is the gear, as it is the one that also decided previously what
	 * pwr the device will be configured to.
	 */
	if ((is_dev_sup_hs && is_qcom_max_hs) ||
	    (!is_dev_sup_hs && !is_qcom_max_hs))
		agreed_pwr->gear_rx = agreed_pwr->gear_tx =
			min_t(u32, min_dev_gear, min_qcom_gear);
	else if (!is_dev_sup_hs)
		agreed_pwr->gear_rx = agreed_pwr->gear_tx = min_dev_gear;
	else
		agreed_pwr->gear_rx = agreed_pwr->gear_tx = min_qcom_gear;

	agreed_pwr->hs_rate = qcom_param->hs_rate;
	return 0;
}

#ifdef CONFIG_QCOM_BUS_SCALING
static int ufs_qcom_get_bus_vote(struct ufs_qcom_host *host,
		const char *speed_mode)
{
	struct device *dev = host->hba->dev;
	struct device_node *np = dev->of_node;
	int err;
	const char *key = "qcom,bus-vector-names";

	if (!speed_mode) {
		err = -EINVAL;
		goto out;
	}

	if (host->bus_vote.is_max_bw_needed && !!strcmp(speed_mode, "MIN"))
		err = of_property_match_string(np, key, "MAX");
	else
		err = of_property_match_string(np, key, speed_mode);

out:
	if (err < 0)
		dev_err(dev, "%s: Invalid %s mode %d\n",
				__func__, speed_mode, err);
	return err;
}

static void ufs_qcom_get_speed_mode(struct ufs_pa_layer_attr *p, char *result)
{
	int gear = max_t(u32, p->gear_rx, p->gear_tx);
	int lanes = max_t(u32, p->lane_rx, p->lane_tx);
	int pwr;

	/* default to PWM Gear 1, Lane 1 if power mode is not initialized */
	if (!gear)
		gear = 1;

	if (!lanes)
		lanes = 1;

	if (!p->pwr_rx && !p->pwr_tx) {
		pwr = SLOWAUTO_MODE;
		snprintf(result, BUS_VECTOR_NAME_LEN, "MIN");
	} else if (p->pwr_rx == FAST_MODE || p->pwr_rx == FASTAUTO_MODE ||
		 p->pwr_tx == FAST_MODE || p->pwr_tx == FASTAUTO_MODE) {
		pwr = FAST_MODE;
		snprintf(result, BUS_VECTOR_NAME_LEN, "%s_R%s_G%d_L%d", "HS",
			 p->hs_rate == PA_HS_MODE_B ? "B" : "A", gear, lanes);
	} else {
		pwr = SLOW_MODE;
		snprintf(result, BUS_VECTOR_NAME_LEN, "%s_G%d_L%d",
			 "PWM", gear, lanes);
	}
}

static int __ufs_qcom_set_bus_vote(struct ufs_qcom_host *host, int vote)
{
	int err = 0;

	if (vote != host->bus_vote.curr_vote) {
		err = msm_bus_scale_client_update_request(
				host->bus_vote.client_handle, vote);
		if (err) {
			dev_err(host->hba->dev,
				"%s: msm_bus_scale_client_update_request() failed: bus_client_handle=0x%x, vote=%d, err=%d\n",
				__func__, host->bus_vote.client_handle,
				vote, err);
			goto out;
		}

		host->bus_vote.curr_vote = vote;
	}
out:
	return err;
}

static int ufs_qcom_update_bus_bw_vote(struct ufs_qcom_host *host)
{
	int vote;
	int err = 0;
	char mode[BUS_VECTOR_NAME_LEN];

	ufs_qcom_get_speed_mode(&host->dev_req_params, mode);

	vote = ufs_qcom_get_bus_vote(host, mode);
	if (vote >= 0)
		err = __ufs_qcom_set_bus_vote(host, vote);
	else
		err = vote;

	if (err)
		dev_err(host->hba->dev, "%s: failed %d\n", __func__, err);
	else
		host->bus_vote.saved_vote = vote;
	return err;
}

static int ufs_qcom_set_bus_vote(struct ufs_hba *hba, bool on)
{
	struct ufs_qcom_host *host = ufshcd_get_variant(hba);
	int vote, err;

	/*
	 * In case ufs_qcom_init() is not yet done, simply ignore.
	 * This ufs_qcom_set_bus_vote() shall be called from
	 * ufs_qcom_init() after init is done.
	 */
	if (!host)
		return 0;

	if (on) {
		vote = host->bus_vote.saved_vote;
		if (vote == host->bus_vote.min_bw_vote)
			ufs_qcom_update_bus_bw_vote(host);
	} else {
		vote = host->bus_vote.min_bw_vote;
	}

	err = __ufs_qcom_set_bus_vote(host, vote);
	if (err)
		dev_err(hba->dev, "%s: set bus vote failed %d\n",
				__func__, err);

	return err;
}

static ssize_t
show_ufs_to_mem_max_bus_bw(struct device *dev, struct device_attribute *attr,
			char *buf)
{
	struct ufs_hba *hba = dev_get_drvdata(dev);
	struct ufs_qcom_host *host = ufshcd_get_variant(hba);

	return snprintf(buf, PAGE_SIZE, "%u\n",
			host->bus_vote.is_max_bw_needed);
}

static ssize_t
store_ufs_to_mem_max_bus_bw(struct device *dev, struct device_attribute *attr,
		const char *buf, size_t count)
{
	struct ufs_hba *hba = dev_get_drvdata(dev);
	struct ufs_qcom_host *host = ufshcd_get_variant(hba);
	uint32_t value;

	if (!kstrtou32(buf, 0, &value)) {
		host->bus_vote.is_max_bw_needed = !!value;
		ufs_qcom_update_bus_bw_vote(host);
	}

	return count;
}

static int ufs_qcom_bus_register(struct ufs_qcom_host *host)
{
	int err;
	struct msm_bus_scale_pdata *bus_pdata;
	struct device *dev = host->hba->dev;
	struct platform_device *pdev = to_platform_device(dev);
	struct device_node *np = dev->of_node;

	bus_pdata = msm_bus_cl_get_pdata(pdev);
	if (!bus_pdata) {
		dev_err(dev, "%s: failed to get bus vectors\n", __func__);
		err = -ENODATA;
		goto out;
	}

	err = of_property_count_strings(np, "qcom,bus-vector-names");
	if (err < 0 || err != bus_pdata->num_usecases) {
		dev_err(dev, "%s: qcom,bus-vector-names not specified correctly %d\n",
				__func__, err);
		goto out;
	}

	host->bus_vote.client_handle = msm_bus_scale_register_client(bus_pdata);
	if (!host->bus_vote.client_handle) {
		dev_err(dev, "%s: msm_bus_scale_register_client failed\n",
				__func__);
		err = -EFAULT;
		goto out;
	}

	/* cache the vote index for minimum and maximum bandwidth */
	host->bus_vote.min_bw_vote = ufs_qcom_get_bus_vote(host, "MIN");
	host->bus_vote.max_bw_vote = ufs_qcom_get_bus_vote(host, "MAX");

	host->bus_vote.max_bus_bw.show = show_ufs_to_mem_max_bus_bw;
	host->bus_vote.max_bus_bw.store = store_ufs_to_mem_max_bus_bw;
	sysfs_attr_init(&host->bus_vote.max_bus_bw.attr);
	host->bus_vote.max_bus_bw.attr.name = "max_bus_bw";
	host->bus_vote.max_bus_bw.attr.mode = 0644;
	err = device_create_file(dev, &host->bus_vote.max_bus_bw);
out:
	return err;
}
#else /* CONFIG_QCOM_BUS_SCALING */
static int ufs_qcom_update_bus_bw_vote(struct ufs_qcom_host *host)
{
	return 0;
}

static int ufs_qcom_set_bus_vote(struct ufs_hba *host, bool on)
{
	return 0;
}

static int ufs_qcom_bus_register(struct ufs_qcom_host *host)
{
	return 0;
}
static inline void msm_bus_scale_unregister_client(uint32_t cl)
{
}
#endif /* CONFIG_QCOM_BUS_SCALING */

static void ufs_qcom_dev_ref_clk_ctrl(struct ufs_qcom_host *host, bool enable)
{
	if (host->dev_ref_clk_ctrl_mmio &&
	    (enable ^ host->is_dev_ref_clk_enabled)) {
		u32 temp = readl_relaxed(host->dev_ref_clk_ctrl_mmio);

		if (enable)
			temp |= host->dev_ref_clk_en_mask;
		else
			temp &= ~host->dev_ref_clk_en_mask;

		/*
		 * If we are here to disable this clock it might be immediately
		 * after entering into hibern8 in which case we need to make
		 * sure that device ref_clk is active for a given time after the
		 * hibern8 enter for pre UFS3.0 devices
		 */
		if (!enable)
			udelay(host->hba->dev_ref_clk_gating_wait);

		writel_relaxed(temp, host->dev_ref_clk_ctrl_mmio);

		/* ensure that ref_clk is enabled/disabled before we return */
		wmb();

		/*
		 * If we call hibern8 exit after this, we need to make sure that
		 * device ref_clk is stable for a given time before the hibern8
		 * exit command.
		 */
		if (enable) {
			if (host->hba->dev_info.quirks &
			    UFS_DEVICE_QUIRK_WAIT_AFTER_REF_CLK_UNGATE)
				usleep_range(50, 60);
			else
				udelay(1);
		}

		host->is_dev_ref_clk_enabled = enable;
	}
}

static int ufs_qcom_pwr_change_notify(struct ufs_hba *hba,
				enum ufs_notify_change_status status,
				struct ufs_pa_layer_attr *dev_max_params,
				struct ufs_pa_layer_attr *dev_req_params)
{
	u32 val;
	struct ufs_qcom_host *host = ufshcd_get_variant(hba);
	struct phy *phy = host->generic_phy;
	struct ufs_qcom_dev_params ufs_qcom_cap;
	int ret = 0;
	int res = 0;

	if (!dev_req_params) {
		pr_err("%s: incoming dev_req_params is NULL\n", __func__);
		ret = -EINVAL;
		goto out;
	}

	switch (status) {
	case PRE_CHANGE:
		ufs_qcom_cap.tx_lanes = UFS_QCOM_LIMIT_NUM_LANES_TX;
		ufs_qcom_cap.rx_lanes = UFS_QCOM_LIMIT_NUM_LANES_RX;
		ufs_qcom_cap.hs_rx_gear = UFS_QCOM_LIMIT_HSGEAR_RX;
		ufs_qcom_cap.hs_tx_gear = UFS_QCOM_LIMIT_HSGEAR_TX;
		ufs_qcom_cap.pwm_rx_gear = UFS_QCOM_LIMIT_PWMGEAR_RX;
		ufs_qcom_cap.pwm_tx_gear = UFS_QCOM_LIMIT_PWMGEAR_TX;
		ufs_qcom_cap.rx_pwr_pwm = UFS_QCOM_LIMIT_RX_PWR_PWM;
		ufs_qcom_cap.tx_pwr_pwm = UFS_QCOM_LIMIT_TX_PWR_PWM;
		ufs_qcom_cap.rx_pwr_hs = UFS_QCOM_LIMIT_RX_PWR_HS;
		ufs_qcom_cap.tx_pwr_hs = UFS_QCOM_LIMIT_TX_PWR_HS;
		if (hba->reinit_g4_rate_A)
			ufs_qcom_cap.hs_rate = PA_HS_MODE_A;
		else
			ufs_qcom_cap.hs_rate = UFS_QCOM_LIMIT_HS_RATE;
		ufs_qcom_cap.desired_working_mode =
					UFS_QCOM_LIMIT_DESIRED_MODE;

		if (host->hw_ver.major == 0x1) {
			/*
			 * HS-G3 operations may not reliably work on legacy QCOM
			 * UFS host controller hardware even though capability
			 * exchange during link startup phase may end up
			 * negotiating maximum supported gear as G3.
			 * Hence downgrade the maximum supported gear to HS-G2.
			 */
			if (ufs_qcom_cap.hs_tx_gear > UFS_HS_G2)
				ufs_qcom_cap.hs_tx_gear = UFS_HS_G2;
			if (ufs_qcom_cap.hs_rx_gear > UFS_HS_G2)
				ufs_qcom_cap.hs_rx_gear = UFS_HS_G2;
		}

		ret = ufs_qcom_get_pwr_dev_param(&ufs_qcom_cap,
						 dev_max_params,
						 dev_req_params);
		if (ret) {
			pr_err("%s: failed to determine capabilities\n",
					__func__);
			goto out;
		}

		/* enable the device ref clock before changing to HS mode */
		if (!ufshcd_is_hs_mode(&hba->pwr_info) &&
			ufshcd_is_hs_mode(dev_req_params))
			ufs_qcom_dev_ref_clk_ctrl(host, true);
		break;
	case POST_CHANGE:
		if (ufs_qcom_cfg_timers(hba, dev_req_params->gear_rx,
					dev_req_params->pwr_rx,
					dev_req_params->hs_rate, false)) {
			dev_err(hba->dev, "%s: ufs_qcom_cfg_timers() failed\n",
				__func__);
			/*
			 * we return error code at the end of the routine,
			 * but continue to configure UFS_PHY_TX_LANE_ENABLE
			 * and bus voting as usual
			 */
			ret = -EINVAL;
		}

		val = ~(MAX_U32 << dev_req_params->lane_tx);
		res = ufs_qcom_phy_set_tx_lane_enable(phy, val);
		if (res) {
			dev_err(hba->dev, "%s: ufs_qcom_phy_set_tx_lane_enable() failed res = %d\n",
				__func__, res);
			ret = res;
		}

		/* cache the power mode parameters to use internally */
		memcpy(&host->dev_req_params,
				dev_req_params, sizeof(*dev_req_params));
		ufs_qcom_update_bus_bw_vote(host);

		/* disable the device ref clock if entered PWM mode */
		if (ufshcd_is_hs_mode(&hba->pwr_info) &&
			!ufshcd_is_hs_mode(dev_req_params))
			ufs_qcom_dev_ref_clk_ctrl(host, false);
		break;
	default:
		ret = -EINVAL;
		break;
	}
out:
	return ret;
}

static int ufs_qcom_quirk_host_pa_saveconfigtime(struct ufs_hba *hba)
{
	int err;
	u32 pa_vs_config_reg1;

	err = ufshcd_dme_get(hba, UIC_ARG_MIB(PA_VS_CONFIG_REG1),
			     &pa_vs_config_reg1);
	if (err)
		goto out;

	/* Allow extension of MSB bits of PA_SaveConfigTime attribute */
	err = ufshcd_dme_set(hba, UIC_ARG_MIB(PA_VS_CONFIG_REG1),
			    (pa_vs_config_reg1 | (1 << 12)));

out:
	return err;
}

static int ufs_qcom_apply_dev_quirks(struct ufs_hba *hba)
{
	int err = 0;

	if (hba->dev_info.quirks & UFS_DEVICE_QUIRK_HOST_PA_SAVECONFIGTIME)
		err = ufs_qcom_quirk_host_pa_saveconfigtime(hba);

	return err;
}

static u32 ufs_qcom_get_ufs_hci_version(struct ufs_hba *hba)
{
	struct ufs_qcom_host *host = ufshcd_get_variant(hba);

	if (host->hw_ver.major == 0x1)
		return UFSHCI_VERSION_11;
	else
		return UFSHCI_VERSION_20;
}

/**
 * ufs_qcom_advertise_quirks - advertise the known QCOM UFS controller quirks
 * @hba: host controller instance
 *
 * QCOM UFS host controller might have some non standard behaviours (quirks)
 * than what is specified by UFSHCI specification. Advertise all such
 * quirks to standard UFS host controller driver so standard takes them into
 * account.
 */
static void ufs_qcom_advertise_quirks(struct ufs_hba *hba)
{
	struct ufs_qcom_host *host = ufshcd_get_variant(hba);

	if (host->hw_ver.major == 0x1) {
		hba->quirks |= UFSHCD_QUIRK_DELAY_BEFORE_DME_CMDS
			    | UFSHCD_QUIRK_BROKEN_PA_RXHSUNTERMCAP
			    | UFSHCD_QUIRK_DME_PEER_ACCESS_AUTO_MODE;

		if (host->hw_ver.minor == 0x001 && host->hw_ver.step == 0x0001)
			hba->quirks |= UFSHCD_QUIRK_BROKEN_INTR_AGGR;

		hba->quirks |= UFSHCD_QUIRK_BROKEN_LCC;
	}

	if (host->hw_ver.major == 0x2) {
		hba->quirks |= UFSHCD_QUIRK_BROKEN_UFS_HCI_VERSION;

		if (!ufs_qcom_cap_qunipro(host))
			/* Legacy UniPro mode still need following quirks */
			hba->quirks |= (UFSHCD_QUIRK_DELAY_BEFORE_DME_CMDS
				| UFSHCD_QUIRK_DME_PEER_ACCESS_AUTO_MODE
				| UFSHCD_QUIRK_BROKEN_PA_RXHSUNTERMCAP);
	}

	if (host->disable_lpm)
		hba->quirks |= UFSHCD_QUIRK_BROKEN_AUTO_HIBERN8;
	/*
	 * Inline crypto is currently broken with ufs-qcom at least because the
	 * device tree doesn't include the crypto registers.  There are likely
	 * to be other issues that will need to be addressed too.
	 */
	//hba->quirks |= UFSHCD_QUIRK_BROKEN_CRYPTO;
}

static void ufs_qcom_set_caps(struct ufs_hba *hba)
{
	struct ufs_qcom_host *host = ufshcd_get_variant(hba);

	if (!host->disable_lpm) {
		hba->caps |= UFSHCD_CAP_CLK_GATING;
		hba->caps |= UFSHCD_CAP_HIBERN8_WITH_CLK_GATING;
		hba->caps |= UFSHCD_CAP_CLK_SCALING;
	}
	hba->caps |= UFSHCD_CAP_AUTO_BKOPS_SUSPEND;

	if (host->hw_ver.major >= 0x2) {
		if (!host->disable_lpm)
			hba->caps |= UFSHCD_CAP_POWER_COLLAPSE_DURING_HIBERN8;
		host->caps = UFS_QCOM_CAP_QUNIPRO |
			     UFS_QCOM_CAP_RETAIN_SEC_CFG_AFTER_PWR_COLLAPSE;
	}
	if (host->hw_ver.major >= 0x3) {
		host->caps |= UFS_QCOM_CAP_QUNIPRO_CLK_GATING;
		/*
		 * The UFS PHY attached to v3.0.0 controller supports entering
		 * deeper low power state of SVS2. This lets the controller
		 * run at much lower clock frequencies for saving power.
		 * Assuming this and any future revisions of the controller
		 * support this capability. Need to revist this assumption if
		 * any future platform with this core doesn't support the
		 * capability, as there will be no benefit running at lower
		 * frequencies then.
		 */
		host->caps |= UFS_QCOM_CAP_SVS2;
	}
}

/**
 * ufs_qcom_setup_clocks - enables/disable clocks
 * @hba: host controller instance
 * @on: If true, enable clocks else disable them.
 * @status: PRE_CHANGE or POST_CHANGE notify
 *
 * Returns 0 on success, non-zero on failure.
 */
static int ufs_qcom_setup_clocks(struct ufs_hba *hba, bool on,
				 enum ufs_notify_change_status status)
{
	struct ufs_qcom_host *host = ufshcd_get_variant(hba);
	int err = 0;

	/*
	 * In case ufs_qcom_init() is not yet done, simply ignore.
	 * This ufs_qcom_setup_clocks() shall be called from
	 * ufs_qcom_init() after init is done.
	 */
	if (!host)
		return 0;

	if (on && (status == POST_CHANGE)) {
		if (!host->is_phy_pwr_on) {
			err = phy_power_on(host->generic_phy);
			host->is_phy_pwr_on = true;
		}
		/* enable the device ref clock for HS mode*/
		if (ufshcd_is_hs_mode(&hba->pwr_info))
			ufs_qcom_dev_ref_clk_ctrl(host, true);
		if (!err)
			atomic_set(&host->clks_on, on);
	} else if (!on && (status == PRE_CHANGE)) {
		if (hba->hibern8_on_idle.is_enabled ||
		    !ufs_qcom_is_link_active(hba)) {
			/* disable device ref_clk */
			ufs_qcom_dev_ref_clk_ctrl(host, false);

			/* powering off PHY during aggressive clk gating */
			if (host->is_phy_pwr_on) {
				phy_power_off(host->generic_phy);
				host->is_phy_pwr_on = false;
			}
		}
	}

	return 0;
}

#define	ANDROID_BOOT_DEV_MAX	30
static char android_boot_dev[ANDROID_BOOT_DEV_MAX];

#ifndef MODULE
static int __init get_android_boot_dev(char *str)
{
	strlcpy(android_boot_dev, str, ANDROID_BOOT_DEV_MAX);
	return 1;
}
__setup("androidboot.bootdevice=", get_android_boot_dev);
#endif

/*
 * ufs_qcom_parse_lpm - read from DTS whether LPM modes should be disabled.
 */
static void ufs_qcom_parse_lpm(struct ufs_qcom_host *host)
{
	struct device_node *node = host->hba->dev->of_node;

	host->disable_lpm = of_property_read_bool(node, "qcom,disable-lpm");
	if (host->disable_lpm)
		pr_info("%s: will disable all LPM modes\n", __func__);
}

static int ufs_qcom_parse_reg_info(struct ufs_qcom_host *host, char *name,
				   struct ufs_vreg **out_vreg)
{
	int ret = 0;
	char prop_name[MAX_PROP_SIZE];
	struct ufs_vreg *vreg = NULL;
	struct device *dev = host->hba->dev;
	struct device_node *np = dev->of_node;

	if (!np) {
		dev_err(dev, "%s: non DT initialization\n", __func__);
		goto out;
	}

	snprintf(prop_name, MAX_PROP_SIZE, "%s-supply", name);
	if (!of_parse_phandle(np, prop_name, 0)) {
		dev_info(dev, "%s: Unable to find %s regulator, assuming enabled\n",
			 __func__, prop_name);
		ret = -ENODEV;
		goto out;
	}

	vreg = devm_kzalloc(dev, sizeof(*vreg), GFP_KERNEL);
	if (!vreg)
		return -ENOMEM;

	vreg->name = name;

	snprintf(prop_name, MAX_PROP_SIZE, "%s-max-microamp", name);
	ret = of_property_read_u32(np, prop_name, &vreg->max_uA);
	if (ret) {
		dev_err(dev, "%s: unable to find %s err %d\n",
			__func__, prop_name, ret);
		goto out;
	}

	vreg->reg = devm_regulator_get(dev, vreg->name);
	if (IS_ERR(vreg->reg)) {
		ret = PTR_ERR(vreg->reg);
		dev_err(dev, "%s: %s get failed, err=%d\n",
			__func__, vreg->name, ret);
	}

	snprintf(prop_name, MAX_PROP_SIZE, "%s-min-uV", name);
	ret = of_property_read_u32(np, prop_name, &vreg->min_uV);
	if (ret) {
		dev_dbg(dev, "%s: unable to find %s err %d, using default\n",
			__func__, prop_name, ret);
		if (!strcmp(name, "qcom,vddp-ref-clk"))
			vreg->min_uV = VDDP_REF_CLK_MIN_UV;
		else if (!strcmp(name, "qcom,vccq-parent"))
			vreg->min_uV = 0;
		ret = 0;
	}

	snprintf(prop_name, MAX_PROP_SIZE, "%s-max-uV", name);
	ret = of_property_read_u32(np, prop_name, &vreg->max_uV);
	if (ret) {
		dev_dbg(dev, "%s: unable to find %s err %d, using default\n",
			__func__, prop_name, ret);
		if (!strcmp(name, "qcom,vddp-ref-clk"))
			vreg->max_uV = VDDP_REF_CLK_MAX_UV;
		else if (!strcmp(name, "qcom,vccq-parent"))
			vreg->max_uV = 0;
		ret = 0;
	}

out:
	if (!ret)
		*out_vreg = vreg;
	return ret;
}

static void ufs_qcom_save_host_ptr(struct ufs_hba *hba)
{
	struct ufs_qcom_host *host = ufshcd_get_variant(hba);
	int id;

	if (!hba->dev->of_node)
		return;

	/* Extract platform data */
	id = of_alias_get_id(hba->dev->of_node, "ufshc");
	if (id <= 0)
		dev_err(hba->dev, "Failed to get host index %d\n", id);
	else if (id <= MAX_UFS_QCOM_HOSTS)
		ufs_qcom_hosts[id - 1] = host;
	else
		dev_err(hba->dev, "invalid host index %d\n", id);
}

/**
 * ufs_qcom_init - bind phy with controller
 * @hba: host controller instance
 *
 * Binds PHY with controller and powers up PHY enabling clocks
 * and regulators.
 *
 * Returns -EPROBE_DEFER if binding fails, returns negative error
 * on phy power up failure and returns zero on success.
 */
static int ufs_qcom_init(struct ufs_hba *hba)
{
	int err;
	struct device *dev = hba->dev;
	struct platform_device *pdev = to_platform_device(dev);
	struct ufs_qcom_host *host;
	struct resource *res;

	host = devm_kzalloc(dev, sizeof(*host), GFP_KERNEL);
	if (!host) {
		err = -ENOMEM;
		dev_err(dev, "%s: no memory for qcom ufs host\n", __func__);
		goto out;
	}

	/* Make a two way bind between the qcom host and the hba */
	host->hba = hba;

	ufshcd_set_variant(hba, host);

	host->generic_phy = devm_phy_get(dev, "ufsphy");

	if (host->generic_phy == ERR_PTR(-EPROBE_DEFER)) {
		/*
		 * UFS driver might be probed before the phy driver does.
		 * In that case we would like to return EPROBE_DEFER code.
		 */
		err = -EPROBE_DEFER;
		dev_warn(dev, "%s: required phy device. hasn't probed yet. err = %d\n",
			__func__, err);
		goto out_variant_clear;
	} else if (IS_ERR(host->generic_phy)) {
		err = PTR_ERR(host->generic_phy);
		dev_err(dev, "%s: PHY get failed %d\n", __func__, err);
		goto out_variant_clear;
	}

	/* restore the secure configuration */
	ufs_qcom_update_sec_cfg(hba, true);

	/*
	 * Set the vendor specific ops needed for ICE.
	 * Default implementation if the ops are not set.
	 */
	ufshcd_crypto_qti_set_vops(hba);

	err = ufs_qcom_bus_register(host);
	if (err)
		goto out_variant_clear;

	ufs_qcom_get_controller_revision(hba, &host->hw_ver.major,
		&host->hw_ver.minor, &host->hw_ver.step);

	/*
	 * for newer controllers, device reference clock control bit has
	 * moved inside UFS controller register address space itself.
	 */
	if (host->hw_ver.major >= 0x02) {
		host->dev_ref_clk_ctrl_mmio = hba->mmio_base + REG_UFS_CFG1;
		host->dev_ref_clk_en_mask = BIT(26);
	} else {
		/* "dev_ref_clk_ctrl_mem" is optional resource */
		res = platform_get_resource(pdev, IORESOURCE_MEM, 1);
		if (res) {
			host->dev_ref_clk_ctrl_mmio =
					devm_ioremap_resource(dev, res);
			if (IS_ERR(host->dev_ref_clk_ctrl_mmio)) {
				dev_warn(dev,
					"%s: could not map dev_ref_clk_ctrl_mmio, err %ld\n",
					__func__,
					PTR_ERR(host->dev_ref_clk_ctrl_mmio));
				host->dev_ref_clk_ctrl_mmio = NULL;
			}
			host->dev_ref_clk_en_mask = BIT(5);
		}
	}

	/* update phy revision information before calling phy_init() */
	ufs_qcom_phy_save_controller_version(host->generic_phy,
		host->hw_ver.major, host->hw_ver.minor, host->hw_ver.step);

	err = ufs_qcom_parse_reg_info(host, "qcom,vddp-ref-clk",
				      &host->vddp_ref_clk);
	phy_init(host->generic_phy);

	if (host->vddp_ref_clk) {
		err = ufs_qcom_enable_vreg(dev, host->vddp_ref_clk);
		if (err) {
			dev_err(dev, "%s: failed enabling ref clk supply: %d\n",
				__func__, err);
			goto out_unregister_bus;
		}
	}

	err = ufs_qcom_parse_reg_info(host, "qcom,vccq-parent",
				      &host->vccq_parent);
	if (host->vccq_parent) {
		err = ufs_qcom_config_vreg(hba->dev, host->vccq_parent, true);
		if (err) {
			dev_err(dev, "%s: failed vccq-parent set load: %d\n",
				__func__, err);
			goto out_disable_vddp;
		}
	}

	err = ufs_qcom_init_lane_clks(host);
	if (err)
		goto out_set_load_vccq_parent;

	ufs_qcom_parse_lpm(host);
	if (host->disable_lpm)
		pm_runtime_forbid(host->hba->dev);
	ufs_qcom_set_caps(hba);
	ufs_qcom_advertise_quirks(hba);

	ufs_qcom_set_bus_vote(hba, true);
	ufs_qcom_setup_clocks(hba, true, POST_CHANGE);

	host->dbg_print_en |= UFS_QCOM_DEFAULT_DBG_PRINT_EN;
	ufs_qcom_get_default_testbus_cfg(host);
	err = ufs_qcom_testbus_config(host);
	if (err) {
		dev_warn(dev, "%s: failed to configure the testbus %d\n",
				__func__, err);
		err = 0;
	}

	ufs_qcom_init_sysfs(hba);

	ufs_qcom_save_host_ptr(hba);

	goto out;

out_set_load_vccq_parent:
	if (host->vccq_parent)
		ufs_qcom_config_vreg(hba->dev, host->vccq_parent, false);
out_disable_vddp:
	if (host->vddp_ref_clk)
		ufs_qcom_disable_vreg(dev, host->vddp_ref_clk);
out_unregister_bus:
	phy_exit(host->generic_phy);
	msm_bus_scale_unregister_client(host->bus_vote.client_handle);
out_variant_clear:
	devm_kfree(dev, host);
	ufshcd_set_variant(hba, NULL);
out:
	return err;
}

static void ufs_qcom_exit(struct ufs_hba *hba)
{
	struct ufs_qcom_host *host = ufshcd_get_variant(hba);

	msm_bus_scale_unregister_client(host->bus_vote.client_handle);
	ufs_qcom_disable_lane_clks(host);
	if (host->is_phy_pwr_on) {
		phy_power_off(host->generic_phy);
		host->is_phy_pwr_on = false;
	}
	phy_exit(host->generic_phy);
}

static int ufs_qcom_set_dme_vs_core_clk_ctrl_clear_div(struct ufs_hba *hba,
						       u32 clk_1us_cycles,
						       u32 clk_40ns_cycles)
{
	struct ufs_qcom_host *host = ufshcd_get_variant(hba);
	int err;
	u32 core_clk_ctrl_reg, clk_cycles;
	u32 mask = DME_VS_CORE_CLK_CTRL_MAX_CORE_CLK_1US_CYCLES_MASK;
	u32 offset = 0;

	/* Bits mask and offset changed on UFS host controller V4.0.0 onwards */
	if (host->hw_ver.major >= 4) {
		mask = DME_VS_CORE_CLK_CTRL_MAX_CORE_CLK_1US_CYCLES_MASK_V4;
		offset = DME_VS_CORE_CLK_CTRL_MAX_CORE_CLK_1US_CYCLES_OFFSET_V4;
	}

	if (clk_1us_cycles > mask)
		return -EINVAL;

	err = ufshcd_dme_get(hba,
			    UIC_ARG_MIB(DME_VS_CORE_CLK_CTRL),
			    &core_clk_ctrl_reg);
	if (err)
		goto out;

	core_clk_ctrl_reg &= ~mask;
	core_clk_ctrl_reg |= clk_1us_cycles;
	core_clk_ctrl_reg <<= offset;

	/* Clear CORE_CLK_DIV_EN */
	core_clk_ctrl_reg &= ~DME_VS_CORE_CLK_CTRL_CORE_CLK_DIV_EN_BIT;

	err = ufshcd_dme_set(hba,
			    UIC_ARG_MIB(DME_VS_CORE_CLK_CTRL),
			    core_clk_ctrl_reg);

	/* UFS host controller V4.0.0 onwards needs to program
	 * PA_VS_CORE_CLK_40NS_CYCLES attribute per programmed frequency of
	 * unipro core clk of UFS host controller.
	 */
	if (!err && (host->hw_ver.major >= 4)) {

		if (clk_40ns_cycles > PA_VS_CORE_CLK_40NS_CYCLES_MASK)
			return -EINVAL;

		err = ufshcd_dme_get(hba,
				    UIC_ARG_MIB(PA_VS_CORE_CLK_40NS_CYCLES),
				    &clk_cycles);
		if (err)
			goto out;

		clk_cycles &= ~PA_VS_CORE_CLK_40NS_CYCLES_MASK;
		clk_cycles |= clk_40ns_cycles;

		err = ufshcd_dme_set(hba,
				    UIC_ARG_MIB(PA_VS_CORE_CLK_40NS_CYCLES),
				    clk_cycles);
	}
out:
	return err;
}

static int ufs_qcom_clk_scale_up_pre_change(struct ufs_hba *hba)
{
	struct ufs_qcom_host *host = ufshcd_get_variant(hba);
	struct ufs_pa_layer_attr *attr = &host->dev_req_params;
	int err = 0;

	if (!ufs_qcom_cap_qunipro(host))
		goto out;

	if (attr)
		__ufs_qcom_cfg_timers(hba, attr->gear_rx, attr->pwr_rx,
				      attr->hs_rate, false, true);

	err = ufs_qcom_set_dme_vs_core_clk_ctrl_max_freq_mode(hba);
out:
	return err;
}

static int ufs_qcom_clk_scale_down_post_change(struct ufs_hba *hba)
{
	struct ufs_qcom_host *host = ufshcd_get_variant(hba);
	struct ufs_pa_layer_attr *attr = &host->dev_req_params;
	int err = 0;
	struct ufs_clk_info *clki;
	struct list_head *head = &hba->clk_list_head;
	u32 curr_freq = 0;

	if (!ufs_qcom_cap_qunipro(host))
		return 0;

	if (attr)
		ufs_qcom_cfg_timers(hba, attr->gear_rx, attr->pwr_rx,
				    attr->hs_rate, false);

	list_for_each_entry(clki, head, list) {
		if (!IS_ERR_OR_NULL(clki->clk) &&
			(!strcmp(clki->name, "core_clk_unipro"))) {
			curr_freq = clk_get_rate(clki->clk);
			break;
		}
	}

	switch (curr_freq) {
	case 37500000:
		err = ufs_qcom_set_dme_vs_core_clk_ctrl_clear_div(hba, 38, 2);
		break;
	case 75000000:
		err = ufs_qcom_set_dme_vs_core_clk_ctrl_clear_div(hba, 75, 3);
		break;
	default:
		err = -EINVAL;
		break;
	}

	return err;
}

static int ufs_qcom_clk_scale_notify(struct ufs_hba *hba,
		bool scale_up, enum ufs_notify_change_status status)
{
	struct ufs_qcom_host *host = ufshcd_get_variant(hba);
	int err = 0;

	switch (status) {
	case PRE_CHANGE:
		if (scale_up)
			err = ufs_qcom_clk_scale_up_pre_change(hba);
		break;
	case POST_CHANGE:
		if (!scale_up)
			err = ufs_qcom_clk_scale_down_post_change(hba);

		ufs_qcom_update_bus_bw_vote(host);
		break;
	default:
		dev_err(hba->dev, "%s: invalid status %d\n", __func__, status);
		err = -EINVAL;
		break;
	}

	if (!err)
		atomic_set(&host->scale_up, scale_up);
	return err;
}

/*
 * This function should be called to restore the security configuration of UFS
 * register space after coming out of UFS host core power collapse.
 *
 * @hba: host controller instance
 * @restore_sec_cfg: Set "true" if secure configuration needs to be restored
 * and set "false" when secure configuration is lost.
 */
static int ufs_qcom_update_sec_cfg(struct ufs_hba *hba, bool restore_sec_cfg)
{
	return 0;
}

static inline u32 ufs_qcom_get_scale_down_gear(struct ufs_hba *hba)
{
	struct ufs_qcom_host *host = ufshcd_get_variant(hba);

	if (ufs_qcom_cap_svs2(host))
		return UFS_HS_G1;
	/* Default SVS support @ HS G2 frequencies*/
	return UFS_HS_G2;
}

void ufs_qcom_print_hw_debug_reg_all(struct ufs_hba *hba, void *priv,
		void (*print_fn)(struct ufs_hba *hba, int offset, int num_regs,
				char *str, void *priv))
{
	u32 reg;
	struct ufs_qcom_host *host;

	if (unlikely(!hba)) {
		pr_err("%s: hba is NULL\n", __func__);
		return;
	}
	if (unlikely(!print_fn)) {
		dev_err(hba->dev, "%s: print_fn is NULL\n", __func__);
		return;
	}

	host = ufshcd_get_variant(hba);
	if (!(host->dbg_print_en & UFS_QCOM_DBG_PRINT_REGS_EN))
		return;

	reg = ufs_qcom_get_debug_reg_offset(host, UFS_UFS_DBG_RD_REG_OCSC);
	print_fn(hba, reg, 44, "UFS_UFS_DBG_RD_REG_OCSC ", priv);

	reg = ufshcd_readl(hba, REG_UFS_CFG1);
	reg |= UFS_BIT(17);
	ufshcd_writel(hba, reg, REG_UFS_CFG1);

	reg = ufs_qcom_get_debug_reg_offset(host, UFS_UFS_DBG_RD_EDTL_RAM);
	print_fn(hba, reg, 32, "UFS_UFS_DBG_RD_EDTL_RAM ", priv);

	reg = ufs_qcom_get_debug_reg_offset(host, UFS_UFS_DBG_RD_DESC_RAM);
	print_fn(hba, reg, 128, "UFS_UFS_DBG_RD_DESC_RAM ", priv);

	reg = ufs_qcom_get_debug_reg_offset(host, UFS_UFS_DBG_RD_PRDT_RAM);
	print_fn(hba, reg, 64, "UFS_UFS_DBG_RD_PRDT_RAM ", priv);

	/* clear bit 17 - UTP_DBG_RAMS_EN */
	ufshcd_rmwl(hba, UFS_BIT(17), 0, REG_UFS_CFG1);

	reg = ufs_qcom_get_debug_reg_offset(host, UFS_DBG_RD_REG_UAWM);
	print_fn(hba, reg, 4, "UFS_DBG_RD_REG_UAWM ", priv);

	reg = ufs_qcom_get_debug_reg_offset(host, UFS_DBG_RD_REG_UARM);
	print_fn(hba, reg, 4, "UFS_DBG_RD_REG_UARM ", priv);

	reg = ufs_qcom_get_debug_reg_offset(host, UFS_DBG_RD_REG_TXUC);
	print_fn(hba, reg, 48, "UFS_DBG_RD_REG_TXUC ", priv);

	reg = ufs_qcom_get_debug_reg_offset(host, UFS_DBG_RD_REG_RXUC);
	print_fn(hba, reg, 27, "UFS_DBG_RD_REG_RXUC ", priv);

	reg = ufs_qcom_get_debug_reg_offset(host, UFS_DBG_RD_REG_DFC);
	print_fn(hba, reg, 19, "UFS_DBG_RD_REG_DFC ", priv);

	reg = ufs_qcom_get_debug_reg_offset(host, UFS_DBG_RD_REG_TRLUT);
	print_fn(hba, reg, 34, "UFS_DBG_RD_REG_TRLUT ", priv);

	reg = ufs_qcom_get_debug_reg_offset(host, UFS_DBG_RD_REG_TMRLUT);
	print_fn(hba, reg, 9, "UFS_DBG_RD_REG_TMRLUT ", priv);
}

static void ufs_qcom_enable_test_bus(struct ufs_qcom_host *host)
{
	if (host->dbg_print_en & UFS_QCOM_DBG_PRINT_TEST_BUS_EN) {
		ufshcd_rmwl(host->hba, UFS_REG_TEST_BUS_EN,
				UFS_REG_TEST_BUS_EN, REG_UFS_CFG1);
		ufshcd_rmwl(host->hba, TEST_BUS_EN, TEST_BUS_EN, REG_UFS_CFG1);
	} else {
		ufshcd_rmwl(host->hba, UFS_REG_TEST_BUS_EN, 0, REG_UFS_CFG1);
		ufshcd_rmwl(host->hba, TEST_BUS_EN, 0, REG_UFS_CFG1);
	}
}

static void ufs_qcom_get_default_testbus_cfg(struct ufs_qcom_host *host)
{
	/* provide a legal default configuration */
	host->testbus.select_major = TSTBUS_UNIPRO;
	host->testbus.select_minor = 37;
}

bool ufs_qcom_testbus_cfg_is_ok(struct ufs_qcom_host *host,
		u8 select_major, u8 select_minor)
{
	if (select_major >= TSTBUS_MAX) {
		dev_err(host->hba->dev,
			"%s: UFS_CFG1[TEST_BUS_SEL} may not equal 0x%05X\n",
			__func__, select_major);
		return false;
	}
	return true;
}

/*
 * The caller of this function must make sure that the controller
 * is out of runtime suspend and appropriate clocks are enabled
 * before accessing.
 */
int ufs_qcom_testbus_config(struct ufs_qcom_host *host)
{
	int reg = 0;
	int offset = -1, ret = 0, testbus_sel_offset = 19;
	u32 mask = TEST_BUS_SUB_SEL_MASK;
	unsigned long flags;
	struct ufs_hba *hba;

	if (!host)
		return -EINVAL;
	hba = host->hba;
	spin_lock_irqsave(hba->host->host_lock, flags);
	switch (host->testbus.select_major) {
	case TSTBUS_UAWM:
		reg = UFS_TEST_BUS_CTRL_0;
		offset = 24;
		break;
	case TSTBUS_UARM:
		reg = UFS_TEST_BUS_CTRL_0;
		offset = 16;
		break;
	case TSTBUS_TXUC:
		reg = UFS_TEST_BUS_CTRL_0;
		offset = 8;
		break;
	case TSTBUS_RXUC:
		reg = UFS_TEST_BUS_CTRL_0;
		offset = 0;
		break;
	case TSTBUS_DFC:
		reg = UFS_TEST_BUS_CTRL_1;
		offset = 24;
		break;
	case TSTBUS_TRLUT:
		reg = UFS_TEST_BUS_CTRL_1;
		offset = 16;
		break;
	case TSTBUS_TMRLUT:
		reg = UFS_TEST_BUS_CTRL_1;
		offset = 8;
		break;
	case TSTBUS_OCSC:
		reg = UFS_TEST_BUS_CTRL_1;
		offset = 0;
		break;
	case TSTBUS_WRAPPER:
		reg = UFS_TEST_BUS_CTRL_2;
		offset = 16;
		break;
	case TSTBUS_COMBINED:
		reg = UFS_TEST_BUS_CTRL_2;
		offset = 8;
		break;
	case TSTBUS_UTP_HCI:
		reg = UFS_TEST_BUS_CTRL_2;
		offset = 0;
		break;
	case TSTBUS_UNIPRO:
		reg = UFS_UNIPRO_CFG;
		offset = 20;
		mask = 0xFFF;
		break;
	/*
	 * No need for a default case, since
	 * ufs_qcom_testbus_cfg_is_ok() checks that the configuration
	 * is legal
	 */
	}

	if (offset < 0) {
		dev_err(hba->dev, "%s: Bad offset: %d\n", __func__, offset);
		ret = -EINVAL;
		spin_unlock_irqrestore(hba->host->host_lock, flags);
		goto out;
	}
	mask <<= offset;

	spin_unlock_irqrestore(hba->host->host_lock, flags);
	if (reg) {
		ufshcd_rmwl(host->hba, TEST_BUS_SEL,
		    (u32)host->testbus.select_major << testbus_sel_offset,
		    REG_UFS_CFG1);
		ufshcd_rmwl(host->hba, mask,
		    (u32)host->testbus.select_minor << offset,
		    reg);
	} else {
		dev_err(hba->dev, "%s: Problem setting minor\n", __func__);
		ret = -EINVAL;
		goto out;
	}
	ufs_qcom_enable_test_bus(host);
	/*
	 * Make sure the test bus configuration is
	 * committed before returning.
	 */
	mb();
out:
	return ret;
}

static void ufs_qcom_testbus_read(struct ufs_hba *hba)
{
	ufs_qcom_dump_regs(hba, UFS_TEST_BUS, 1, "UFS_TEST_BUS ");
}

static void ufs_qcom_print_unipro_testbus(struct ufs_hba *hba)
{
	struct ufs_qcom_host *host = ufshcd_get_variant(hba);
	u32 *testbus = NULL;
	int i, nminor = 256, testbus_len = nminor * sizeof(u32);

	testbus = kmalloc(testbus_len, GFP_KERNEL);
	if (!testbus)
		return;

	host->testbus.select_major = TSTBUS_UNIPRO;
	for (i = 0; i < nminor; i++) {
		host->testbus.select_minor = i;
		ufs_qcom_testbus_config(host);
		testbus[i] = ufshcd_readl(hba, UFS_TEST_BUS);
	}
	print_hex_dump(KERN_ERR, "UNIPRO_TEST_BUS ", DUMP_PREFIX_OFFSET,
			16, 4, testbus, testbus_len, false);
	kfree(testbus);
}

static void ufs_qcom_print_utp_hci_testbus(struct ufs_hba *hba)
{
	struct ufs_qcom_host *host = ufshcd_get_variant(hba);
	u32 *testbus = NULL;
	int i, nminor = 32, testbus_len = nminor * sizeof(u32);

	testbus = kmalloc(testbus_len, GFP_KERNEL);
	if (!testbus)
		return;

	host->testbus.select_major = TSTBUS_UTP_HCI;
	for (i = 0; i < nminor; i++) {
		host->testbus.select_minor = i;
		ufs_qcom_testbus_config(host);
		testbus[i] = ufshcd_readl(hba, UFS_TEST_BUS);
	}
	print_hex_dump(KERN_ERR, "UTP_HCI_TEST_BUS ", DUMP_PREFIX_OFFSET,
			16, 4, testbus, testbus_len, false);
	kfree(testbus);
}

static void ufs_qcom_dump_dbg_regs(struct ufs_hba *hba, bool no_sleep)
{
	struct ufs_qcom_host *host = ufshcd_get_variant(hba);
	struct phy *phy = host->generic_phy;

	host->err_occurred = true;

	ufs_qcom_dump_regs(hba, REG_UFS_SYS1CLK_1US, 16,
			"HCI Vendor Specific Registers ");
	ufs_qcom_print_hw_debug_reg_all(hba, NULL, ufs_qcom_dump_regs_wrapper);

	if (no_sleep)
		return;

	/* sleep a bit intermittently as we are dumping too much data */
	udelay(1000);
	ufs_qcom_testbus_read(hba);
	udelay(1000);
	ufs_qcom_print_unipro_testbus(hba);
	udelay(1000);
	ufs_qcom_print_utp_hci_testbus(hba);
	udelay(1000);
	ufs_qcom_phy_dbg_register_dump(phy);
	udelay(1000);
}

/**
 * struct ufs_hba_qcom_vops - UFS QCOM specific variant operations
 *
 * The variant operations configure the necessary controller and PHY
 * handshake during initialization.
 */
static struct ufs_hba_variant_ops ufs_hba_qcom_vops = {
	.init                   = ufs_qcom_init,
	.exit                   = ufs_qcom_exit,
	.get_ufs_hci_version	= ufs_qcom_get_ufs_hci_version,
	.clk_scale_notify	= ufs_qcom_clk_scale_notify,
	.setup_clocks           = ufs_qcom_setup_clocks,
	.hce_enable_notify      = ufs_qcom_hce_enable_notify,
	.link_startup_notify    = ufs_qcom_link_startup_notify,
	.pwr_change_notify	= ufs_qcom_pwr_change_notify,
	.apply_dev_quirks	= ufs_qcom_apply_dev_quirks,
	.suspend		= ufs_qcom_suspend,
	.resume			= ufs_qcom_resume,
	.full_reset		= ufs_qcom_full_reset,
	.update_sec_cfg		= ufs_qcom_update_sec_cfg,
	.get_scale_down_gear	= ufs_qcom_get_scale_down_gear,
	.set_bus_vote		= ufs_qcom_set_bus_vote,
	.dbg_register_dump	= ufs_qcom_dump_dbg_regs,
#ifdef CONFIG_DEBUG_FS
	.add_debugfs		= ufs_qcom_dbg_add_debugfs,
#endif
};

static struct ufs_hba_variant ufs_hba_qcom_variant = {
	.name		= "qcom",
	.vops		= &ufs_hba_qcom_vops,
};

/**
 * QCOM specific sysfs group and nodes
 */
static ssize_t err_state_show(struct device *dev,
			struct device_attribute *attr, char *buf)
{
	struct ufs_hba *hba = dev_get_drvdata(dev);
	struct ufs_qcom_host *host = ufshcd_get_variant(hba);

	return scnprintf(buf, PAGE_SIZE, "%d\n", !!host->err_occurred);
}

static DEVICE_ATTR_RO(err_state);

static ssize_t power_mode_show(struct device *dev,
			struct device_attribute *attr, char *buf)
{
	struct ufs_hba *hba = dev_get_drvdata(dev);
	static const char * const names[] = {
		"INVALID MODE",
		"FAST MODE",
		"SLOW MODE",
		"INVALID MODE",
		"FASTAUTO MODE",
		"SLOWAUTO MODE",
		"INVALID MODE",
	};

	/* Print current power info */
	return scnprintf(buf, PAGE_SIZE,
		"[Rx,Tx]: Gear[%d,%d], Lane[%d,%d], PWR[%s,%s], Rate-%c\n",
		hba->pwr_info.gear_rx, hba->pwr_info.gear_tx,
		hba->pwr_info.lane_rx, hba->pwr_info.lane_tx,
		names[hba->pwr_info.pwr_rx],
		names[hba->pwr_info.pwr_tx],
		hba->pwr_info.hs_rate == PA_HS_MODE_B ? 'B' : 'A');
}

static DEVICE_ATTR_RO(power_mode);

static ssize_t bus_speed_mode_show(struct device *dev,
			struct device_attribute *attr, char *buf)
{
	struct ufs_hba *hba = dev_get_drvdata(dev);
	struct ufs_qcom_host *host = ufshcd_get_variant(hba);

	return scnprintf(buf, PAGE_SIZE, "%d\n",
			 !!atomic_read(&host->scale_up));
}

static DEVICE_ATTR_RO(bus_speed_mode);

static ssize_t clk_status_show(struct device *dev,
			struct device_attribute *attr, char *buf)
{
	struct ufs_hba *hba = dev_get_drvdata(dev);
	struct ufs_qcom_host *host = ufshcd_get_variant(hba);

	return scnprintf(buf, PAGE_SIZE, "%d\n",
			 !!atomic_read(&host->clks_on));
}

static DEVICE_ATTR_RO(clk_status);

static unsigned int ufs_qcom_gec(struct ufs_hba *hba,
				struct ufs_uic_err_reg_hist *err_hist,
				 char *err_name)
{
	unsigned long flags;
	int i, cnt_err = 0;

	spin_lock_irqsave(hba->host->host_lock, flags);
	for (i = 0; i < UIC_ERR_REG_HIST_LENGTH; i++) {
		int p = (i + err_hist->pos) % UIC_ERR_REG_HIST_LENGTH;

		if (err_hist->tstamp[p] == 0)
			continue;
		dev_err(hba->dev, "%s[%d] = 0x%x at %lld us\n", err_name, p,
			err_hist->reg[p], ktime_to_us(err_hist->tstamp[p]));

		++cnt_err;
	}

	spin_unlock_irqrestore(hba->host->host_lock, flags);
	return cnt_err;
}

static ssize_t err_count_show(struct device *dev,
			struct device_attribute *attr, char *buf)
{
	struct ufs_hba *hba = dev_get_drvdata(dev);

	return scnprintf(buf, PAGE_SIZE,
			 "%s: %d\n%s: %d\n%s: %d\n",
			 "pa_err_cnt_total",
			 ufs_qcom_gec(hba, &hba->ufs_stats.pa_err,
				      "pa_err_cnt_total"),
			 "dl_err_cnt_total",
			 ufs_qcom_gec(hba, &hba->ufs_stats.dl_err,
				      "dl_err_cnt_total"),
			 "dme_err_cnt",
			 ufs_qcom_gec(hba, &hba->ufs_stats.dme_err,
				      "dme_err_cnt"));
}

static DEVICE_ATTR_RO(err_count);

static struct attribute *ufs_qcom_sysfs_attrs[] = {
	&dev_attr_err_state.attr,
	&dev_attr_power_mode.attr,
	&dev_attr_bus_speed_mode.attr,
	&dev_attr_clk_status.attr,
	&dev_attr_err_count.attr,
	NULL
};

static const struct attribute_group ufs_qcom_sysfs_group = {
	.name = "qcom",
	.attrs = ufs_qcom_sysfs_attrs,
};

static int ufs_qcom_init_sysfs(struct ufs_hba *hba)
{
	int ret;

	ret = sysfs_create_group(&hba->dev->kobj, &ufs_qcom_sysfs_group);
	if (ret)
		dev_err(hba->dev, "%s: Failed to create qcom sysfs group (err = %d)\n",
				 __func__, ret);

	return ret;
}

/**
 * ufs_qcom_probe - probe routine of the driver
 * @pdev: pointer to Platform device handle
 *
 * Return zero for success and non-zero for failure
 */
static int ufs_qcom_probe(struct platform_device *pdev)
{
	int err;
	struct device *dev = &pdev->dev;
	struct device_node *np = dev->of_node;

	/*
	 * On qcom platforms, bootdevice is the primary storage
	 * device. This device can either be eMMC or UFS.
	 * The type of device connected is detected at runtime.
	 * So, if an eMMC device is connected, and this function
	 * is invoked, it would turn-off the regulator if it detects
	 * that the storage device is not ufs.
	 * These regulators are turned ON by the bootloaders & turning
	 * them off without sending PON may damage the connected device.
	 * Hence, check for the connected device early-on & don't turn-off
	 * the regulators.
	 */
	if (of_property_read_bool(np, "non-removable") &&
	    strlen(android_boot_dev) &&
	    strcmp(android_boot_dev, dev_name(dev)))
		return -ENODEV;

	/* Perform generic probe */
	err = ufshcd_pltfrm_init(pdev, &ufs_hba_qcom_variant);
	if (err)
		dev_err(dev, "ufshcd_pltfrm_init() failed %d\n", err);

	return err;
}

/**
 * ufs_qcom_remove - set driver_data of the device to NULL
 * @pdev: pointer to platform device handle
 *
 * Always returns 0
 */
static int ufs_qcom_remove(struct platform_device *pdev)
{
	struct ufs_hba *hba =  platform_get_drvdata(pdev);

	pm_runtime_get_sync(&(pdev)->dev);
	ufshcd_remove(hba);
	return 0;
}

static const struct of_device_id ufs_qcom_of_match[] = {
	{ .compatible = "qcom,ufshc"},
	{},
};
MODULE_DEVICE_TABLE(of, ufs_qcom_of_match);

static const struct dev_pm_ops ufs_qcom_pm_ops = {
	.suspend	= ufshcd_pltfrm_suspend,
	.resume		= ufshcd_pltfrm_resume,
	.runtime_suspend = ufshcd_pltfrm_runtime_suspend,
	.runtime_resume  = ufshcd_pltfrm_runtime_resume,
	.runtime_idle    = ufshcd_pltfrm_runtime_idle,
	.freeze		= ufshcd_pltfrm_freeze,
	.restore	= ufshcd_pltfrm_restore,
	.thaw		= ufshcd_pltfrm_thaw,
};

static struct platform_driver ufs_qcom_pltform = {
	.probe	= ufs_qcom_probe,
	.remove	= ufs_qcom_remove,
	.shutdown = ufshcd_pltfrm_shutdown,
	.driver	= {
		.name	= "ufshcd-qcom",
		.pm	= &ufs_qcom_pm_ops,
		.of_match_table = of_match_ptr(ufs_qcom_of_match),
		.probe_type = PROBE_PREFER_ASYNCHRONOUS,
	},
};
module_platform_driver(ufs_qcom_pltform);

MODULE_LICENSE("GPL v2");<|MERGE_RESOLUTION|>--- conflicted
+++ resolved
@@ -62,11 +62,7 @@
 static int ufs_qcom_set_dme_vs_core_clk_ctrl_clear_div(struct ufs_hba *hba,
 						       u32 clk_1us_cycles,
 						       u32 clk_40ns_cycles);
-<<<<<<< HEAD
-=======
-static void ufs_qcom_pm_qos_suspend(struct ufs_qcom_host *host);
 static int ufs_qcom_init_sysfs(struct ufs_hba *hba);
->>>>>>> 8d9bdfc3
 
 static void ufs_qcom_dump_regs(struct ufs_hba *hba, int offset, int len,
 		char *prefix)
