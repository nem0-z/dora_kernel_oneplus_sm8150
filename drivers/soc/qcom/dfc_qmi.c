/*
 * Copyright (c) 2018, The Linux Foundation. All rights reserved.
 *
 * This program is free software; you can redistribute it and/or modify
 * it under the terms of the GNU General Public License version 2 and
 * only version 2 as published by the Free Software Foundation.
 *
 * This program is distributed in the hope that it will be useful,
 * but WITHOUT ANY WARRANTY; without even the implied warranty of
 * MERCHANTABILITY or FITNESS FOR A PARTICULAR PURPOSE.  See the
 * GNU General Public License for more details.
 */

#include <linux/rtnetlink.h>
#include <net/pkt_sched.h>
#include <linux/soc/qcom/qmi.h>
#include <soc/qcom/rmnet_qmi.h>

#include "qmi_rmnet_i.h"
#define CREATE_TRACE_POINTS
#include <trace/events/dfc.h>

#define DFC_IS_ANCILLARY(type) ((type) != AF_INET && (type) != AF_INET6)

#define DFC_MAX_QOS_ID_V01 2

#define DFC_ACK_TYPE_DISABLE 1
#define DFC_ACK_TYPE_THRESHOLD 2

struct dfc_qmap_header {
	u8  pad_len:6;
	u8  reserved_bit:1;
	u8  cd_bit:1;
	u8  mux_id;
	__be16   pkt_len;
} __aligned(1);

struct dfc_ack_cmd {
	struct dfc_qmap_header header;
	u8  command_name;
	u8  cmd_type:2;
	u8  reserved:6;
	u16 reserved2;
	u32 transaction_id;
	u8  ver:2;
	u8  reserved3:6;
	u8  type:2;
	u8  reserved4:6;
	u16 dfc_seq;
	u8  reserved5[3];
	u8  bearer_id;
} __aligned(1);

struct dfc_qmi_data {
	void *rmnet_port;
	struct workqueue_struct *dfc_wq;
	struct work_struct svc_arrive;
	struct qmi_handle handle;
	struct sockaddr_qrtr ssctl;
	struct svc_info svc;
	struct work_struct qmi_ind_work;
	struct list_head qmi_ind_q;
	spinlock_t qmi_ind_lock;
	int index;
	int restart_state;
};

static void dfc_svc_init(struct work_struct *work);

/* **************************************************** */
#define DFC_SERVICE_ID_V01 0x4E
#define DFC_SERVICE_VERS_V01 0x01
#define DFC_TIMEOUT_MS 10000

#define QMI_DFC_BIND_CLIENT_REQ_V01 0x0020
#define QMI_DFC_BIND_CLIENT_RESP_V01 0x0020
#define QMI_DFC_BIND_CLIENT_REQ_V01_MAX_MSG_LEN  11
#define QMI_DFC_BIND_CLIENT_RESP_V01_MAX_MSG_LEN 7

#define QMI_DFC_INDICATION_REGISTER_REQ_V01 0x0001
#define QMI_DFC_INDICATION_REGISTER_RESP_V01 0x0001
#define QMI_DFC_INDICATION_REGISTER_REQ_V01_MAX_MSG_LEN 4
#define QMI_DFC_INDICATION_REGISTER_RESP_V01_MAX_MSG_LEN 7

#define QMI_DFC_FLOW_STATUS_IND_V01 0x0022
#define QMI_DFC_FLOW_STATUS_IND_V01_MAX_MSG_LEN 540

#define QMI_DFC_GET_FLOW_STATUS_REQ_V01 0x0023
#define QMI_DFC_GET_FLOW_STATUS_RESP_V01 0x0023
#define QMI_DFC_GET_FLOW_STATUS_REQ_V01_MAX_MSG_LEN 20
#define QMI_DFC_GET_FLOW_STATUS_RESP_V01_MAX_MSG_LEN 543

struct dfc_bind_client_req_msg_v01 {
	u8 ep_id_valid;
	struct data_ep_id_type_v01 ep_id;
};

struct dfc_bind_client_resp_msg_v01 {
	struct qmi_response_type_v01 resp;
};

struct dfc_indication_register_req_msg_v01 {
	u8 report_flow_status_valid;
	u8 report_flow_status;
};

struct dfc_indication_register_resp_msg_v01 {
	struct qmi_response_type_v01 resp;
};

enum dfc_ip_type_enum_v01 {
	DFC_IP_TYPE_ENUM_MIN_ENUM_VAL_V01 = -2147483647,
	DFC_IPV4_TYPE_V01 = 0x4,
	DFC_IPV6_TYPE_V01 = 0x6,
	DFC_IP_TYPE_ENUM_MAX_ENUM_VAL_V01 = 2147483647
};

struct dfc_qos_id_type_v01 {
	u32 qos_id;
	enum dfc_ip_type_enum_v01 ip_type;
};

struct dfc_flow_status_info_type_v01 {
	u8 subs_id;
	u8 mux_id;
	u8 bearer_id;
	u32 num_bytes;
	u16 seq_num;
	u8 qos_ids_len;
	struct dfc_qos_id_type_v01 qos_ids[DFC_MAX_QOS_ID_V01];
};

static struct qmi_elem_info dfc_qos_id_type_v01_ei[] = {
	{
		.data_type	= QMI_UNSIGNED_4_BYTE,
		.elem_len	= 1,
		.elem_size	= sizeof(u32),
		.is_array	= NO_ARRAY,
		.tlv_type	= QMI_COMMON_TLV_TYPE,
		.offset		= offsetof(struct dfc_qos_id_type_v01,
					   qos_id),
		.ei_array	= NULL,
	},
	{
		.data_type	= QMI_SIGNED_4_BYTE_ENUM,
		.elem_len	= 1,
		.elem_size	= sizeof(enum dfc_ip_type_enum_v01),
		.is_array	= NO_ARRAY,
		.tlv_type	= QMI_COMMON_TLV_TYPE,
		.offset		= offsetof(struct dfc_qos_id_type_v01,
					   ip_type),
		.ei_array	= NULL,
	},
	{
		.data_type	= QMI_EOTI,
		.is_array	= NO_ARRAY,
		.tlv_type	= QMI_COMMON_TLV_TYPE,
	},
};

static struct qmi_elem_info dfc_flow_status_info_type_v01_ei[] = {
	{
		.data_type	= QMI_UNSIGNED_1_BYTE,
		.elem_len	= 1,
		.elem_size	= sizeof(u8),
		.is_array	= NO_ARRAY,
		.tlv_type	= QMI_COMMON_TLV_TYPE,
		.offset		= offsetof(struct
					   dfc_flow_status_info_type_v01,
					   subs_id),
		.ei_array	= NULL,
	},
	{
		.data_type	= QMI_UNSIGNED_1_BYTE,
		.elem_len	= 1,
		.elem_size	= sizeof(u8),
		.is_array	= NO_ARRAY,
		.tlv_type	= QMI_COMMON_TLV_TYPE,
		.offset		= offsetof(struct
					   dfc_flow_status_info_type_v01,
					   mux_id),
		.ei_array	= NULL,
	},
	{
		.data_type	= QMI_UNSIGNED_1_BYTE,
		.elem_len	= 1,
		.elem_size	= sizeof(u8),
		.is_array	= NO_ARRAY,
		.tlv_type	= QMI_COMMON_TLV_TYPE,
		.offset		= offsetof(struct
					   dfc_flow_status_info_type_v01,
					   bearer_id),
		.ei_array	= NULL,
	},
	{
		.data_type	= QMI_UNSIGNED_4_BYTE,
		.elem_len	= 1,
		.elem_size	= sizeof(u32),
		.is_array	= NO_ARRAY,
		.tlv_type	= QMI_COMMON_TLV_TYPE,
		.offset		= offsetof(struct
					   dfc_flow_status_info_type_v01,
					   num_bytes),
		.ei_array	= NULL,
	},
	{
		.data_type	= QMI_UNSIGNED_2_BYTE,
		.elem_len	= 1,
		.elem_size	= sizeof(u16),
		.is_array	= NO_ARRAY,
		.tlv_type	= QMI_COMMON_TLV_TYPE,
		.offset		= offsetof(struct
					   dfc_flow_status_info_type_v01,
					   seq_num),
		.ei_array	= NULL,
	},
	{
		.data_type	= QMI_DATA_LEN,
		.elem_len	= 1,
		.elem_size	= sizeof(u8),
		.is_array	= NO_ARRAY,
		.tlv_type	= QMI_COMMON_TLV_TYPE,
		.offset		= offsetof(struct
					   dfc_flow_status_info_type_v01,
					   qos_ids_len),
		.ei_array	= NULL,
	},
	{
		.data_type	= QMI_STRUCT,
		.elem_len	= DFC_MAX_QOS_ID_V01,
		.elem_size	= sizeof(struct dfc_qos_id_type_v01),
		.is_array	= VAR_LEN_ARRAY,
		.tlv_type	= 0x10,
		.offset		= offsetof(struct
					   dfc_flow_status_info_type_v01,
					   qos_ids),
		.ei_array	= dfc_qos_id_type_v01_ei,
	},
	{
		.data_type	= QMI_EOTI,
		.is_array	= NO_ARRAY,
		.tlv_type	= QMI_COMMON_TLV_TYPE,
	},
};

struct dfc_ancillary_info_type_v01 {
	u8 subs_id;
	u8 mux_id;
	u8 bearer_id;
	u32 reserved;
};

static struct qmi_elem_info dfc_ancillary_info_type_v01_ei[] = {
	{
		.data_type	= QMI_UNSIGNED_1_BYTE,
		.elem_len	= 1,
		.elem_size	= sizeof(u8),
		.is_array	= NO_ARRAY,
		.tlv_type	= QMI_COMMON_TLV_TYPE,
		.offset		= offsetof(struct
					   dfc_ancillary_info_type_v01,
					   subs_id),
		.ei_array	= NULL,
	},
	{
		.data_type	= QMI_UNSIGNED_1_BYTE,
		.elem_len	= 1,
		.elem_size	= sizeof(u8),
		.is_array	= NO_ARRAY,
		.tlv_type	= QMI_COMMON_TLV_TYPE,
		.offset		= offsetof(struct
					   dfc_ancillary_info_type_v01,
					   mux_id),
		.ei_array	= NULL,
	},
	{
		.data_type	= QMI_UNSIGNED_1_BYTE,
		.elem_len	= 1,
		.elem_size	= sizeof(u8),
		.is_array	= NO_ARRAY,
		.tlv_type	= QMI_COMMON_TLV_TYPE,
		.offset		= offsetof(struct
					   dfc_ancillary_info_type_v01,
					   bearer_id),
		.ei_array	= NULL,
	},
	{
		.data_type	= QMI_UNSIGNED_4_BYTE,
		.elem_len	= 1,
		.elem_size	= sizeof(u32),
		.is_array	= NO_ARRAY,
		.tlv_type	= QMI_COMMON_TLV_TYPE,
		.offset		= offsetof(struct
					   dfc_ancillary_info_type_v01,
					   reserved),
		.ei_array	= NULL,
	},
	{
		.data_type	= QMI_EOTI,
		.is_array	= NO_ARRAY,
		.tlv_type	= QMI_COMMON_TLV_TYPE,
	},
};

struct dfc_flow_status_ind_msg_v01 {
	u8 flow_status_valid;
	u8 flow_status_len;
	struct dfc_flow_status_info_type_v01 flow_status[DFC_MAX_BEARERS_V01];
	u8 eod_ack_reqd_valid;
	u8 eod_ack_reqd;
	u8 ancillary_info_valid;
	u8 ancillary_info_len;
	struct dfc_ancillary_info_type_v01 ancillary_info[DFC_MAX_BEARERS_V01];
};

struct dfc_get_flow_status_req_msg_v01 {
	u8 bearer_id_list_valid;
	u8 bearer_id_list_len;
	u8 bearer_id_list[DFC_MAX_BEARERS_V01];
};

struct dfc_get_flow_status_resp_msg_v01 {
	struct qmi_response_type_v01 resp;
	u8 flow_status_valid;
	u8 flow_status_len;
	struct dfc_flow_status_info_type_v01 flow_status[DFC_MAX_BEARERS_V01];
};

struct dfc_svc_ind {
	struct list_head list;
	struct dfc_flow_status_ind_msg_v01 dfc_info;
};

static struct qmi_elem_info dfc_bind_client_req_msg_v01_ei[] = {
	{
		.data_type	= QMI_OPT_FLAG,
		.elem_len	= 1,
		.elem_size	= sizeof(u8),
		.is_array	= NO_ARRAY,
		.tlv_type	= 0x10,
		.offset		= offsetof(struct dfc_bind_client_req_msg_v01,
					   ep_id_valid),
		.ei_array	= NULL,
	},
	{
		.data_type	= QMI_STRUCT,
		.elem_len	= 1,
		.elem_size	= sizeof(struct data_ep_id_type_v01),
		.is_array	= NO_ARRAY,
		.tlv_type	= 0x10,
		.offset		= offsetof(struct dfc_bind_client_req_msg_v01,
					   ep_id),
		.ei_array	= data_ep_id_type_v01_ei,
	},
	{
		.data_type	= QMI_EOTI,
		.is_array	= NO_ARRAY,
		.tlv_type	= QMI_COMMON_TLV_TYPE,
	},
};

static struct qmi_elem_info dfc_bind_client_resp_msg_v01_ei[] = {
	{
		.data_type	= QMI_STRUCT,
		.elem_len	= 1,
		.elem_size	= sizeof(struct qmi_response_type_v01),
		.is_array	= NO_ARRAY,
		.tlv_type	= 0x02,
		.offset		= offsetof(struct dfc_bind_client_resp_msg_v01,
					   resp),
		.ei_array	= qmi_response_type_v01_ei,
	},
	{
		.data_type	= QMI_EOTI,
		.is_array	= NO_ARRAY,
		.tlv_type	= QMI_COMMON_TLV_TYPE,
	},
};

static struct qmi_elem_info dfc_indication_register_req_msg_v01_ei[] = {
	{
		.data_type	= QMI_OPT_FLAG,
		.elem_len	= 1,
		.elem_size	= sizeof(u8),
		.is_array	= NO_ARRAY,
		.tlv_type	= 0x10,
		.offset		= offsetof(struct
					   dfc_indication_register_req_msg_v01,
					   report_flow_status_valid),
		.ei_array	= NULL,
	},
	{
		.data_type	= QMI_UNSIGNED_1_BYTE,
		.elem_len	= 1,
		.elem_size	= sizeof(u8),
		.is_array	= NO_ARRAY,
		.tlv_type	= 0x10,
		.offset		= offsetof(struct
					   dfc_indication_register_req_msg_v01,
					   report_flow_status),
		.ei_array	= NULL,
	},
	{
		.data_type	= QMI_EOTI,
		.is_array	= NO_ARRAY,
		.tlv_type	= QMI_COMMON_TLV_TYPE,
	},
};

static struct qmi_elem_info dfc_indication_register_resp_msg_v01_ei[] = {
	{
		.data_type	= QMI_STRUCT,
		.elem_len	= 1,
		.elem_size	= sizeof(struct qmi_response_type_v01),
		.is_array	= NO_ARRAY,
		.tlv_type	= 0x02,
		.offset		= offsetof(struct
					   dfc_indication_register_resp_msg_v01,
					   resp),
		.ei_array	= qmi_response_type_v01_ei,
	},
	{
		.data_type	= QMI_EOTI,
		.is_array	= NO_ARRAY,
		.tlv_type	= QMI_COMMON_TLV_TYPE,
	},
};

static struct qmi_elem_info dfc_flow_status_ind_v01_ei[] = {
	{
		.data_type	= QMI_OPT_FLAG,
		.elem_len	= 1,
		.elem_size	= sizeof(u8),
		.is_array	= NO_ARRAY,
		.tlv_type	= 0x10,
		.offset		= offsetof(struct
					   dfc_flow_status_ind_msg_v01,
					   flow_status_valid),
		.ei_array	= NULL,
	},
	{
		.data_type	= QMI_DATA_LEN,
		.elem_len	= 1,
		.elem_size	= sizeof(u8),
		.is_array	= NO_ARRAY,
		.tlv_type	= 0x10,
		.offset		= offsetof(struct
					   dfc_flow_status_ind_msg_v01,
					   flow_status_len),
		.ei_array	= NULL,
	},
	{
		.data_type	= QMI_STRUCT,
		.elem_len	= DFC_MAX_BEARERS_V01,
		.elem_size	= sizeof(struct
					 dfc_flow_status_info_type_v01),
		.is_array	= VAR_LEN_ARRAY,
		.tlv_type	= 0x10,
		.offset		= offsetof(struct
					   dfc_flow_status_ind_msg_v01,
					   flow_status),
		.ei_array	= dfc_flow_status_info_type_v01_ei,
	},
	{
		.data_type	= QMI_OPT_FLAG,
		.elem_len	= 1,
		.elem_size	= sizeof(u8),
		.is_array	= NO_ARRAY,
		.tlv_type	= 0x11,
		.offset		= offsetof(struct
					   dfc_flow_status_ind_msg_v01,
					   eod_ack_reqd_valid),
		.ei_array	= NULL,
	},
	{
		.data_type	= QMI_UNSIGNED_1_BYTE,
		.elem_len	= 1,
		.elem_size	= sizeof(u8),
		.is_array	= NO_ARRAY,
		.tlv_type	= 0x11,
		.offset		= offsetof(struct
					   dfc_flow_status_ind_msg_v01,
					   eod_ack_reqd),
		.ei_array	= NULL,
	},
	{
		.data_type	= QMI_OPT_FLAG,
		.elem_len	= 1,
		.elem_size	= sizeof(u8),
		.is_array	= NO_ARRAY,
		.tlv_type	= 0x12,
		.offset		= offsetof(struct
					   dfc_flow_status_ind_msg_v01,
					   ancillary_info_valid),
		.ei_array	= NULL,
	},
	{
		.data_type	= QMI_DATA_LEN,
		.elem_len	= 1,
		.elem_size	= sizeof(u8),
		.is_array	= NO_ARRAY,
		.tlv_type	= 0x12,
		.offset		= offsetof(struct
					   dfc_flow_status_ind_msg_v01,
					   ancillary_info_len),
		.ei_array	= NULL,
	},
	{
		.data_type	= QMI_STRUCT,
		.elem_len	= DFC_MAX_BEARERS_V01,
		.elem_size	= sizeof(struct
					 dfc_ancillary_info_type_v01),
		.is_array	= VAR_LEN_ARRAY,
		.tlv_type	= 0x12,
		.offset		= offsetof(struct
					   dfc_flow_status_ind_msg_v01,
					   ancillary_info),
		.ei_array	= dfc_ancillary_info_type_v01_ei,
	},
	{
		.data_type	= QMI_EOTI,
		.is_array	= NO_ARRAY,
		.tlv_type	= QMI_COMMON_TLV_TYPE,
	},
};

static struct qmi_elem_info dfc_get_flow_status_req_msg_v01_ei[] = {
	{
		.data_type	= QMI_OPT_FLAG,
		.elem_len	= 1,
		.elem_size	= sizeof(u8),
		.is_array	= NO_ARRAY,
		.tlv_type	= 0x10,
		.offset		= offsetof(struct
					   dfc_get_flow_status_req_msg_v01,
					   bearer_id_list_valid),
		.ei_array	= NULL,
	},
	{
		.data_type	= QMI_DATA_LEN,
		.elem_len	= 1,
		.elem_size	= sizeof(u8),
		.is_array	= NO_ARRAY,
		.tlv_type	= 0x10,
		.offset		= offsetof(struct
					   dfc_get_flow_status_req_msg_v01,
					   bearer_id_list_len),
		.ei_array	= NULL,
	},
	{
		.data_type	= QMI_UNSIGNED_1_BYTE,
		.elem_len	= DFC_MAX_BEARERS_V01,
		.elem_size	= sizeof(u8),
		.is_array	= VAR_LEN_ARRAY,
		.tlv_type	= 0x10,
		.offset		= offsetof(struct
					   dfc_get_flow_status_req_msg_v01,
					   bearer_id_list),
		.ei_array	= NULL,
	},
	{
		.data_type	= QMI_EOTI,
		.is_array	= NO_ARRAY,
		.tlv_type	= QMI_COMMON_TLV_TYPE,
	},
};

static struct qmi_elem_info dfc_get_flow_status_resp_msg_v01_ei[] = {
	{
		.data_type	= QMI_STRUCT,
		.elem_len	= 1,
		.elem_size	= sizeof(struct qmi_response_type_v01),
		.is_array	= NO_ARRAY,
		.tlv_type	= 0x02,
		.offset		= offsetof(struct
					   dfc_get_flow_status_resp_msg_v01,
					   resp),
		.ei_array	= qmi_response_type_v01_ei,
	},
	{
		.data_type	= QMI_OPT_FLAG,
		.elem_len	= 1,
		.elem_size	= sizeof(u8),
		.is_array	= NO_ARRAY,
		.tlv_type	= 0x10,
		.offset		= offsetof(struct
					   dfc_get_flow_status_resp_msg_v01,
					   flow_status_valid),
		.ei_array	= NULL,
	},
	{
		.data_type	= QMI_DATA_LEN,
		.elem_len	= 1,
		.elem_size	= sizeof(u8),
		.is_array	= NO_ARRAY,
		.tlv_type	= 0x10,
		.offset		= offsetof(struct
					   dfc_get_flow_status_resp_msg_v01,
					   flow_status_len),
		.ei_array	= NULL,
	},
	{
		.data_type	= QMI_STRUCT,
		.elem_len	= DFC_MAX_BEARERS_V01,
		.elem_size	= sizeof(struct
					 dfc_get_flow_status_resp_msg_v01),
		.is_array	= VAR_LEN_ARRAY,
		.tlv_type	= 0x10,
		.offset		= offsetof(struct
					   dfc_get_flow_status_resp_msg_v01,
					   flow_status),
		.ei_array	= dfc_flow_status_info_type_v01_ei,
	},
	{
		.data_type	= QMI_EOTI,
		.is_array	= NO_ARRAY,
		.tlv_type	= QMI_COMMON_TLV_TYPE,
	},
};

static int
dfc_bind_client_req(struct qmi_handle *dfc_handle,
		    struct sockaddr_qrtr *ssctl, struct svc_info *svc)
{
	struct dfc_bind_client_resp_msg_v01 *resp;
	struct dfc_bind_client_req_msg_v01 *req;
	struct qmi_txn txn;
	int ret;

	req = kzalloc(sizeof(*req), GFP_ATOMIC);
	if (!req)
		return -ENOMEM;

	resp = kzalloc(sizeof(*resp), GFP_ATOMIC);
	if (!resp) {
		kfree(req);
		return -ENOMEM;
	}

	ret = qmi_txn_init(dfc_handle, &txn,
			   dfc_bind_client_resp_msg_v01_ei, resp);
	if (ret < 0) {
		pr_err("%s() Failed init for response, err: %d\n",
			__func__, ret);
		goto out;
	}

	req->ep_id_valid = 1;
	req->ep_id.ep_type = svc->ep_type;
	req->ep_id.iface_id = svc->iface_id;
	ret = qmi_send_request(dfc_handle, ssctl, &txn,
			       QMI_DFC_BIND_CLIENT_REQ_V01,
			       QMI_DFC_BIND_CLIENT_REQ_V01_MAX_MSG_LEN,
			       dfc_bind_client_req_msg_v01_ei, req);
	if (ret < 0) {
		qmi_txn_cancel(&txn);
		pr_err("%s() Failed sending request, err: %d\n",
			__func__, ret);
		goto out;
	}

	ret = qmi_txn_wait(&txn, DFC_TIMEOUT_MS);
	if (ret < 0) {
		pr_err("%s() Response waiting failed, err: %d\n",
			__func__, ret);
	} else if (resp->resp.result != QMI_RESULT_SUCCESS_V01) {
		pr_err("%s() Request rejected, result: %d, err: %d\n",
			__func__, resp->resp.result, resp->resp.error);
		ret = -resp->resp.result;
	}

out:
	kfree(resp);
	kfree(req);
	return ret;
}

static int
dfc_indication_register_req(struct qmi_handle *dfc_handle,
			    struct sockaddr_qrtr *ssctl, u8 reg)
{
	struct dfc_indication_register_resp_msg_v01 *resp;
	struct dfc_indication_register_req_msg_v01 *req;
	struct qmi_txn txn;
	int ret;

	req = kzalloc(sizeof(*req), GFP_ATOMIC);
	if (!req)
		return -ENOMEM;

	resp = kzalloc(sizeof(*resp), GFP_ATOMIC);
	if (!resp) {
		kfree(req);
		return -ENOMEM;
	}

	ret = qmi_txn_init(dfc_handle, &txn,
			   dfc_indication_register_resp_msg_v01_ei, resp);
	if (ret < 0) {
		pr_err("%s() Failed init for response, err: %d\n",
			__func__, ret);
		goto out;
	}

	req->report_flow_status_valid = 1;
	req->report_flow_status = reg;
	ret = qmi_send_request(dfc_handle, ssctl, &txn,
			       QMI_DFC_INDICATION_REGISTER_REQ_V01,
			       QMI_DFC_INDICATION_REGISTER_REQ_V01_MAX_MSG_LEN,
			       dfc_indication_register_req_msg_v01_ei, req);
	if (ret < 0) {
		qmi_txn_cancel(&txn);
		pr_err("%s() Failed sending request, err: %d\n",
			__func__, ret);
		goto out;
	}

	ret = qmi_txn_wait(&txn, DFC_TIMEOUT_MS);
	if (ret < 0) {
		pr_err("%s() Response waiting failed, err: %d\n",
			__func__, ret);
	} else if (resp->resp.result != QMI_RESULT_SUCCESS_V01) {
		pr_err("%s() Request rejected, result: %d, err: %d\n",
			__func__, resp->resp.result, resp->resp.error);
		ret = -resp->resp.result;
	}

out:
	kfree(resp);
	kfree(req);
	return ret;
}

<<<<<<< HEAD
=======
static int
dfc_get_flow_status_req(struct qmi_handle *dfc_handle,
			struct sockaddr_qrtr *ssctl,
			struct dfc_get_flow_status_resp_msg_v01 *resp)
{
	struct dfc_get_flow_status_req_msg_v01 *req;
	struct qmi_txn *txn;
	int ret;

	req = kzalloc(sizeof(*req), GFP_ATOMIC);
	if (!req)
		return -ENOMEM;

	txn = kzalloc(sizeof(*txn), GFP_ATOMIC);
	if (!txn) {
		kfree(req);
		return -ENOMEM;
	}

	ret = qmi_txn_init(dfc_handle, txn,
			   dfc_get_flow_status_resp_msg_v01_ei, resp);
	if (ret < 0) {
		pr_err("%s() Failed init for response, err: %d\n",
			__func__, ret);
		goto out;
	}

	ret = qmi_send_request(dfc_handle, ssctl, txn,
			       QMI_DFC_GET_FLOW_STATUS_REQ_V01,
			       QMI_DFC_GET_FLOW_STATUS_REQ_V01_MAX_MSG_LEN,
			       dfc_get_flow_status_req_msg_v01_ei, req);
	if (ret < 0) {
		qmi_txn_cancel(txn);
		pr_err("%s() Failed sending request, err: %d\n",
			__func__, ret);
		goto out;
	}

	ret = qmi_txn_wait(txn, DFC_TIMEOUT_MS);
	if (ret < 0) {
		pr_err("%s() Response waiting failed, err: %d\n",
			__func__, ret);
	} else if (resp->resp.result != QMI_RESULT_SUCCESS_V01) {
		pr_err("%s() Request rejected, result: %d, err: %d\n",
			__func__, resp->resp.result, resp->resp.error);
		ret = -resp->resp.result;
	}

out:
	kfree(txn);
	kfree(req);
	return ret;
}

>>>>>>> e0615925
static int dfc_init_service(struct dfc_qmi_data *data)
{
	int rc;

	rc = dfc_bind_client_req(&data->handle, &data->ssctl, &data->svc);
	if (rc < 0)
		return rc;

	return dfc_indication_register_req(&data->handle, &data->ssctl, 1);
}

static void
dfc_send_ack(struct net_device *dev, u8 bearer_id, u16 seq, u8 mux_id, u8 type)
{
	struct qos_info *qos = rmnet_get_qos_pt(dev);
	struct sk_buff *skb;
	struct dfc_ack_cmd *msg;
	int data_size = sizeof(struct dfc_ack_cmd);
	int header_size = sizeof(struct dfc_qmap_header);

	if (!qos)
		return;

	skb = alloc_skb(data_size, GFP_ATOMIC);
	if (!skb)
		return;

	msg = (struct dfc_ack_cmd *)skb_put(skb, data_size);
	memset(msg, 0, data_size);

	msg->header.cd_bit = 1;
	msg->header.mux_id = mux_id;
	msg->header.pkt_len = htons(data_size - header_size);

	msg->bearer_id = bearer_id;
	msg->command_name = 4;
	msg->cmd_type = 0;
	msg->dfc_seq = htons(seq);
	msg->type = type;
	msg->ver = 2;
	msg->transaction_id = htonl(qos->tran_num);

	skb->dev = qos->real_dev;
	skb->protocol = htons(ETH_P_MAP);

	trace_dfc_qmap_cmd(mux_id, bearer_id, seq, type, qos->tran_num);
	qos->tran_num++;

	rmnet_map_tx_qmap_cmd(skb);
}

static int dfc_bearer_flow_ctl(struct net_device *dev,
			       struct rmnet_bearer_map *bearer,
			       struct qos_info *qos)
{
	struct rmnet_flow_map *itm;
	int rc = 0, qlen;
	int enable;

	enable = bearer->grant_size ? 1 : 0;

	list_for_each_entry(itm, &qos->flow_head, list) {
		if (itm->bearer_id == bearer->bearer_id) {
			/*
			 * Do not flow disable ancillary q if ancillary is true
			 */
			if (bearer->ancillary && enable == 0 &&
					DFC_IS_ANCILLARY(itm->ip_type))
				continue;

			qlen = qmi_rmnet_flow_control(dev, itm->tcm_handle,
						    enable);
			trace_dfc_qmi_tc(dev->name, itm->bearer_id,
					 itm->flow_id, bearer->grant_size,
					 qlen, itm->tcm_handle, enable);
			rc++;
		}
	}

	if (enable == 0 && bearer->ack_req)
		dfc_send_ack(dev, bearer->bearer_id,
			     bearer->seq, qos->mux_id,
			     DFC_ACK_TYPE_DISABLE);

	return rc;
}

static int dfc_all_bearer_flow_ctl(struct net_device *dev,
				struct qos_info *qos, u8 ack_req, u32 ancillary,
				struct dfc_flow_status_info_type_v01 *fc_info)
{
	struct rmnet_bearer_map *bearer_itm;
	struct rmnet_flow_map *flow_itm;
	int rc = 0, qlen;
	bool enable;

	enable = fc_info->num_bytes > 0 ? 1 : 0;

	list_for_each_entry(bearer_itm, &qos->bearer_head, list) {
		bearer_itm->grant_size = fc_info->num_bytes;
		bearer_itm->grant_thresh =
			qmi_rmnet_grant_per(bearer_itm->grant_size);
		bearer_itm->seq = fc_info->seq_num;
		bearer_itm->ack_req = ack_req;
		bearer_itm->ancillary = ancillary;
	}

	list_for_each_entry(flow_itm, &qos->flow_head, list) {
		qlen = qmi_rmnet_flow_control(dev, flow_itm->tcm_handle,
					      enable);
		trace_dfc_qmi_tc(dev->name, flow_itm->bearer_id,
				 flow_itm->flow_id, fc_info->num_bytes,
				 qlen, flow_itm->tcm_handle, enable);
		rc++;
	}

	if (enable == 0 && ack_req)
		dfc_send_ack(dev, fc_info->bearer_id,
			     fc_info->seq_num, fc_info->mux_id,
			     DFC_ACK_TYPE_DISABLE);

	return rc;
}

static int dfc_update_fc_map(struct net_device *dev, struct qos_info *qos,
			     u8 ack_req, u32 ancillary,
			     struct dfc_flow_status_info_type_v01 *fc_info)
{
	struct rmnet_bearer_map *itm = NULL;
	int rc = 0;
	int action = -1;

	itm = qmi_rmnet_get_bearer_map(qos, fc_info->bearer_id);
	if (itm) {
		if (itm->grant_size == 0 && fc_info->num_bytes > 0)
			action = 1;
		else if (itm->grant_size > 0 && fc_info->num_bytes == 0)
			action = 0;

		itm->grant_size = fc_info->num_bytes;
		itm->grant_thresh = qmi_rmnet_grant_per(itm->grant_size);
		itm->seq = fc_info->seq_num;
		itm->ack_req = ack_req;
		itm->ancillary = ancillary;

		if (action != -1)
			rc = dfc_bearer_flow_ctl(dev, itm, qos);
	} else {
		pr_debug("grant %u before flow activate", fc_info->num_bytes);
		qos->default_grant = fc_info->num_bytes;
	}
	return rc;
}

static void dfc_do_burst_flow_control(struct dfc_qmi_data *dfc,
				      struct dfc_svc_ind *svc_ind)
{
	struct dfc_flow_status_ind_msg_v01 *ind = &svc_ind->dfc_info;
	struct net_device *dev;
	struct qos_info *qos;
	struct dfc_flow_status_info_type_v01 *flow_status;
	struct dfc_ancillary_info_type_v01 *ai;
	u8 ack_req = ind->eod_ack_reqd_valid ? ind->eod_ack_reqd : 0;
	u32 ancillary;
	int i, j;

	rcu_read_lock();

	for (i = 0; i < ind->flow_status_len; i++) {
		flow_status = &ind->flow_status[i];

		ancillary = 0;
		if (ind->ancillary_info_valid) {
			for (j = 0; j < ind->ancillary_info_len; j++) {
				ai = &ind->ancillary_info[j];
				if (ai->mux_id == flow_status->mux_id &&
				    ai->bearer_id == flow_status->bearer_id) {
					ancillary = ai->reserved;
					break;
				}
			}
		}

		trace_dfc_flow_ind(dfc->index,
				   i, flow_status->mux_id,
				   flow_status->bearer_id,
				   flow_status->num_bytes,
				   flow_status->seq_num,
				   ack_req,
				   ancillary);

		dev = rmnet_get_rmnet_dev(dfc->rmnet_port,
					  flow_status->mux_id);
		if (!dev)
			goto clean_out;

		qos = (struct qos_info *)rmnet_get_qos_pt(dev);
		if (!qos)
			continue;

		spin_lock_bh(&qos->qos_lock);

		if (unlikely(flow_status->bearer_id == 0xFF))
			dfc_all_bearer_flow_ctl(
				dev, qos, ack_req, ancillary, flow_status);
		else
			dfc_update_fc_map(
				dev, qos, ack_req, ancillary, flow_status);

		spin_unlock_bh(&qos->qos_lock);
	}

clean_out:
	rcu_read_unlock();
}

static void dfc_qmi_ind_work(struct work_struct *work)
{
	struct dfc_qmi_data *dfc = container_of(work, struct dfc_qmi_data,
						qmi_ind_work);
	struct dfc_svc_ind *svc_ind;
	unsigned long flags;

	if (!dfc)
		return;

	local_bh_disable();

	do {
		spin_lock_irqsave(&dfc->qmi_ind_lock, flags);
		svc_ind = list_first_entry_or_null(&dfc->qmi_ind_q,
						   struct dfc_svc_ind, list);
		if (svc_ind)
			list_del(&svc_ind->list);
		spin_unlock_irqrestore(&dfc->qmi_ind_lock, flags);

		if (svc_ind) {
			if (!dfc->restart_state)
				dfc_do_burst_flow_control(dfc, svc_ind);
			kfree(svc_ind);
		}
	} while (svc_ind != NULL);

	local_bh_enable();
}

static void dfc_clnt_ind_cb(struct qmi_handle *qmi, struct sockaddr_qrtr *sq,
			    struct qmi_txn *txn, const void *data)
{
	struct dfc_qmi_data *dfc = container_of(qmi, struct dfc_qmi_data,
						handle);
	struct dfc_flow_status_ind_msg_v01 *ind_msg;
	struct dfc_svc_ind *svc_ind;
	unsigned long flags;

	if (qmi != &dfc->handle)
		return;

	ind_msg = (struct dfc_flow_status_ind_msg_v01 *)data;
	if (ind_msg->flow_status_valid) {
		if (ind_msg->flow_status_len > DFC_MAX_BEARERS_V01) {
			pr_err("%s() Invalid fc info len: %d\n",
			       __func__, ind_msg->flow_status_len);
			return;
		}

		svc_ind = kzalloc(sizeof(struct dfc_svc_ind), GFP_ATOMIC);
		if (!svc_ind)
			return;

		memcpy(&svc_ind->dfc_info, ind_msg, sizeof(*ind_msg));

		spin_lock_irqsave(&dfc->qmi_ind_lock, flags);
		list_add_tail(&svc_ind->list, &dfc->qmi_ind_q);
		spin_unlock_irqrestore(&dfc->qmi_ind_lock, flags);

		queue_work(dfc->dfc_wq, &dfc->qmi_ind_work);
	}
}

static void dfc_svc_init(struct work_struct *work)
{
	int rc = 0;
	struct dfc_qmi_data *data = container_of(work, struct dfc_qmi_data,
						 svc_arrive);
	struct qmi_info *qmi;

	rc = dfc_init_service(data);
	if (rc < 0)
		goto clean_out;

	trace_dfc_client_state_up(data->index,
			   data->svc.instance,
			   data->svc.ep_type,
			   data->svc.iface_id);

	rtnl_lock();
	qmi = (struct qmi_info *)rmnet_get_qmi_pt(data->rmnet_port);
	if (!qmi) {
		rtnl_unlock();
		goto clean_out;
	}

	qmi->dfc_clients[data->index] = (void *)data;
	rtnl_unlock();

	pr_info("Connection established with the DFC Service\n");
	return;

clean_out:
	qmi_handle_release(&data->handle);
	destroy_workqueue(data->dfc_wq);
	kfree(data);
}

static int dfc_svc_arrive(struct qmi_handle *qmi, struct qmi_service *svc)
{
	struct dfc_qmi_data *data = container_of(qmi, struct dfc_qmi_data,
						 handle);

	data->ssctl.sq_family = AF_QIPCRTR;
	data->ssctl.sq_node = svc->node;
	data->ssctl.sq_port = svc->port;

	queue_work(data->dfc_wq, &data->svc_arrive);

	return 0;
}

static void dfc_svc_exit(struct qmi_handle *qmi, struct qmi_service *svc)
{
	struct dfc_qmi_data *data = container_of(qmi, struct dfc_qmi_data,
						 handle);

	if (!data)
		pr_debug("%s() data is null\n", __func__);
}

static struct qmi_ops server_ops = {
	.new_server = dfc_svc_arrive,
	.del_server = dfc_svc_exit,
};

static struct qmi_msg_handler qmi_indication_handler[] = {
	{
		.type = QMI_INDICATION,
		.msg_id = QMI_DFC_FLOW_STATUS_IND_V01,
		.ei = dfc_flow_status_ind_v01_ei,
		.decoded_size = QMI_DFC_FLOW_STATUS_IND_V01_MAX_MSG_LEN,
		.fn = dfc_clnt_ind_cb,
	},
	{},
};

int dfc_qmi_client_init(void *port, int index, struct svc_info *psvc)
{
	struct dfc_qmi_data *data;
	int rc = -ENOMEM;

	data = kzalloc(sizeof(struct dfc_qmi_data), GFP_KERNEL);
	if (!data)
		return -ENOMEM;

	data->rmnet_port = port;
	data->index = index;
	data->restart_state = 0;
	memcpy(&data->svc, psvc, sizeof(data->svc));

	INIT_WORK(&data->qmi_ind_work, dfc_qmi_ind_work);
	INIT_LIST_HEAD(&data->qmi_ind_q);
	spin_lock_init(&data->qmi_ind_lock);

	data->dfc_wq = create_singlethread_workqueue("dfc_wq");
	if (!data->dfc_wq) {
		pr_err("%s Could not create workqueue\n", __func__);
		goto err0;
	}

	INIT_WORK(&data->svc_arrive, dfc_svc_init);
	rc = qmi_handle_init(&data->handle,
			     QMI_DFC_GET_FLOW_STATUS_RESP_V01_MAX_MSG_LEN,
			     &server_ops, qmi_indication_handler);
	if (rc < 0) {
		pr_err("%s: failed qmi_handle_init - rc[%d]\n", __func__, rc);
		goto err1;
	}

	rc = qmi_add_lookup(&data->handle, DFC_SERVICE_ID_V01,
			    DFC_SERVICE_VERS_V01,
			    psvc->instance);
	if (rc < 0) {
		pr_err("%s: failed qmi_add_lookup - rc[%d]\n", __func__, rc);
		goto err2;
	}

	return 0;

err2:
	qmi_handle_release(&data->handle);
err1:
	destroy_workqueue(data->dfc_wq);
err0:
	kfree(data);
	return rc;
}

void dfc_qmi_client_exit(void *dfc_data)
{
	struct dfc_qmi_data *data = (struct dfc_qmi_data *)dfc_data;

	if (!data) {
		pr_err("%s() data is null\n", __func__);
		return;
	}

	data->restart_state = 1;
	trace_dfc_client_state_down(data->index, 0);
	qmi_handle_release(&data->handle);

	drain_workqueue(data->dfc_wq);
	destroy_workqueue(data->dfc_wq);
	kfree(data);
}

void dfc_qmi_burst_check(struct net_device *dev, struct qos_info *qos,
			 int ip_type, u32 mark, unsigned int len)
{
	struct rmnet_bearer_map *bearer;
	struct rmnet_flow_map *itm;
	u32 start_grant;

	spin_lock_bh(&qos->qos_lock);

	itm = qmi_rmnet_get_flow_map(qos, mark, ip_type);
	if (unlikely(!itm))
		goto out;

	bearer = qmi_rmnet_get_bearer_map(qos, itm->bearer_id);
	if (unlikely(!bearer))
		goto out;

	trace_dfc_flow_check(dev->name, bearer->bearer_id,
			     len, bearer->grant_size);

	if (!bearer->grant_size)
		goto out;

	start_grant = bearer->grant_size;
	if (len >= bearer->grant_size)
		bearer->grant_size = 0;
	else
		bearer->grant_size -= len;

	if (start_grant > bearer->grant_thresh &&
	    bearer->grant_size <= bearer->grant_thresh) {
		dfc_send_ack(dev, bearer->bearer_id,
			     bearer->seq, qos->mux_id,
			     DFC_ACK_TYPE_THRESHOLD);
	}

	if (!bearer->grant_size)
		dfc_bearer_flow_ctl(dev, bearer, qos);

out:
	spin_unlock_bh(&qos->qos_lock);
}

void dfc_qmi_wq_flush(struct qmi_info *qmi)
{
	struct dfc_qmi_data *dfc_data;
	int i;

	for (i = 0; i < MAX_CLIENT_NUM; i++) {
		dfc_data = (struct dfc_qmi_data *)(qmi->dfc_clients[i]);
		if (dfc_data)
			flush_workqueue(dfc_data->dfc_wq);
	}
}

void dfc_qmi_query_flow(void *dfc_data)
{
	struct dfc_qmi_data *data = (struct dfc_qmi_data *)dfc_data;
	struct dfc_get_flow_status_resp_msg_v01 *resp;
	struct dfc_svc_ind *svc_ind;
	int rc;

	resp = kzalloc(sizeof(*resp), GFP_ATOMIC);
	if (!resp)
		return;

	svc_ind = kzalloc(sizeof(*svc_ind), GFP_ATOMIC);
	if (!svc_ind) {
		kfree(resp);
		return;
	}

	if (!data)
		goto done;

	rc = dfc_get_flow_status_req(&data->handle, &data->ssctl, resp);

	if (rc < 0 || !resp->flow_status_valid || resp->flow_status_len < 1 ||
	    resp->flow_status_len > DFC_MAX_BEARERS_V01)
		goto done;

	svc_ind->dfc_info.flow_status_valid = resp->flow_status_valid;
	svc_ind->dfc_info.flow_status_len = resp->flow_status_len;
	memcpy(&svc_ind->dfc_info.flow_status, resp->flow_status,
		sizeof(resp->flow_status[0]) * resp->flow_status_len);
	dfc_do_burst_flow_control(data, svc_ind);

done:
	kfree(svc_ind);
	kfree(resp);
}<|MERGE_RESOLUTION|>--- conflicted
+++ resolved
@@ -731,8 +731,6 @@
 	return ret;
 }
 
-<<<<<<< HEAD
-=======
 static int
 dfc_get_flow_status_req(struct qmi_handle *dfc_handle,
 			struct sockaddr_qrtr *ssctl,
@@ -787,7 +785,6 @@
 	return ret;
 }
 
->>>>>>> e0615925
 static int dfc_init_service(struct dfc_qmi_data *data)
 {
 	int rc;
