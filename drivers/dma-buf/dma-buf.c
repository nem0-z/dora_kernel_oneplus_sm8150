/*
 * Framework for buffer objects that can be shared across devices/subsystems.
 *
 * Copyright(C) 2011 Linaro Limited. All rights reserved.
 * Author: Sumit Semwal <sumit.semwal@ti.com>
 *
 * Many thanks to linaro-mm-sig list, and specially
 * Arnd Bergmann <arnd@arndb.de>, Rob Clark <rob@ti.com> and
 * Daniel Vetter <daniel@ffwll.ch> for their support in creation and
 * refining of this idea.
 *
 * This program is free software; you can redistribute it and/or modify it
 * under the terms of the GNU General Public License version 2 as published by
 * the Free Software Foundation.
 *
 * This program is distributed in the hope that it will be useful, but WITHOUT
 * ANY WARRANTY; without even the implied warranty of MERCHANTABILITY or
 * FITNESS FOR A PARTICULAR PURPOSE.  See the GNU General Public License for
 * more details.
 *
 * You should have received a copy of the GNU General Public License along with
 * this program.  If not, see <http://www.gnu.org/licenses/>.
 */

#include <linux/fs.h>
#include <linux/slab.h>
#include <linux/dma-buf.h>
#include <linux/dma-fence.h>
#include <linux/anon_inodes.h>
#include <linux/export.h>
#include <linux/debugfs.h>
#include <linux/module.h>
#include <linux/seq_file.h>
#include <linux/poll.h>
#include <linux/reservation.h>
#include <linux/mm.h>
<<<<<<< HEAD
#include <linux/kernel.h>
#include <linux/atomic.h>
#include <linux/sched/signal.h>
#include <linux/fdtable.h>
#include <linux/list_sort.h>
#include <linux/hashtable.h>
#include <linux/mount.h>
#include <linux/dcache.h>

#include <uapi/linux/dma-buf.h>
#include <uapi/linux/magic.h>

static atomic_long_t name_counter;
=======
#include <linux/mount.h>

#include <uapi/linux/dma-buf.h>
#include <uapi/linux/magic.h>
>>>>>>> 0eec6f60

static inline int is_dma_buf_file(struct file *);

struct dma_buf_list {
	struct list_head head;
	struct mutex lock;
};

struct dma_info {
	struct dma_buf *dmabuf;
	struct hlist_node head;
};

struct dma_proc {
	char name[TASK_COMM_LEN];
	pid_t pid;
	size_t size;
	struct hlist_head dma_bufs[1 << 10];
	struct list_head head;
};

static struct dma_buf_list db_list;

<<<<<<< HEAD
static void dmabuf_dent_put(struct dma_buf *dmabuf)
{
	if (atomic_dec_and_test(&dmabuf->dent_count)) {
		kfree(dmabuf->name);
		kfree(dmabuf);
	}
}


=======
>>>>>>> 0eec6f60
static char *dmabuffs_dname(struct dentry *dentry, char *buffer, int buflen)
{
	struct dma_buf *dmabuf;
	char name[DMA_BUF_NAME_LEN];
	size_t ret = 0;
<<<<<<< HEAD

	spin_lock(&dentry->d_lock);
	dmabuf = dentry->d_fsdata;
	if (!dmabuf || !atomic_add_unless(&dmabuf->dent_count, 1, 0)) {
		spin_unlock(&dentry->d_lock);
		goto out;
	}
	spin_unlock(&dentry->d_lock);
	spin_lock(&dmabuf->name_lock);
	if (dmabuf->name)
		ret = strlcpy(name, dmabuf->name, DMA_BUF_NAME_LEN);
	spin_unlock(&dmabuf->name_lock);
	dmabuf_dent_put(dmabuf);
out:
	return dynamic_dname(dentry, buffer, buflen, "/%s:%s",
			     dentry->d_name.name, ret > 0 ? name : "");
}

static void dma_buf_release(struct dentry *dentry)
{
	struct dma_buf *dmabuf;

=======

	dmabuf = dentry->d_fsdata;
	mutex_lock(&dmabuf->lock);
	if (dmabuf->name)
		ret = strlcpy(name, dmabuf->name, DMA_BUF_NAME_LEN);
	mutex_unlock(&dmabuf->lock);

	return dynamic_dname(dentry, buffer, buflen, "/%s:%s",
			     dentry->d_name.name, ret > 0 ? name : "");
}

static void dma_buf_release(struct dentry *dentry)
{
	struct dma_buf *dmabuf;

>>>>>>> 0eec6f60
	dmabuf = dentry->d_fsdata;

	spin_lock(&dentry->d_lock);
	dentry->d_fsdata = NULL;
	spin_unlock(&dentry->d_lock);
	BUG_ON(dmabuf->vmapping_counter);

	/*
	 * Any fences that a dma-buf poll can wait on should be signaled
	 * before releasing dma-buf. This is the responsibility of each
	 * driver that uses the reservation objects.
	 *
	 * If you hit this BUG() it means someone dropped their ref to the
	 * dma-buf while still having pending operation to the buffer.
	 */
	BUG_ON(dmabuf->cb_shared.active || dmabuf->cb_excl.active);

	dmabuf->ops->release(dmabuf);

<<<<<<< HEAD
	dma_buf_ref_destroy(dmabuf);

=======
>>>>>>> 0eec6f60
	if (dmabuf->resv == (struct reservation_object *)&dmabuf[1])
		reservation_object_fini(dmabuf->resv);

	module_put(dmabuf->owner);
<<<<<<< HEAD
	dmabuf_dent_put(dmabuf);
=======
	kfree(dmabuf->name);
	kfree(dmabuf);
>>>>>>> 0eec6f60
}

static int dma_buf_file_release(struct inode *inode, struct file *file)
{
	struct dma_buf *dmabuf;

	if (!is_dma_buf_file(file))
		return -EINVAL;

	dmabuf = file->private_data;

	mutex_lock(&db_list.lock);
	list_del(&dmabuf->list_node);
	mutex_unlock(&db_list.lock);

	return 0;
}

static const struct dentry_operations dma_buf_dentry_ops = {
	.d_dname = dmabuffs_dname,
	.d_release = dma_buf_release,
};

static struct vfsmount *dma_buf_mnt;

static struct dentry *dma_buf_fs_mount(struct file_system_type *fs_type,
		int flags, const char *name, void *data)
{
	return mount_pseudo(fs_type, "dmabuf:", NULL, &dma_buf_dentry_ops,
			DMA_BUF_MAGIC);
}

static struct file_system_type dma_buf_fs_type = {
	.name = "dmabuf",
	.mount = dma_buf_fs_mount,
	.kill_sb = kill_anon_super,
};

static int dma_buf_mmap_internal(struct file *file, struct vm_area_struct *vma)
{
	struct dma_buf *dmabuf;

	if (!is_dma_buf_file(file))
		return -EINVAL;

	dmabuf = file->private_data;

	/* check for overflowing the buffer's size */
	if (vma->vm_pgoff + vma_pages(vma) >
	    dmabuf->size >> PAGE_SHIFT)
		return -EINVAL;

	return dmabuf->ops->mmap(dmabuf, vma);
}

static loff_t dma_buf_llseek(struct file *file, loff_t offset, int whence)
{
	struct dma_buf *dmabuf;
	loff_t base;

	if (!is_dma_buf_file(file))
		return -EBADF;

	dmabuf = file->private_data;

	/* only support discovering the end of the buffer,
	   but also allow SEEK_SET to maintain the idiomatic
	   SEEK_END(0), SEEK_CUR(0) pattern */
	if (whence == SEEK_END)
		base = dmabuf->size;
	else if (whence == SEEK_SET)
		base = 0;
	else
		return -EINVAL;

	if (offset != 0)
		return -EINVAL;

	return base + offset;
}

/**
 * DOC: fence polling
 *
 * To support cross-device and cross-driver synchronization of buffer access
 * implicit fences (represented internally in the kernel with &struct fence) can
 * be attached to a &dma_buf. The glue for that and a few related things are
 * provided in the &reservation_object structure.
 *
 * Userspace can query the state of these implicitly tracked fences using poll()
 * and related system calls:
 *
 * - Checking for POLLIN, i.e. read access, can be use to query the state of the
 *   most recent write or exclusive fence.
 *
 * - Checking for POLLOUT, i.e. write access, can be used to query the state of
 *   all attached fences, shared and exclusive ones.
 *
 * Note that this only signals the completion of the respective fences, i.e. the
 * DMA transfers are complete. Cache flushing and any other necessary
 * preparations before CPU access can begin still need to happen.
 */

static void dma_buf_poll_cb(struct dma_fence *fence, struct dma_fence_cb *cb)
{
	struct dma_buf_poll_cb_t *dcb = (struct dma_buf_poll_cb_t *)cb;
	unsigned long flags;

	spin_lock_irqsave(&dcb->poll->lock, flags);
	wake_up_locked_poll(dcb->poll, dcb->active);
	dcb->active = 0;
	spin_unlock_irqrestore(&dcb->poll->lock, flags);
}

static unsigned int dma_buf_poll(struct file *file, poll_table *poll)
{
	struct dma_buf *dmabuf;
	struct reservation_object *resv;
	struct reservation_object_list *fobj;
	struct dma_fence *fence_excl;
	unsigned long events;
	unsigned shared_count, seq;

	dmabuf = file->private_data;
	if (!dmabuf || !dmabuf->resv)
		return POLLERR;

	resv = dmabuf->resv;

	poll_wait(file, &dmabuf->poll, poll);

	events = poll_requested_events(poll) & (POLLIN | POLLOUT);
	if (!events)
		return 0;

retry:
	seq = read_seqcount_begin(&resv->seq);
	rcu_read_lock();

	fobj = rcu_dereference(resv->fence);
	if (fobj)
		shared_count = fobj->shared_count;
	else
		shared_count = 0;
	fence_excl = rcu_dereference(resv->fence_excl);
	if (read_seqcount_retry(&resv->seq, seq)) {
		rcu_read_unlock();
		goto retry;
	}

	if (fence_excl && (!(events & POLLOUT) || shared_count == 0)) {
		struct dma_buf_poll_cb_t *dcb = &dmabuf->cb_excl;
		unsigned long pevents = POLLIN;

		if (shared_count == 0)
			pevents |= POLLOUT;

		spin_lock_irq(&dmabuf->poll.lock);
		if (dcb->active) {
			dcb->active |= pevents;
			events &= ~pevents;
		} else
			dcb->active = pevents;
		spin_unlock_irq(&dmabuf->poll.lock);

		if (events & pevents) {
			if (!dma_fence_get_rcu(fence_excl)) {
				/* force a recheck */
				events &= ~pevents;
				dma_buf_poll_cb(NULL, &dcb->cb);
			} else if (!dma_fence_add_callback(fence_excl, &dcb->cb,
							   dma_buf_poll_cb)) {
				events &= ~pevents;
				dma_fence_put(fence_excl);
			} else {
				/*
				 * No callback queued, wake up any additional
				 * waiters.
				 */
				dma_fence_put(fence_excl);
				dma_buf_poll_cb(NULL, &dcb->cb);
			}
		}
	}

	if ((events & POLLOUT) && shared_count > 0) {
		struct dma_buf_poll_cb_t *dcb = &dmabuf->cb_shared;
		int i;

		/* Only queue a new callback if no event has fired yet */
		spin_lock_irq(&dmabuf->poll.lock);
		if (dcb->active)
			events &= ~POLLOUT;
		else
			dcb->active = POLLOUT;
		spin_unlock_irq(&dmabuf->poll.lock);

		if (!(events & POLLOUT))
			goto out;

		for (i = 0; i < shared_count; ++i) {
			struct dma_fence *fence = rcu_dereference(fobj->shared[i]);

			if (!dma_fence_get_rcu(fence)) {
				/*
				 * fence refcount dropped to zero, this means
				 * that fobj has been freed
				 *
				 * call dma_buf_poll_cb and force a recheck!
				 */
				events &= ~POLLOUT;
				dma_buf_poll_cb(NULL, &dcb->cb);
				break;
			}
			if (!dma_fence_add_callback(fence, &dcb->cb,
						    dma_buf_poll_cb)) {
				dma_fence_put(fence);
				events &= ~POLLOUT;
				break;
			}
			dma_fence_put(fence);
		}

		/* No callback queued, wake up any additional waiters. */
		if (i == shared_count)
			dma_buf_poll_cb(NULL, &dcb->cb);
	}

out:
	rcu_read_unlock();
	return events;
}

<<<<<<< HEAD
static int dma_buf_begin_cpu_access_umapped(struct dma_buf *dmabuf,
					    enum dma_data_direction direction);


static int dma_buf_end_cpu_access_umapped(struct dma_buf *dmabuf,
					  enum dma_data_direction direction);
=======
>>>>>>> 0eec6f60
/**
 * dma_buf_set_name - Set a name to a specific dma_buf to track the usage.
 * The name of the dma-buf buffer can only be set when the dma-buf is not
 * attached to any devices. It could theoritically support changing the
 * name of the dma-buf if the same piece of memory is used for multiple
 * purpose between different devices.
 *
 * @dmabuf [in]     dmabuf buffer that will be renamed.
 * @buf:   [in]     A piece of userspace memory that contains the name of
 *                  the dma-buf.
 *
 * Returns 0 on success. If the dma-buf buffer is already attached to
 * devices, return -EBUSY.
 *
 */
static long dma_buf_set_name(struct dma_buf *dmabuf, const char __user *buf)
{
	char *name = strndup_user(buf, DMA_BUF_NAME_LEN);
	long ret = 0;

	if (IS_ERR(name))
		return PTR_ERR(name);

	mutex_lock(&dmabuf->lock);
	if (!list_empty(&dmabuf->attachments)) {
		ret = -EBUSY;
		kfree(name);
		goto out_unlock;
	}
<<<<<<< HEAD
	spin_lock(&dmabuf->name_lock);
	kfree(dmabuf->name);
	dmabuf->name = name;
	spin_unlock(&dmabuf->name_lock);
=======
	kfree(dmabuf->name);
	dmabuf->name = name;
>>>>>>> 0eec6f60

out_unlock:
	mutex_unlock(&dmabuf->lock);
	return ret;
}

static long dma_buf_ioctl(struct file *file,
			  unsigned int cmd, unsigned long arg)
{
	struct dma_buf *dmabuf;
	struct dma_buf_sync sync;
	enum dma_data_direction dir;
	int ret;

	dmabuf = file->private_data;

	switch (cmd) {
	case DMA_BUF_IOCTL_SYNC:
		if (copy_from_user(&sync, (void __user *) arg, sizeof(sync)))
			return -EFAULT;

		if (sync.flags & ~DMA_BUF_SYNC_VALID_FLAGS_MASK)
			return -EINVAL;

		switch (sync.flags & DMA_BUF_SYNC_RW) {
		case DMA_BUF_SYNC_READ:
			dir = DMA_FROM_DEVICE;
			break;
		case DMA_BUF_SYNC_WRITE:
			dir = DMA_TO_DEVICE;
			break;
		case DMA_BUF_SYNC_RW:
			dir = DMA_BIDIRECTIONAL;
			break;
		default:
			return -EINVAL;
		}

		if (sync.flags & DMA_BUF_SYNC_END)
			if (sync.flags & DMA_BUF_SYNC_USER_MAPPED)
				ret = dma_buf_end_cpu_access_umapped(dmabuf,
								     dir);
			else
				ret = dma_buf_end_cpu_access(dmabuf, dir);
		else
			if (sync.flags & DMA_BUF_SYNC_USER_MAPPED)
				ret = dma_buf_begin_cpu_access_umapped(dmabuf,
								       dir);
			else
				ret = dma_buf_begin_cpu_access(dmabuf, dir);

		return ret;

	case DMA_BUF_SET_NAME_A:
	case DMA_BUF_SET_NAME_B:
		return dma_buf_set_name(dmabuf, (const char __user *)arg);

	default:
		return -ENOTTY;
	}
}

static void dma_buf_show_fdinfo(struct seq_file *m, struct file *file)
{
	struct dma_buf *dmabuf = file->private_data;

	seq_printf(m, "size:\t%zu\n", dmabuf->size);
	/* Don't count the temporary reference taken inside procfs seq_show */
	seq_printf(m, "count:\t%ld\n", file_count(dmabuf->file) - 1);
	seq_printf(m, "exp_name:\t%s\n", dmabuf->exp_name);
<<<<<<< HEAD
	spin_lock(&dmabuf->name_lock);
	if (dmabuf->name)
		seq_printf(m, "name:\t%s\n", dmabuf->name);
	spin_unlock(&dmabuf->name_lock);
=======
	mutex_lock(&dmabuf->lock);
	if (dmabuf->name)
		seq_printf(m, "name:\t%s\n", dmabuf->name);
	mutex_unlock(&dmabuf->lock);
>>>>>>> 0eec6f60
}

static const struct file_operations dma_buf_fops = {
	.release	= dma_buf_file_release,
	.mmap		= dma_buf_mmap_internal,
	.llseek		= dma_buf_llseek,
	.poll		= dma_buf_poll,
	.unlocked_ioctl	= dma_buf_ioctl,
#ifdef CONFIG_COMPAT
	.compat_ioctl	= dma_buf_ioctl,
#endif
	.show_fdinfo	= dma_buf_show_fdinfo,
};

/*
 * is_dma_buf_file - Check if struct file* is associated with dma_buf
 */
static inline int is_dma_buf_file(struct file *file)
{
	return file->f_op == &dma_buf_fops;
}

static struct file *dma_buf_getfile(struct dma_buf *dmabuf, int flags)
{
	static const struct qstr this = QSTR_INIT("dmabuf", 6);
	struct path path;
	struct file *file;
	struct inode *inode = alloc_anon_inode(dma_buf_mnt->mnt_sb);

	if (IS_ERR(inode))
		return ERR_CAST(inode);

	inode->i_size = dmabuf->size;
	inode_set_bytes(inode, dmabuf->size);

	path.dentry = d_alloc_pseudo(dma_buf_mnt->mnt_sb, &this);
	if (!path.dentry) {
		file = ERR_PTR(-ENOMEM);
		goto err_d_alloc;
	}
	path.mnt = mntget(dma_buf_mnt);

	d_instantiate(path.dentry, inode);
	file = alloc_file(&path, OPEN_FMODE(flags) | FMODE_LSEEK,
			&dma_buf_fops);
	if (IS_ERR(file))
		goto err_alloc_file;
	file->f_flags = flags & (O_ACCMODE | O_NONBLOCK);
	file->private_data = dmabuf;
	file->f_path.dentry->d_fsdata = dmabuf;

	return file;

err_alloc_file:
	path_put(&path);
err_d_alloc:
	iput(inode);
	return file;
}

/**
 * DOC: dma buf device access
 *
 * For device DMA access to a shared DMA buffer the usual sequence of operations
 * is fairly simple:
 *
 * 1. The exporter defines his exporter instance using
 *    DEFINE_DMA_BUF_EXPORT_INFO() and calls dma_buf_export() to wrap a private
 *    buffer object into a &dma_buf. It then exports that &dma_buf to userspace
 *    as a file descriptor by calling dma_buf_fd().
 *
 * 2. Userspace passes this file-descriptors to all drivers it wants this buffer
 *    to share with: First the filedescriptor is converted to a &dma_buf using
 *    dma_buf_get(). The the buffer is attached to the device using
 *    dma_buf_attach().
 *
 *    Up to this stage the exporter is still free to migrate or reallocate the
 *    backing storage.
 *
 * 3. Once the buffer is attached to all devices userspace can inniate DMA
 *    access to the shared buffer. In the kernel this is done by calling
 *    dma_buf_map_attachment() and dma_buf_unmap_attachment().
 *
 * 4. Once a driver is done with a shared buffer it needs to call
 *    dma_buf_detach() (after cleaning up any mappings) and then release the
 *    reference acquired with dma_buf_get by calling dma_buf_put().
 *
 * For the detailed semantics exporters are expected to implement see
 * &dma_buf_ops.
 */

/**
 * dma_buf_export - Creates a new dma_buf, and associates an anon file
 * with this buffer, so it can be exported.
 * Also connect the allocator specific data and ops to the buffer.
 * Additionally, provide a name string for exporter; useful in debugging.
 *
 * @exp_info:	[in]	holds all the export related information provided
 *			by the exporter. see &struct dma_buf_export_info
 *			for further details.
 *
 * Returns, on success, a newly created dma_buf object, which wraps the
 * supplied private data and operations for dma_buf_ops. On either missing
 * ops, or error in allocating struct dma_buf, will return negative error.
 *
 * For most cases the easiest way to create @exp_info is through the
 * %DEFINE_DMA_BUF_EXPORT_INFO macro.
 */
struct dma_buf *dma_buf_export(const struct dma_buf_export_info *exp_info)
{
	struct dma_buf *dmabuf;
	struct reservation_object *resv = exp_info->resv;
	struct file *file;
	size_t alloc_size = sizeof(struct dma_buf);
	char *bufname;
	int ret;
	long cnt;

	if (!exp_info->resv)
		alloc_size += sizeof(struct reservation_object);
	else
		/* prevent &dma_buf[1] == dma_buf->resv */
		alloc_size += 1;

	if (WARN_ON(!exp_info->priv
			  || !exp_info->ops
			  || !exp_info->ops->map_dma_buf
			  || !exp_info->ops->unmap_dma_buf
			  || !exp_info->ops->release
			  || !exp_info->ops->map_atomic
			  || !exp_info->ops->map
			  || !exp_info->ops->mmap)) {
		return ERR_PTR(-EINVAL);
	}

	if (!try_module_get(exp_info->owner))
		return ERR_PTR(-ENOENT);

	cnt = atomic_long_inc_return(&name_counter);
	bufname = kasprintf(GFP_KERNEL, "dmabuf%ld", cnt);
	if (!bufname) {
		ret = -ENOMEM;
		goto err_module;
	}

	dmabuf = kzalloc(alloc_size, GFP_KERNEL);
	if (!dmabuf) {
		ret = -ENOMEM;
		goto err_name;
	}

	dmabuf->priv = exp_info->priv;
	dmabuf->ops = exp_info->ops;
	dmabuf->size = exp_info->size;
	dmabuf->exp_name = exp_info->exp_name;
	dmabuf->owner = exp_info->owner;
	spin_lock_init(&dmabuf->name_lock);
	init_waitqueue_head(&dmabuf->poll);
	dmabuf->cb_excl.poll = dmabuf->cb_shared.poll = &dmabuf->poll;
	dmabuf->cb_excl.active = dmabuf->cb_shared.active = 0;
	dmabuf->buf_name = bufname;
	dmabuf->name = bufname;
	dmabuf->ktime = ktime_get();
	atomic_set(&dmabuf->dent_count, 1);

	if (!resv) {
		resv = (struct reservation_object *)&dmabuf[1];
		reservation_object_init(resv);
	}
	dmabuf->resv = resv;

	file = dma_buf_getfile(dmabuf, exp_info->flags);
	if (IS_ERR(file)) {
		ret = PTR_ERR(file);
		goto err_dmabuf;
	}

	file->f_mode |= FMODE_LSEEK;
	dmabuf->file = file;

	mutex_init(&dmabuf->lock);
	INIT_LIST_HEAD(&dmabuf->attachments);

	dma_buf_ref_init(dmabuf);
	dma_buf_ref_mod(dmabuf, 1);

	mutex_lock(&db_list.lock);
	list_add(&dmabuf->list_node, &db_list.head);
	mutex_unlock(&db_list.lock);

	return dmabuf;

err_dmabuf:
	kfree(dmabuf);
err_name:
	kfree(bufname);
err_module:
	module_put(exp_info->owner);
	return ERR_PTR(ret);
}
EXPORT_SYMBOL_GPL(dma_buf_export);

/**
 * dma_buf_fd - returns a file descriptor for the given dma_buf
 * @dmabuf:	[in]	pointer to dma_buf for which fd is required.
 * @flags:      [in]    flags to give to fd
 *
 * On success, returns an associated 'fd'. Else, returns error.
 */
int dma_buf_fd(struct dma_buf *dmabuf, int flags)
{
	int fd;

	if (!dmabuf || !dmabuf->file)
		return -EINVAL;

	fd = get_unused_fd_flags(flags);
	if (fd < 0)
		return fd;

	fd_install(fd, dmabuf->file);

	return fd;
}
EXPORT_SYMBOL_GPL(dma_buf_fd);

/**
 * dma_buf_get - returns the dma_buf structure related to an fd
 * @fd:	[in]	fd associated with the dma_buf to be returned
 *
 * On success, returns the dma_buf structure associated with an fd; uses
 * file's refcounting done by fget to increase refcount. returns ERR_PTR
 * otherwise.
 */
struct dma_buf *dma_buf_get(int fd)
{
	struct file *file;

	file = fget(fd);

	if (!file)
		return ERR_PTR(-EBADF);

	if (!is_dma_buf_file(file)) {
		fput(file);
		return ERR_PTR(-EINVAL);
	}
	dma_buf_ref_mod(file->private_data, 1);

	return file->private_data;
}
EXPORT_SYMBOL_GPL(dma_buf_get);

/**
 * dma_buf_put - decreases refcount of the buffer
 * @dmabuf:	[in]	buffer to reduce refcount of
 *
 * Uses file's refcounting done implicitly by fput().
 *
 * If, as a result of this call, the refcount becomes 0, the 'release' file
 * operation related to this fd is called. It calls &dma_buf_ops.release vfunc
 * in turn, and frees the memory allocated for dmabuf when exported.
 */
void dma_buf_put(struct dma_buf *dmabuf)
{
	if (WARN_ON(!dmabuf || !dmabuf->file))
		return;

	dma_buf_ref_mod(dmabuf, -1);
	fput(dmabuf->file);
}
EXPORT_SYMBOL_GPL(dma_buf_put);

/**
 * dma_buf_attach - Add the device to dma_buf's attachments list; optionally,
 * calls attach() of dma_buf_ops to allow device-specific attach functionality
 * @dmabuf:	[in]	buffer to attach device to.
 * @dev:	[in]	device to be attached.
 *
 * Returns struct dma_buf_attachment pointer for this attachment. Attachments
 * must be cleaned up by calling dma_buf_detach().
 *
 * Returns:
 *
 * A pointer to newly created &dma_buf_attachment on success, or a negative
 * error code wrapped into a pointer on failure.
 *
 * Note that this can fail if the backing storage of @dmabuf is in a place not
 * accessible to @dev, and cannot be moved to a more suitable place. This is
 * indicated with the error code -EBUSY.
 */
struct dma_buf_attachment *dma_buf_attach(struct dma_buf *dmabuf,
					  struct device *dev)
{
	struct dma_buf_attachment *attach;
	int ret;

	if (WARN_ON(!dmabuf || !dev))
		return ERR_PTR(-EINVAL);

	attach = kzalloc(sizeof(*attach), GFP_KERNEL);
	if (!attach)
		return ERR_PTR(-ENOMEM);

	attach->dev = dev;
	attach->dmabuf = dmabuf;

	mutex_lock(&dmabuf->lock);

	if (dmabuf->ops->attach) {
		ret = dmabuf->ops->attach(dmabuf, dev, attach);
		if (ret)
			goto err_attach;
	}
	list_add(&attach->node, &dmabuf->attachments);

	mutex_unlock(&dmabuf->lock);
	return attach;

err_attach:
	kfree(attach);
	mutex_unlock(&dmabuf->lock);
	return ERR_PTR(ret);
}
EXPORT_SYMBOL_GPL(dma_buf_attach);

/**
 * dma_buf_detach - Remove the given attachment from dmabuf's attachments list;
 * optionally calls detach() of dma_buf_ops for device-specific detach
 * @dmabuf:	[in]	buffer to detach from.
 * @attach:	[in]	attachment to be detached; is free'd after this call.
 *
 * Clean up a device attachment obtained by calling dma_buf_attach().
 */
void dma_buf_detach(struct dma_buf *dmabuf, struct dma_buf_attachment *attach)
{
	if (WARN_ON(!dmabuf || !attach))
		return;

	mutex_lock(&dmabuf->lock);
	list_del(&attach->node);
	if (dmabuf->ops->detach)
		dmabuf->ops->detach(dmabuf, attach);

	mutex_unlock(&dmabuf->lock);
	kfree(attach);
}
EXPORT_SYMBOL_GPL(dma_buf_detach);

/**
 * dma_buf_map_attachment - Returns the scatterlist table of the attachment;
 * mapped into _device_ address space. Is a wrapper for map_dma_buf() of the
 * dma_buf_ops.
 * @attach:	[in]	attachment whose scatterlist is to be returned
 * @direction:	[in]	direction of DMA transfer
 *
 * Returns sg_table containing the scatterlist to be returned; returns ERR_PTR
 * on error. May return -EINTR if it is interrupted by a signal.
 *
 * A mapping must be unmapped again using dma_buf_map_attachment(). Note that
 * the underlying backing storage is pinned for as long as a mapping exists,
 * therefore users/importers should not hold onto a mapping for undue amounts of
 * time.
 */
struct sg_table *dma_buf_map_attachment(struct dma_buf_attachment *attach,
					enum dma_data_direction direction)
{
	struct sg_table *sg_table;

	might_sleep();

	if (WARN_ON(!attach || !attach->dmabuf))
		return ERR_PTR(-EINVAL);

	sg_table = attach->dmabuf->ops->map_dma_buf(attach, direction);
	if (!sg_table)
		sg_table = ERR_PTR(-ENOMEM);

	return sg_table;
}
EXPORT_SYMBOL_GPL(dma_buf_map_attachment);

/**
 * dma_buf_unmap_attachment - unmaps and decreases usecount of the buffer;might
 * deallocate the scatterlist associated. Is a wrapper for unmap_dma_buf() of
 * dma_buf_ops.
 * @attach:	[in]	attachment to unmap buffer from
 * @sg_table:	[in]	scatterlist info of the buffer to unmap
 * @direction:  [in]    direction of DMA transfer
 *
 * This unmaps a DMA mapping for @attached obtained by dma_buf_map_attachment().
 */
void dma_buf_unmap_attachment(struct dma_buf_attachment *attach,
				struct sg_table *sg_table,
				enum dma_data_direction direction)
{
	might_sleep();

	if (WARN_ON(!attach || !attach->dmabuf || !sg_table))
		return;

	attach->dmabuf->ops->unmap_dma_buf(attach, sg_table,
						direction);
}
EXPORT_SYMBOL_GPL(dma_buf_unmap_attachment);

/**
 * DOC: cpu access
 *
 * There are mutliple reasons for supporting CPU access to a dma buffer object:
 *
 * - Fallback operations in the kernel, for example when a device is connected
 *   over USB and the kernel needs to shuffle the data around first before
 *   sending it away. Cache coherency is handled by braketing any transactions
 *   with calls to dma_buf_begin_cpu_access() and dma_buf_end_cpu_access()
 *   access.
 *
 *   To support dma_buf objects residing in highmem cpu access is page-based
 *   using an api similar to kmap. Accessing a dma_buf is done in aligned chunks
 *   of PAGE_SIZE size. Before accessing a chunk it needs to be mapped, which
 *   returns a pointer in kernel virtual address space. Afterwards the chunk
 *   needs to be unmapped again. There is no limit on how often a given chunk
 *   can be mapped and unmapped, i.e. the importer does not need to call
 *   begin_cpu_access again before mapping the same chunk again.
 *
 *   Interfaces::
 *      void \*dma_buf_kmap(struct dma_buf \*, unsigned long);
 *      void dma_buf_kunmap(struct dma_buf \*, unsigned long, void \*);
 *
 *   There are also atomic variants of these interfaces. Like for kmap they
 *   facilitate non-blocking fast-paths. Neither the importer nor the exporter
 *   (in the callback) is allowed to block when using these.
 *
 *   Interfaces::
 *      void \*dma_buf_kmap_atomic(struct dma_buf \*, unsigned long);
 *      void dma_buf_kunmap_atomic(struct dma_buf \*, unsigned long, void \*);
 *
 *   For importers all the restrictions of using kmap apply, like the limited
 *   supply of kmap_atomic slots. Hence an importer shall only hold onto at
 *   max 2 atomic dma_buf kmaps at the same time (in any given process context).
 *
 *   dma_buf kmap calls outside of the range specified in begin_cpu_access are
 *   undefined. If the range is not PAGE_SIZE aligned, kmap needs to succeed on
 *   the partial chunks at the beginning and end but may return stale or bogus
 *   data outside of the range (in these partial chunks).
 *
 *   Note that these calls need to always succeed. The exporter needs to
 *   complete any preparations that might fail in begin_cpu_access.
 *
 *   For some cases the overhead of kmap can be too high, a vmap interface
 *   is introduced. This interface should be used very carefully, as vmalloc
 *   space is a limited resources on many architectures.
 *
 *   Interfaces::
 *      void \*dma_buf_vmap(struct dma_buf \*dmabuf)
 *      void dma_buf_vunmap(struct dma_buf \*dmabuf, void \*vaddr)
 *
 *   The vmap call can fail if there is no vmap support in the exporter, or if
 *   it runs out of vmalloc space. Fallback to kmap should be implemented. Note
 *   that the dma-buf layer keeps a reference count for all vmap access and
 *   calls down into the exporter's vmap function only when no vmapping exists,
 *   and only unmaps it once. Protection against concurrent vmap/vunmap calls is
 *   provided by taking the dma_buf->lock mutex.
 *
 * - For full compatibility on the importer side with existing userspace
 *   interfaces, which might already support mmap'ing buffers. This is needed in
 *   many processing pipelines (e.g. feeding a software rendered image into a
 *   hardware pipeline, thumbnail creation, snapshots, ...). Also, Android's ION
 *   framework already supported this and for DMA buffer file descriptors to
 *   replace ION buffers mmap support was needed.
 *
 *   There is no special interfaces, userspace simply calls mmap on the dma-buf
 *   fd. But like for CPU access there's a need to braket the actual access,
 *   which is handled by the ioctl (DMA_BUF_IOCTL_SYNC). Note that
 *   DMA_BUF_IOCTL_SYNC can fail with -EAGAIN or -EINTR, in which case it must
 *   be restarted.
 *
 *   Some systems might need some sort of cache coherency management e.g. when
 *   CPU and GPU domains are being accessed through dma-buf at the same time.
 *   To circumvent this problem there are begin/end coherency markers, that
 *   forward directly to existing dma-buf device drivers vfunc hooks. Userspace
 *   can make use of those markers through the DMA_BUF_IOCTL_SYNC ioctl. The
 *   sequence would be used like following:
 *
 *     - mmap dma-buf fd
 *     - for each drawing/upload cycle in CPU 1. SYNC_START ioctl, 2. read/write
 *       to mmap area 3. SYNC_END ioctl. This can be repeated as often as you
 *       want (with the new data being consumed by say the GPU or the scanout
 *       device). Optionally SYNC_USER_MAPPED can be set to restrict cache
 *       maintenance to only the parts of the buffer which are mmap(ed).
 *     - munmap once you don't need the buffer any more
 *
 *    For correctness and optimal performance, it is always required to use
 *    SYNC_START and SYNC_END before and after, respectively, when accessing the
 *    mapped address. Userspace cannot rely on coherent access, even when there
 *    are systems where it just works without calling these ioctls.
 *
 * - And as a CPU fallback in userspace processing pipelines.
 *
 *   Similar to the motivation for kernel cpu access it is again important that
 *   the userspace code of a given importing subsystem can use the same
 *   interfaces with a imported dma-buf buffer object as with a native buffer
 *   object. This is especially important for drm where the userspace part of
 *   contemporary OpenGL, X, and other drivers is huge, and reworking them to
 *   use a different way to mmap a buffer rather invasive.
 *
 *   The assumption in the current dma-buf interfaces is that redirecting the
 *   initial mmap is all that's needed. A survey of some of the existing
 *   subsystems shows that no driver seems to do any nefarious thing like
 *   syncing up with outstanding asynchronous processing on the device or
 *   allocating special resources at fault time. So hopefully this is good
 *   enough, since adding interfaces to intercept pagefaults and allow pte
 *   shootdowns would increase the complexity quite a bit.
 *
 *   Interface::
 *      int dma_buf_mmap(struct dma_buf \*, struct vm_area_struct \*,
 *		       unsigned long);
 *
 *   If the importing subsystem simply provides a special-purpose mmap call to
 *   set up a mapping in userspace, calling do_mmap with dma_buf->file will
 *   equally achieve that for a dma-buf object.
 */

static int __dma_buf_begin_cpu_access(struct dma_buf *dmabuf,
				      enum dma_data_direction direction)
{
	bool write = (direction == DMA_BIDIRECTIONAL ||
		      direction == DMA_TO_DEVICE);
	struct reservation_object *resv = dmabuf->resv;
	long ret;

	/* Wait on any implicit rendering fences */
	ret = reservation_object_wait_timeout_rcu(resv, write, true,
						  MAX_SCHEDULE_TIMEOUT);
	if (ret < 0)
		return ret;

	return 0;
}

/**
 * dma_buf_begin_cpu_access - Must be called before accessing a dma_buf from the
 * cpu in the kernel context. Calls begin_cpu_access to allow exporter-specific
 * preparations. Coherency is only guaranteed in the specified range for the
 * specified access direction.
 * @dmabuf:	[in]	buffer to prepare cpu access for.
 * @direction:	[in]	length of range for cpu access.
 *
 * After the cpu access is complete the caller should call
 * dma_buf_end_cpu_access(). Only when cpu access is braketed by both calls is
 * it guaranteed to be coherent with other DMA access.
 *
 * Can return negative error values, returns 0 on success.
 */
int dma_buf_begin_cpu_access(struct dma_buf *dmabuf,
			     enum dma_data_direction direction)
{
	int ret = 0;

	if (WARN_ON(!dmabuf))
		return -EINVAL;

	if (dmabuf->ops->begin_cpu_access)
		ret = dmabuf->ops->begin_cpu_access(dmabuf, direction);

	/* Ensure that all fences are waited upon - but we first allow
	 * the native handler the chance to do so more efficiently if it
	 * chooses. A double invocation here will be reasonably cheap no-op.
	 */
	if (ret == 0)
		ret = __dma_buf_begin_cpu_access(dmabuf, direction);

	return ret;
}
EXPORT_SYMBOL_GPL(dma_buf_begin_cpu_access);

static int dma_buf_begin_cpu_access_umapped(struct dma_buf *dmabuf,
			     enum dma_data_direction direction)
{
	int ret = 0;

	if (WARN_ON(!dmabuf))
		return -EINVAL;

	if (dmabuf->ops->begin_cpu_access_umapped)
		ret = dmabuf->ops->begin_cpu_access_umapped(dmabuf, direction);

	/* Ensure that all fences are waited upon - but we first allow
	 * the native handler the chance to do so more efficiently if it
	 * chooses. A double invocation here will be reasonably cheap no-op.
	 */
	if (ret == 0)
		ret = __dma_buf_begin_cpu_access(dmabuf, direction);

	return ret;
}
int dma_buf_begin_cpu_access_partial(struct dma_buf *dmabuf,
				     enum dma_data_direction direction,
				     unsigned int offset, unsigned int len)
{
	int ret = 0;

	if (WARN_ON(!dmabuf))
		return -EINVAL;

	if (dmabuf->ops->begin_cpu_access_partial)
		ret = dmabuf->ops->begin_cpu_access_partial(dmabuf, direction,
							    offset, len);

	/* Ensure that all fences are waited upon - but we first allow
	 * the native handler the chance to do so more efficiently if it
	 * chooses. A double invocation here will be reasonably cheap no-op.
	 */
	if (ret == 0)
		ret = __dma_buf_begin_cpu_access(dmabuf, direction);

	return ret;
}
EXPORT_SYMBOL(dma_buf_begin_cpu_access_partial);

/**
 * dma_buf_end_cpu_access - Must be called after accessing a dma_buf from the
 * cpu in the kernel context. Calls end_cpu_access to allow exporter-specific
 * actions. Coherency is only guaranteed in the specified range for the
 * specified access direction.
 * @dmabuf:	[in]	buffer to complete cpu access for.
 * @direction:	[in]	length of range for cpu access.
 *
 * This terminates CPU access started with dma_buf_begin_cpu_access().
 *
 * Can return negative error values, returns 0 on success.
 */
int dma_buf_end_cpu_access(struct dma_buf *dmabuf,
			   enum dma_data_direction direction)
{
	int ret = 0;

	WARN_ON(!dmabuf);

	if (dmabuf->ops->end_cpu_access)
		ret = dmabuf->ops->end_cpu_access(dmabuf, direction);

	return ret;
}
EXPORT_SYMBOL_GPL(dma_buf_end_cpu_access);

int dma_buf_end_cpu_access_umapped(struct dma_buf *dmabuf,
			   enum dma_data_direction direction)
{
	int ret = 0;

	WARN_ON(!dmabuf);

	if (dmabuf->ops->end_cpu_access_umapped)
		ret = dmabuf->ops->end_cpu_access_umapped(dmabuf, direction);

	return ret;
}

int dma_buf_end_cpu_access_partial(struct dma_buf *dmabuf,
				   enum dma_data_direction direction,
				   unsigned int offset, unsigned int len)
{
	int ret = 0;

	WARN_ON(!dmabuf);

	if (dmabuf->ops->end_cpu_access_partial)
		ret = dmabuf->ops->end_cpu_access_partial(dmabuf, direction,
							  offset, len);

	return ret;
}
EXPORT_SYMBOL(dma_buf_end_cpu_access_partial);

/**
 * dma_buf_kmap_atomic - Map a page of the buffer object into kernel address
 * space. The same restrictions as for kmap_atomic and friends apply.
 * @dmabuf:	[in]	buffer to map page from.
 * @page_num:	[in]	page in PAGE_SIZE units to map.
 *
 * This call must always succeed, any necessary preparations that might fail
 * need to be done in begin_cpu_access.
 */
void *dma_buf_kmap_atomic(struct dma_buf *dmabuf, unsigned long page_num)
{
	WARN_ON(!dmabuf);

	return dmabuf->ops->map_atomic(dmabuf, page_num);
}
EXPORT_SYMBOL_GPL(dma_buf_kmap_atomic);

/**
 * dma_buf_kunmap_atomic - Unmap a page obtained by dma_buf_kmap_atomic.
 * @dmabuf:	[in]	buffer to unmap page from.
 * @page_num:	[in]	page in PAGE_SIZE units to unmap.
 * @vaddr:	[in]	kernel space pointer obtained from dma_buf_kmap_atomic.
 *
 * This call must always succeed.
 */
void dma_buf_kunmap_atomic(struct dma_buf *dmabuf, unsigned long page_num,
			   void *vaddr)
{
	WARN_ON(!dmabuf);

	if (dmabuf->ops->unmap_atomic)
		dmabuf->ops->unmap_atomic(dmabuf, page_num, vaddr);
}
EXPORT_SYMBOL_GPL(dma_buf_kunmap_atomic);

/**
 * dma_buf_kmap - Map a page of the buffer object into kernel address space. The
 * same restrictions as for kmap and friends apply.
 * @dmabuf:	[in]	buffer to map page from.
 * @page_num:	[in]	page in PAGE_SIZE units to map.
 *
 * This call must always succeed, any necessary preparations that might fail
 * need to be done in begin_cpu_access.
 */
void *dma_buf_kmap(struct dma_buf *dmabuf, unsigned long page_num)
{
	WARN_ON(!dmabuf);

	return dmabuf->ops->map(dmabuf, page_num);
}
EXPORT_SYMBOL_GPL(dma_buf_kmap);

/**
 * dma_buf_kunmap - Unmap a page obtained by dma_buf_kmap.
 * @dmabuf:	[in]	buffer to unmap page from.
 * @page_num:	[in]	page in PAGE_SIZE units to unmap.
 * @vaddr:	[in]	kernel space pointer obtained from dma_buf_kmap.
 *
 * This call must always succeed.
 */
void dma_buf_kunmap(struct dma_buf *dmabuf, unsigned long page_num,
		    void *vaddr)
{
	WARN_ON(!dmabuf);

	if (dmabuf->ops->unmap)
		dmabuf->ops->unmap(dmabuf, page_num, vaddr);
}
EXPORT_SYMBOL_GPL(dma_buf_kunmap);


/**
 * dma_buf_mmap - Setup up a userspace mmap with the given vma
 * @dmabuf:	[in]	buffer that should back the vma
 * @vma:	[in]	vma for the mmap
 * @pgoff:	[in]	offset in pages where this mmap should start within the
 *			dma-buf buffer.
 *
 * This function adjusts the passed in vma so that it points at the file of the
 * dma_buf operation. It also adjusts the starting pgoff and does bounds
 * checking on the size of the vma. Then it calls the exporters mmap function to
 * set up the mapping.
 *
 * Can return negative error values, returns 0 on success.
 */
int dma_buf_mmap(struct dma_buf *dmabuf, struct vm_area_struct *vma,
		 unsigned long pgoff)
{
	if (WARN_ON(!dmabuf || !vma))
		return -EINVAL;

	/* check for offset overflow */
	if (pgoff + vma_pages(vma) < pgoff)
		return -EOVERFLOW;

	/* check for overflowing the buffer's size */
	if (pgoff + vma_pages(vma) >
	    dmabuf->size >> PAGE_SHIFT)
		return -EINVAL;

	/* readjust the vma */
	fput(vma->vm_file);
	vma->vm_file = get_file(dmabuf->file);
	vma->vm_pgoff = pgoff;

	return dmabuf->ops->mmap(dmabuf, vma);
}
EXPORT_SYMBOL_GPL(dma_buf_mmap);

/**
 * dma_buf_vmap - Create virtual mapping for the buffer object into kernel
 * address space. Same restrictions as for vmap and friends apply.
 * @dmabuf:	[in]	buffer to vmap
 *
 * This call may fail due to lack of virtual mapping address space.
 * These calls are optional in drivers. The intended use for them
 * is for mapping objects linear in kernel space for high use objects.
 * Please attempt to use kmap/kunmap before thinking about these interfaces.
 *
 * Returns NULL on error.
 */
void *dma_buf_vmap(struct dma_buf *dmabuf)
{
	void *ptr;

	if (WARN_ON(!dmabuf))
		return NULL;

	if (!dmabuf->ops->vmap)
		return NULL;

	mutex_lock(&dmabuf->lock);
	if (dmabuf->vmapping_counter) {
		dmabuf->vmapping_counter++;
		BUG_ON(!dmabuf->vmap_ptr);
		ptr = dmabuf->vmap_ptr;
		goto out_unlock;
	}

	BUG_ON(dmabuf->vmap_ptr);

	ptr = dmabuf->ops->vmap(dmabuf);
	if (WARN_ON_ONCE(IS_ERR(ptr)))
		ptr = NULL;
	if (!ptr)
		goto out_unlock;

	dmabuf->vmap_ptr = ptr;
	dmabuf->vmapping_counter = 1;

out_unlock:
	mutex_unlock(&dmabuf->lock);
	return ptr;
}
EXPORT_SYMBOL_GPL(dma_buf_vmap);

/**
 * dma_buf_vunmap - Unmap a vmap obtained by dma_buf_vmap.
 * @dmabuf:	[in]	buffer to vunmap
 * @vaddr:	[in]	vmap to vunmap
 */
void dma_buf_vunmap(struct dma_buf *dmabuf, void *vaddr)
{
	if (WARN_ON(!dmabuf))
		return;

	BUG_ON(!dmabuf->vmap_ptr);
	BUG_ON(dmabuf->vmapping_counter == 0);
	BUG_ON(dmabuf->vmap_ptr != vaddr);

	mutex_lock(&dmabuf->lock);
	if (--dmabuf->vmapping_counter == 0) {
		if (dmabuf->ops->vunmap)
			dmabuf->ops->vunmap(dmabuf, vaddr);
		dmabuf->vmap_ptr = NULL;
	}
	mutex_unlock(&dmabuf->lock);
}
EXPORT_SYMBOL_GPL(dma_buf_vunmap);

int dma_buf_get_flags(struct dma_buf *dmabuf, unsigned long *flags)
{
	int ret = 0;

	if (WARN_ON(!dmabuf))
		return -EINVAL;

	if (dmabuf->ops->get_flags)
		ret = dmabuf->ops->get_flags(dmabuf, flags);

	return ret;
}
EXPORT_SYMBOL(dma_buf_get_flags);

#ifdef CONFIG_DEBUG_FS
static int dma_buf_debug_show(struct seq_file *s, void *unused)
{
	int ret;
	struct dma_buf *buf_obj;
	struct dma_buf_attachment *attach_obj;
	struct reservation_object *robj;
	struct reservation_object_list *fobj;
	struct dma_fence *fence;
	unsigned seq;
	int count = 0, attach_count, shared_count, i;
	size_t size = 0;

	ret = mutex_lock_interruptible(&db_list.lock);

	if (ret)
		return ret;

	seq_puts(s, "\nDma-buf Objects:\n");
<<<<<<< HEAD
	seq_printf(s, "%-8s\t%-8s\t%-8s\t%-8s\t%-12s\t%-s\t%-8s\n",
		   "size", "flags", "mode", "count", "exp_name",
		   "buf name", "ino");
=======
	seq_printf(s, "%-8s\t%-8s\t%-8s\t%-8s\texp_name\t%-8s\n",
		   "size", "flags", "mode", "count", "ino");
>>>>>>> 0eec6f60

	list_for_each_entry(buf_obj, &db_list.head, list_node) {
		ret = mutex_lock_interruptible(&buf_obj->lock);

		if (ret) {
			seq_puts(s,
				 "\tERROR locking buffer object: skipping\n");
			continue;
		}

<<<<<<< HEAD
		seq_printf(s, "%08zu\t%08x\t%08x\t%08ld\t%-12s\t%-s\t%8lu\t%s\n",
				buf_obj->size,
				buf_obj->file->f_flags, buf_obj->file->f_mode,
				file_count(buf_obj->file),
				buf_obj->exp_name, buf_obj->buf_name,
=======
		seq_printf(s, "%08zu\t%08x\t%08x\t%08ld\t%s\t%08lu\t%s\n",
				buf_obj->size,
				buf_obj->file->f_flags, buf_obj->file->f_mode,
				file_count(buf_obj->file),
				buf_obj->exp_name,
>>>>>>> 0eec6f60
				file_inode(buf_obj->file)->i_ino,
				buf_obj->name ?: "");

		robj = buf_obj->resv;
		while (true) {
			seq = read_seqcount_begin(&robj->seq);
			rcu_read_lock();
			fobj = rcu_dereference(robj->fence);
			shared_count = fobj ? fobj->shared_count : 0;
			fence = rcu_dereference(robj->fence_excl);
			if (!read_seqcount_retry(&robj->seq, seq))
				break;
			rcu_read_unlock();
		}

		if (fence)
			seq_printf(s, "\tExclusive fence: %s %s %ssignalled\n",
				   fence->ops->get_driver_name(fence),
				   fence->ops->get_timeline_name(fence),
				   dma_fence_is_signaled(fence) ? "" : "un");
		for (i = 0; i < shared_count; i++) {
			fence = rcu_dereference(fobj->shared[i]);
			if (!dma_fence_get_rcu(fence))
				continue;
			seq_printf(s, "\tShared fence: %s %s %ssignalled\n",
				   fence->ops->get_driver_name(fence),
				   fence->ops->get_timeline_name(fence),
				   dma_fence_is_signaled(fence) ? "" : "un");
			dma_fence_put(fence);
		}
		rcu_read_unlock();

		seq_puts(s, "\tAttached Devices:\n");
		attach_count = 0;

		list_for_each_entry(attach_obj, &buf_obj->attachments, node) {
			seq_printf(s, "\t%s\n", dev_name(attach_obj->dev));
			attach_count++;
		}

		seq_printf(s, "Total %d devices attached\n\n",
				attach_count);

		dma_buf_ref_show(s, buf_obj);

		count++;
		size += buf_obj->size;
		mutex_unlock(&buf_obj->lock);
	}

	seq_printf(s, "\nTotal %d objects, %zu bytes\n", count, size);

	mutex_unlock(&db_list.lock);
	return 0;
}

static int dma_buf_debug_open(struct inode *inode, struct file *file)
{
	return single_open(file, dma_buf_debug_show, NULL);
}

static const struct file_operations dma_buf_debug_fops = {
	.open           = dma_buf_debug_open,
	.read           = seq_read,
	.llseek         = seq_lseek,
	.release        = single_release,
};

static int get_dma_info(const void *data, struct file *file, unsigned int n)
{
	struct dma_proc *dma_proc;
	struct dma_info *dma_info;

	dma_proc = (struct dma_proc *)data;
	if (!is_dma_buf_file(file))
		return 0;

	hash_for_each_possible(dma_proc->dma_bufs, dma_info,
			       head, (unsigned long)file->private_data)
		if (file->private_data == dma_info->dmabuf)
			return 0;

	dma_info = kzalloc(sizeof(*dma_info), GFP_ATOMIC);
	if (!dma_info)
		return -ENOMEM;

	get_file(file);
	dma_info->dmabuf = file->private_data;
	dma_proc->size += dma_info->dmabuf->size / SZ_1K;
	hash_add(dma_proc->dma_bufs, &dma_info->head,
			(unsigned long)dma_info->dmabuf);
	return 0;
}

static void write_proc(struct seq_file *s, struct dma_proc *proc)
{
	struct dma_info *tmp;
	int i;

	seq_printf(s, "\n%s (PID %d) size: %ld\nDMA Buffers:\n",
		proc->name, proc->pid, proc->size);
	seq_printf(s, "%-8s\t%-8s\t%-8s\n",
		"Name", "Size (KB)", "Time Alive (sec)");

	hash_for_each(proc->dma_bufs, i, tmp, head) {
		struct dma_buf *dmabuf = tmp->dmabuf;
		ktime_t elapmstime = ktime_ms_delta(ktime_get(), dmabuf->ktime);

		elapmstime = ktime_divns(elapmstime, MSEC_PER_SEC);
		seq_printf(s, "%-8s\t%-8ld\t%-8lld\n",
				dmabuf->buf_name,
				dmabuf->size / SZ_1K,
				elapmstime);
	}
}

static void free_proc(struct dma_proc *proc)
{
	struct dma_info *tmp;
	struct hlist_node *n;
	int i;

	hash_for_each_safe(proc->dma_bufs, i, n, tmp, head) {
		fput(tmp->dmabuf->file);
		hash_del(&tmp->head);
		kfree(tmp);
	}
	kfree(proc);
}

static int proccmp(void *unused, struct list_head *a, struct list_head *b)
{
	struct dma_proc *a_proc, *b_proc;

	a_proc = list_entry(a, struct dma_proc, head);
	b_proc = list_entry(b, struct dma_proc, head);
	return b_proc->size - a_proc->size;
}

static int dma_procs_debug_show(struct seq_file *s, void *unused)
{
	struct task_struct *task, *thread;
	struct files_struct *files;
	int ret = 0;
	struct dma_proc *tmp, *n;
	LIST_HEAD(plist);

	rcu_read_lock();
	for_each_process(task) {
		struct files_struct *group_leader_files = NULL;

		tmp = kzalloc(sizeof(*tmp), GFP_ATOMIC);
		if (!tmp) {
			ret = -ENOMEM;
			rcu_read_unlock();
			goto mem_err;
		}
		hash_init(tmp->dma_bufs);
		for_each_thread(task, thread) {
			task_lock(thread);
			if (unlikely(!group_leader_files))
				group_leader_files = task->group_leader->files;
			files = thread->files;
			if (files && (group_leader_files != files ||
				      thread == task->group_leader))
				ret = iterate_fd(files, 0, get_dma_info, tmp);
			task_unlock(thread);
		}
		if (ret || hash_empty(tmp->dma_bufs))
			goto skip;
		get_task_comm(tmp->name, task);
		tmp->pid = task->tgid;
		list_add(&tmp->head, &plist);
		continue;
skip:
		free_proc(tmp);
	}
	rcu_read_unlock();

	list_sort(NULL, &plist, proccmp);
	list_for_each_entry(tmp, &plist, head)
		write_proc(s, tmp);

	ret = 0;
mem_err:
	list_for_each_entry_safe(tmp, n, &plist, head) {
		list_del(&tmp->head);
		free_proc(tmp);
	}
	return ret;
}

static int dma_procs_debug_open(struct inode *f_inode, struct file *file)
{
	return single_open(file, dma_procs_debug_show, NULL);
}

static const struct file_operations dma_procs_debug_fops = {
	.open           = dma_procs_debug_open,
	.read           = seq_read,
	.llseek         = seq_lseek,
	.release        = single_release
};

static struct dentry *dma_buf_debugfs_dir;

static int dma_buf_init_debugfs(void)
{
	struct dentry *d;
	int err = 0;

	d = debugfs_create_dir("dma_buf", NULL);
	if (IS_ERR(d))
		return PTR_ERR(d);

	dma_buf_debugfs_dir = d;

	d = debugfs_create_file("bufinfo", S_IRUGO, dma_buf_debugfs_dir,
				NULL, &dma_buf_debug_fops);
	if (IS_ERR(d)) {
		pr_debug("dma_buf: debugfs: failed to create node bufinfo\n");
		debugfs_remove_recursive(dma_buf_debugfs_dir);
		dma_buf_debugfs_dir = NULL;
		err = PTR_ERR(d);
		return err;
	}

	d = debugfs_create_file("dmaprocs", 0444, dma_buf_debugfs_dir,
				NULL, &dma_procs_debug_fops);

	if (IS_ERR(d)) {
		pr_debug("dma_buf: debugfs: failed to create node dmaprocs\n");
		debugfs_remove_recursive(dma_buf_debugfs_dir);
		dma_buf_debugfs_dir = NULL;
		err = PTR_ERR(d);
	}

	return err;
}

static void dma_buf_uninit_debugfs(void)
{
	if (dma_buf_debugfs_dir)
		debugfs_remove_recursive(dma_buf_debugfs_dir);
}
#else
static inline int dma_buf_init_debugfs(void)
{
	return 0;
}
static inline void dma_buf_uninit_debugfs(void)
{
}
#endif

static int __init dma_buf_init(void)
{
	dma_buf_mnt = kern_mount(&dma_buf_fs_type);
	if (IS_ERR(dma_buf_mnt))
		return PTR_ERR(dma_buf_mnt);

	mutex_init(&db_list.lock);
	INIT_LIST_HEAD(&db_list.head);
	dma_buf_init_debugfs();
	return 0;
}
subsys_initcall(dma_buf_init);

static void __exit dma_buf_deinit(void)
{
	dma_buf_uninit_debugfs();
	kern_unmount(dma_buf_mnt);
}
__exitcall(dma_buf_deinit);<|MERGE_RESOLUTION|>--- conflicted
+++ resolved
@@ -34,7 +34,6 @@
 #include <linux/poll.h>
 #include <linux/reservation.h>
 #include <linux/mm.h>
-<<<<<<< HEAD
 #include <linux/kernel.h>
 #include <linux/atomic.h>
 #include <linux/sched/signal.h>
@@ -48,12 +47,6 @@
 #include <uapi/linux/magic.h>
 
 static atomic_long_t name_counter;
-=======
-#include <linux/mount.h>
-
-#include <uapi/linux/dma-buf.h>
-#include <uapi/linux/magic.h>
->>>>>>> 0eec6f60
 
 static inline int is_dma_buf_file(struct file *);
 
@@ -77,7 +70,6 @@
 
 static struct dma_buf_list db_list;
 
-<<<<<<< HEAD
 static void dmabuf_dent_put(struct dma_buf *dmabuf)
 {
 	if (atomic_dec_and_test(&dmabuf->dent_count)) {
@@ -87,14 +79,11 @@
 }
 
 
-=======
->>>>>>> 0eec6f60
 static char *dmabuffs_dname(struct dentry *dentry, char *buffer, int buflen)
 {
 	struct dma_buf *dmabuf;
 	char name[DMA_BUF_NAME_LEN];
 	size_t ret = 0;
-<<<<<<< HEAD
 
 	spin_lock(&dentry->d_lock);
 	dmabuf = dentry->d_fsdata;
@@ -117,23 +106,6 @@
 {
 	struct dma_buf *dmabuf;
 
-=======
-
-	dmabuf = dentry->d_fsdata;
-	mutex_lock(&dmabuf->lock);
-	if (dmabuf->name)
-		ret = strlcpy(name, dmabuf->name, DMA_BUF_NAME_LEN);
-	mutex_unlock(&dmabuf->lock);
-
-	return dynamic_dname(dentry, buffer, buflen, "/%s:%s",
-			     dentry->d_name.name, ret > 0 ? name : "");
-}
-
-static void dma_buf_release(struct dentry *dentry)
-{
-	struct dma_buf *dmabuf;
-
->>>>>>> 0eec6f60
 	dmabuf = dentry->d_fsdata;
 
 	spin_lock(&dentry->d_lock);
@@ -153,21 +125,11 @@
 
 	dmabuf->ops->release(dmabuf);
 
-<<<<<<< HEAD
-	dma_buf_ref_destroy(dmabuf);
-
-=======
->>>>>>> 0eec6f60
 	if (dmabuf->resv == (struct reservation_object *)&dmabuf[1])
 		reservation_object_fini(dmabuf->resv);
 
 	module_put(dmabuf->owner);
-<<<<<<< HEAD
 	dmabuf_dent_put(dmabuf);
-=======
-	kfree(dmabuf->name);
-	kfree(dmabuf);
->>>>>>> 0eec6f60
 }
 
 static int dma_buf_file_release(struct inode *inode, struct file *file)
@@ -401,15 +363,12 @@
 	return events;
 }
 
-<<<<<<< HEAD
 static int dma_buf_begin_cpu_access_umapped(struct dma_buf *dmabuf,
 					    enum dma_data_direction direction);
 
 
 static int dma_buf_end_cpu_access_umapped(struct dma_buf *dmabuf,
 					  enum dma_data_direction direction);
-=======
->>>>>>> 0eec6f60
 /**
  * dma_buf_set_name - Set a name to a specific dma_buf to track the usage.
  * The name of the dma-buf buffer can only be set when the dma-buf is not
@@ -439,15 +398,10 @@
 		kfree(name);
 		goto out_unlock;
 	}
-<<<<<<< HEAD
 	spin_lock(&dmabuf->name_lock);
 	kfree(dmabuf->name);
 	dmabuf->name = name;
 	spin_unlock(&dmabuf->name_lock);
-=======
-	kfree(dmabuf->name);
-	dmabuf->name = name;
->>>>>>> 0eec6f60
 
 out_unlock:
 	mutex_unlock(&dmabuf->lock);
@@ -518,17 +472,10 @@
 	/* Don't count the temporary reference taken inside procfs seq_show */
 	seq_printf(m, "count:\t%ld\n", file_count(dmabuf->file) - 1);
 	seq_printf(m, "exp_name:\t%s\n", dmabuf->exp_name);
-<<<<<<< HEAD
 	spin_lock(&dmabuf->name_lock);
 	if (dmabuf->name)
 		seq_printf(m, "name:\t%s\n", dmabuf->name);
 	spin_unlock(&dmabuf->name_lock);
-=======
-	mutex_lock(&dmabuf->lock);
-	if (dmabuf->name)
-		seq_printf(m, "name:\t%s\n", dmabuf->name);
-	mutex_unlock(&dmabuf->lock);
->>>>>>> 0eec6f60
 }
 
 static const struct file_operations dma_buf_fops = {
@@ -1417,14 +1364,9 @@
 		return ret;
 
 	seq_puts(s, "\nDma-buf Objects:\n");
-<<<<<<< HEAD
 	seq_printf(s, "%-8s\t%-8s\t%-8s\t%-8s\t%-12s\t%-s\t%-8s\n",
 		   "size", "flags", "mode", "count", "exp_name",
 		   "buf name", "ino");
-=======
-	seq_printf(s, "%-8s\t%-8s\t%-8s\t%-8s\texp_name\t%-8s\n",
-		   "size", "flags", "mode", "count", "ino");
->>>>>>> 0eec6f60
 
 	list_for_each_entry(buf_obj, &db_list.head, list_node) {
 		ret = mutex_lock_interruptible(&buf_obj->lock);
@@ -1435,19 +1377,11 @@
 			continue;
 		}
 
-<<<<<<< HEAD
 		seq_printf(s, "%08zu\t%08x\t%08x\t%08ld\t%-12s\t%-s\t%8lu\t%s\n",
 				buf_obj->size,
 				buf_obj->file->f_flags, buf_obj->file->f_mode,
 				file_count(buf_obj->file),
 				buf_obj->exp_name, buf_obj->buf_name,
-=======
-		seq_printf(s, "%08zu\t%08x\t%08x\t%08ld\t%s\t%08lu\t%s\n",
-				buf_obj->size,
-				buf_obj->file->f_flags, buf_obj->file->f_mode,
-				file_count(buf_obj->file),
-				buf_obj->exp_name,
->>>>>>> 0eec6f60
 				file_inode(buf_obj->file)->i_ino,
 				buf_obj->name ?: "");
 
