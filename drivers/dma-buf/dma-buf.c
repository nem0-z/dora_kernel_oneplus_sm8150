/*
 * Framework for buffer objects that can be shared across devices/subsystems.
 *
 * Copyright(C) 2011 Linaro Limited. All rights reserved.
 * Author: Sumit Semwal <sumit.semwal@ti.com>
 *
 * Many thanks to linaro-mm-sig list, and specially
 * Arnd Bergmann <arnd@arndb.de>, Rob Clark <rob@ti.com> and
 * Daniel Vetter <daniel@ffwll.ch> for their support in creation and
 * refining of this idea.
 *
 * This program is free software; you can redistribute it and/or modify it
 * under the terms of the GNU General Public License version 2 as published by
 * the Free Software Foundation.
 *
 * This program is distributed in the hope that it will be useful, but WITHOUT
 * ANY WARRANTY; without even the implied warranty of MERCHANTABILITY or
 * FITNESS FOR A PARTICULAR PURPOSE.  See the GNU General Public License for
 * more details.
 *
 * You should have received a copy of the GNU General Public License along with
 * this program.  If not, see <http://www.gnu.org/licenses/>.
 */

#include <linux/fs.h>
#include <linux/slab.h>
#include <linux/dma-buf.h>
#include <linux/dma-fence.h>
#include <linux/anon_inodes.h>
#include <linux/export.h>
#include <linux/debugfs.h>
#include <linux/module.h>
#include <linux/seq_file.h>
#include <linux/poll.h>
#include <linux/reservation.h>
#include <linux/mm.h>
#include <linux/kernel.h>
#include <linux/atomic.h>
#include <linux/sched/signal.h>
#include <linux/fdtable.h>
#include <linux/list_sort.h>
#include <linux/hashtable.h>
#include <linux/mount.h>
#include <linux/dcache.h>

#include <uapi/linux/dma-buf.h>
#include <uapi/linux/magic.h>

static atomic_long_t name_counter;

static inline int is_dma_buf_file(struct file *);

struct dma_buf_list {
	struct list_head head;
	struct mutex lock;
};

struct dma_info {
	struct dma_buf *dmabuf;
	struct hlist_node head;
};

struct dma_proc {
	char name[TASK_COMM_LEN];
	pid_t pid;
	size_t size;
	struct hlist_head dma_bufs[1 << 10];
	struct list_head head;
};

static struct dma_buf_list db_list;

static void dmabuf_dent_put(struct dma_buf *dmabuf)
{
	if (atomic_dec_and_test(&dmabuf->dent_count)) {
		kfree(dmabuf->name);
		kfree(dmabuf);
	}
}


static char *dmabuffs_dname(struct dentry *dentry, char *buffer, int buflen)
{
	struct dma_buf *dmabuf;
	char name[DMA_BUF_NAME_LEN];
	size_t ret = 0;

	spin_lock(&dentry->d_lock);
	dmabuf = dentry->d_fsdata;
	if (!dmabuf || !atomic_add_unless(&dmabuf->dent_count, 1, 0)) {
		spin_unlock(&dentry->d_lock);
		goto out;
	}
	spin_unlock(&dentry->d_lock);
	spin_lock(&dmabuf->name_lock);
	if (dmabuf->name)
		ret = strlcpy(name, dmabuf->name, DMA_BUF_NAME_LEN);
	spin_unlock(&dmabuf->name_lock);
	dmabuf_dent_put(dmabuf);
out:
	return dynamic_dname(dentry, buffer, buflen, "/%s:%s",
			     dentry->d_name.name, ret > 0 ? name : "");
}

static void dma_buf_release(struct dentry *dentry)
{
	struct dma_buf *dmabuf;
	struct dentry *dentry = file->f_path.dentry;

	dmabuf = dentry->d_fsdata;

	spin_lock(&dentry->d_lock);
	dentry->d_fsdata = NULL;
	spin_unlock(&dentry->d_lock);
	BUG_ON(dmabuf->vmapping_counter);

	/*
	 * Any fences that a dma-buf poll can wait on should be signaled
	 * before releasing dma-buf. This is the responsibility of each
	 * driver that uses the reservation objects.
	 *
	 * If you hit this BUG() it means someone dropped their ref to the
	 * dma-buf while still having pending operation to the buffer.
	 */
	BUG_ON(dmabuf->cb_shared.active || dmabuf->cb_excl.active);

	mutex_lock(&db_list.lock);
	list_del(&dmabuf->list_node);
	mutex_unlock(&db_list.lock);

	dmabuf->ops->release(dmabuf);

	dma_buf_ref_destroy(dmabuf);

	if (dmabuf->resv == (struct reservation_object *)&dmabuf[1])
		reservation_object_fini(dmabuf->resv);

	module_put(dmabuf->owner);
<<<<<<< HEAD
	dmabuf_dent_put(dmabuf);
	return 0;
=======
	kfree(dmabuf->name);
	kfree(dmabuf);
>>>>>>> 0881bc2d
}

static const struct dentry_operations dma_buf_dentry_ops = {
	.d_dname = dmabuffs_dname,
	.d_release = dma_buf_release,
};

static struct vfsmount *dma_buf_mnt;

static struct dentry *dma_buf_fs_mount(struct file_system_type *fs_type,
		int flags, const char *name, void *data)
{
	return mount_pseudo(fs_type, "dmabuf:", NULL, &dma_buf_dentry_ops,
			DMA_BUF_MAGIC);
}

static struct file_system_type dma_buf_fs_type = {
	.name = "dmabuf",
	.mount = dma_buf_fs_mount,
	.kill_sb = kill_anon_super,
};

static int dma_buf_mmap_internal(struct file *file, struct vm_area_struct *vma)
{
	struct dma_buf *dmabuf;

	if (!is_dma_buf_file(file))
		return -EINVAL;

	dmabuf = file->private_data;

	/* check for overflowing the buffer's size */
	if (vma->vm_pgoff + vma_pages(vma) >
	    dmabuf->size >> PAGE_SHIFT)
		return -EINVAL;

	return dmabuf->ops->mmap(dmabuf, vma);
}

static loff_t dma_buf_llseek(struct file *file, loff_t offset, int whence)
{
	struct dma_buf *dmabuf;
	loff_t base;

	if (!is_dma_buf_file(file))
		return -EBADF;

	dmabuf = file->private_data;

	/* only support discovering the end of the buffer,
	   but also allow SEEK_SET to maintain the idiomatic
	   SEEK_END(0), SEEK_CUR(0) pattern */
	if (whence == SEEK_END)
		base = dmabuf->size;
	else if (whence == SEEK_SET)
		base = 0;
	else
		return -EINVAL;

	if (offset != 0)
		return -EINVAL;

	return base + offset;
}

/**
 * DOC: fence polling
 *
 * To support cross-device and cross-driver synchronization of buffer access
 * implicit fences (represented internally in the kernel with &struct fence) can
 * be attached to a &dma_buf. The glue for that and a few related things are
 * provided in the &reservation_object structure.
 *
 * Userspace can query the state of these implicitly tracked fences using poll()
 * and related system calls:
 *
 * - Checking for POLLIN, i.e. read access, can be use to query the state of the
 *   most recent write or exclusive fence.
 *
 * - Checking for POLLOUT, i.e. write access, can be used to query the state of
 *   all attached fences, shared and exclusive ones.
 *
 * Note that this only signals the completion of the respective fences, i.e. the
 * DMA transfers are complete. Cache flushing and any other necessary
 * preparations before CPU access can begin still need to happen.
 */

static void dma_buf_poll_cb(struct dma_fence *fence, struct dma_fence_cb *cb)
{
	struct dma_buf_poll_cb_t *dcb = (struct dma_buf_poll_cb_t *)cb;
	unsigned long flags;

	spin_lock_irqsave(&dcb->poll->lock, flags);
	wake_up_locked_poll(dcb->poll, dcb->active);
	dcb->active = 0;
	spin_unlock_irqrestore(&dcb->poll->lock, flags);
}

static unsigned int dma_buf_poll(struct file *file, poll_table *poll)
{
	struct dma_buf *dmabuf;
	struct reservation_object *resv;
	struct reservation_object_list *fobj;
	struct dma_fence *fence_excl;
	unsigned long events;
	unsigned shared_count, seq;

	dmabuf = file->private_data;
	if (!dmabuf || !dmabuf->resv)
		return POLLERR;

	resv = dmabuf->resv;

	poll_wait(file, &dmabuf->poll, poll);

	events = poll_requested_events(poll) & (POLLIN | POLLOUT);
	if (!events)
		return 0;

retry:
	seq = read_seqcount_begin(&resv->seq);
	rcu_read_lock();

	fobj = rcu_dereference(resv->fence);
	if (fobj)
		shared_count = fobj->shared_count;
	else
		shared_count = 0;
	fence_excl = rcu_dereference(resv->fence_excl);
	if (read_seqcount_retry(&resv->seq, seq)) {
		rcu_read_unlock();
		goto retry;
	}

	if (fence_excl && (!(events & POLLOUT) || shared_count == 0)) {
		struct dma_buf_poll_cb_t *dcb = &dmabuf->cb_excl;
		unsigned long pevents = POLLIN;

		if (shared_count == 0)
			pevents |= POLLOUT;

		spin_lock_irq(&dmabuf->poll.lock);
		if (dcb->active) {
			dcb->active |= pevents;
			events &= ~pevents;
		} else
			dcb->active = pevents;
		spin_unlock_irq(&dmabuf->poll.lock);

		if (events & pevents) {
			if (!dma_fence_get_rcu(fence_excl)) {
				/* force a recheck */
				events &= ~pevents;
				dma_buf_poll_cb(NULL, &dcb->cb);
			} else if (!dma_fence_add_callback(fence_excl, &dcb->cb,
							   dma_buf_poll_cb)) {
				events &= ~pevents;
				dma_fence_put(fence_excl);
			} else {
				/*
				 * No callback queued, wake up any additional
				 * waiters.
				 */
				dma_fence_put(fence_excl);
				dma_buf_poll_cb(NULL, &dcb->cb);
			}
		}
	}

	if ((events & POLLOUT) && shared_count > 0) {
		struct dma_buf_poll_cb_t *dcb = &dmabuf->cb_shared;
		int i;

		/* Only queue a new callback if no event has fired yet */
		spin_lock_irq(&dmabuf->poll.lock);
		if (dcb->active)
			events &= ~POLLOUT;
		else
			dcb->active = POLLOUT;
		spin_unlock_irq(&dmabuf->poll.lock);

		if (!(events & POLLOUT))
			goto out;

		for (i = 0; i < shared_count; ++i) {
			struct dma_fence *fence = rcu_dereference(fobj->shared[i]);

			if (!dma_fence_get_rcu(fence)) {
				/*
				 * fence refcount dropped to zero, this means
				 * that fobj has been freed
				 *
				 * call dma_buf_poll_cb and force a recheck!
				 */
				events &= ~POLLOUT;
				dma_buf_poll_cb(NULL, &dcb->cb);
				break;
			}
			if (!dma_fence_add_callback(fence, &dcb->cb,
						    dma_buf_poll_cb)) {
				dma_fence_put(fence);
				events &= ~POLLOUT;
				break;
			}
			dma_fence_put(fence);
		}

		/* No callback queued, wake up any additional waiters. */
		if (i == shared_count)
			dma_buf_poll_cb(NULL, &dcb->cb);
	}

out:
	rcu_read_unlock();
	return events;
}

static int dma_buf_begin_cpu_access_umapped(struct dma_buf *dmabuf,
					    enum dma_data_direction direction);


static int dma_buf_end_cpu_access_umapped(struct dma_buf *dmabuf,
					  enum dma_data_direction direction);
/**
 * dma_buf_set_name - Set a name to a specific dma_buf to track the usage.
 * The name of the dma-buf buffer can only be set when the dma-buf is not
 * attached to any devices. It could theoritically support changing the
 * name of the dma-buf if the same piece of memory is used for multiple
 * purpose between different devices.
 *
 * @dmabuf [in]     dmabuf buffer that will be renamed.
 * @buf:   [in]     A piece of userspace memory that contains the name of
 *                  the dma-buf.
 *
 * Returns 0 on success. If the dma-buf buffer is already attached to
 * devices, return -EBUSY.
 *
 */
static long dma_buf_set_name(struct dma_buf *dmabuf, const char __user *buf)
{
	char *name = strndup_user(buf, DMA_BUF_NAME_LEN);
	long ret = 0;

	if (IS_ERR(name))
		return PTR_ERR(name);

	mutex_lock(&dmabuf->lock);
	if (!list_empty(&dmabuf->attachments)) {
		ret = -EBUSY;
		kfree(name);
		goto out_unlock;
	}
	spin_lock(&dmabuf->name_lock);
	kfree(dmabuf->name);
	dmabuf->name = name;
	spin_unlock(&dmabuf->name_lock);

out_unlock:
	mutex_unlock(&dmabuf->lock);
	return ret;
}

static long dma_buf_ioctl(struct file *file,
			  unsigned int cmd, unsigned long arg)
{
	struct dma_buf *dmabuf;
	struct dma_buf_sync sync;
	enum dma_data_direction dir;
	int ret;

	dmabuf = file->private_data;

	switch (cmd) {
	case DMA_BUF_IOCTL_SYNC:
		if (copy_from_user(&sync, (void __user *) arg, sizeof(sync)))
			return -EFAULT;

		if (sync.flags & ~DMA_BUF_SYNC_VALID_FLAGS_MASK)
			return -EINVAL;

		switch (sync.flags & DMA_BUF_SYNC_RW) {
		case DMA_BUF_SYNC_READ:
			dir = DMA_FROM_DEVICE;
			break;
		case DMA_BUF_SYNC_WRITE:
			dir = DMA_TO_DEVICE;
			break;
		case DMA_BUF_SYNC_RW:
			dir = DMA_BIDIRECTIONAL;
			break;
		default:
			return -EINVAL;
		}

		if (sync.flags & DMA_BUF_SYNC_END)
			if (sync.flags & DMA_BUF_SYNC_USER_MAPPED)
				ret = dma_buf_end_cpu_access_umapped(dmabuf,
								     dir);
			else
				ret = dma_buf_end_cpu_access(dmabuf, dir);
		else
			if (sync.flags & DMA_BUF_SYNC_USER_MAPPED)
				ret = dma_buf_begin_cpu_access_umapped(dmabuf,
								       dir);
			else
				ret = dma_buf_begin_cpu_access(dmabuf, dir);

		return ret;

	case DMA_BUF_SET_NAME_A:
	case DMA_BUF_SET_NAME_B:
		return dma_buf_set_name(dmabuf, (const char __user *)arg);

	default:
		return -ENOTTY;
	}
}

static void dma_buf_show_fdinfo(struct seq_file *m, struct file *file)
{
	struct dma_buf *dmabuf = file->private_data;

	seq_printf(m, "size:\t%zu\n", dmabuf->size);
	/* Don't count the temporary reference taken inside procfs seq_show */
	seq_printf(m, "count:\t%ld\n", file_count(dmabuf->file) - 1);
	seq_printf(m, "exp_name:\t%s\n", dmabuf->exp_name);
	spin_lock(&dmabuf->name_lock);
	if (dmabuf->name)
		seq_printf(m, "name:\t%s\n", dmabuf->name);
	spin_unlock(&dmabuf->name_lock);
}

static const struct file_operations dma_buf_fops = {
	.mmap		= dma_buf_mmap_internal,
	.llseek		= dma_buf_llseek,
	.poll		= dma_buf_poll,
	.unlocked_ioctl	= dma_buf_ioctl,
#ifdef CONFIG_COMPAT
	.compat_ioctl	= dma_buf_ioctl,
#endif
	.show_fdinfo	= dma_buf_show_fdinfo,
};

/*
 * is_dma_buf_file - Check if struct file* is associated with dma_buf
 */
static inline int is_dma_buf_file(struct file *file)
{
	return file->f_op == &dma_buf_fops;
}

static struct file *dma_buf_getfile(struct dma_buf *dmabuf, int flags)
{
	static const struct qstr this = QSTR_INIT("dmabuf", 6);
	struct path path;
	struct file *file;
	struct inode *inode = alloc_anon_inode(dma_buf_mnt->mnt_sb);

	if (IS_ERR(inode))
		return ERR_CAST(inode);

	inode->i_size = dmabuf->size;
	inode_set_bytes(inode, dmabuf->size);

	path.dentry = d_alloc_pseudo(dma_buf_mnt->mnt_sb, &this);
	if (!path.dentry) {
		file = ERR_PTR(-ENOMEM);
		goto err_d_alloc;
	}
	path.mnt = mntget(dma_buf_mnt);

	d_instantiate(path.dentry, inode);
	file = alloc_file(&path, OPEN_FMODE(flags) | FMODE_LSEEK,
			&dma_buf_fops);
	if (IS_ERR(file))
		goto err_alloc_file;
	file->f_flags = flags & (O_ACCMODE | O_NONBLOCK);
	file->private_data = dmabuf;
	file->f_path.dentry->d_fsdata = dmabuf;

	return file;

err_alloc_file:
	path_put(&path);
err_d_alloc:
	iput(inode);
	return file;
}

/**
 * DOC: dma buf device access
 *
 * For device DMA access to a shared DMA buffer the usual sequence of operations
 * is fairly simple:
 *
 * 1. The exporter defines his exporter instance using
 *    DEFINE_DMA_BUF_EXPORT_INFO() and calls dma_buf_export() to wrap a private
 *    buffer object into a &dma_buf. It then exports that &dma_buf to userspace
 *    as a file descriptor by calling dma_buf_fd().
 *
 * 2. Userspace passes this file-descriptors to all drivers it wants this buffer
 *    to share with: First the filedescriptor is converted to a &dma_buf using
 *    dma_buf_get(). The the buffer is attached to the device using
 *    dma_buf_attach().
 *
 *    Up to this stage the exporter is still free to migrate or reallocate the
 *    backing storage.
 *
 * 3. Once the buffer is attached to all devices userspace can inniate DMA
 *    access to the shared buffer. In the kernel this is done by calling
 *    dma_buf_map_attachment() and dma_buf_unmap_attachment().
 *
 * 4. Once a driver is done with a shared buffer it needs to call
 *    dma_buf_detach() (after cleaning up any mappings) and then release the
 *    reference acquired with dma_buf_get by calling dma_buf_put().
 *
 * For the detailed semantics exporters are expected to implement see
 * &dma_buf_ops.
 */

/**
 * dma_buf_export - Creates a new dma_buf, and associates an anon file
 * with this buffer, so it can be exported.
 * Also connect the allocator specific data and ops to the buffer.
 * Additionally, provide a name string for exporter; useful in debugging.
 *
 * @exp_info:	[in]	holds all the export related information provided
 *			by the exporter. see &struct dma_buf_export_info
 *			for further details.
 *
 * Returns, on success, a newly created dma_buf object, which wraps the
 * supplied private data and operations for dma_buf_ops. On either missing
 * ops, or error in allocating struct dma_buf, will return negative error.
 *
 * For most cases the easiest way to create @exp_info is through the
 * %DEFINE_DMA_BUF_EXPORT_INFO macro.
 */
struct dma_buf *dma_buf_export(const struct dma_buf_export_info *exp_info)
{
	struct dma_buf *dmabuf;
	struct reservation_object *resv = exp_info->resv;
	struct file *file;
	size_t alloc_size = sizeof(struct dma_buf);
	char *bufname;
	int ret;
	long cnt;

	if (!exp_info->resv)
		alloc_size += sizeof(struct reservation_object);
	else
		/* prevent &dma_buf[1] == dma_buf->resv */
		alloc_size += 1;

	if (WARN_ON(!exp_info->priv
			  || !exp_info->ops
			  || !exp_info->ops->map_dma_buf
			  || !exp_info->ops->unmap_dma_buf
			  || !exp_info->ops->release
			  || !exp_info->ops->map_atomic
			  || !exp_info->ops->map
			  || !exp_info->ops->mmap)) {
		return ERR_PTR(-EINVAL);
	}

	if (!try_module_get(exp_info->owner))
		return ERR_PTR(-ENOENT);

	cnt = atomic_long_inc_return(&name_counter);
	bufname = kasprintf(GFP_KERNEL, "dmabuf%ld", cnt);
	if (!bufname) {
		ret = -ENOMEM;
		goto err_module;
	}

	dmabuf = kzalloc(alloc_size, GFP_KERNEL);
	if (!dmabuf) {
		ret = -ENOMEM;
		goto err_name;
	}

	dmabuf->priv = exp_info->priv;
	dmabuf->ops = exp_info->ops;
	dmabuf->size = exp_info->size;
	dmabuf->exp_name = exp_info->exp_name;
	dmabuf->owner = exp_info->owner;
	spin_lock_init(&dmabuf->name_lock);
	init_waitqueue_head(&dmabuf->poll);
	dmabuf->cb_excl.poll = dmabuf->cb_shared.poll = &dmabuf->poll;
	dmabuf->cb_excl.active = dmabuf->cb_shared.active = 0;
	dmabuf->buf_name = bufname;
	dmabuf->name = bufname;
	dmabuf->ktime = ktime_get();
	atomic_set(&dmabuf->dent_count, 1);

	if (!resv) {
		resv = (struct reservation_object *)&dmabuf[1];
		reservation_object_init(resv);
	}
	dmabuf->resv = resv;

	file = dma_buf_getfile(dmabuf, exp_info->flags);
	if (IS_ERR(file)) {
		ret = PTR_ERR(file);
		goto err_dmabuf;
	}

	file->f_mode |= FMODE_LSEEK;
	dmabuf->file = file;

	mutex_init(&dmabuf->lock);
	INIT_LIST_HEAD(&dmabuf->attachments);

	dma_buf_ref_init(dmabuf);
	dma_buf_ref_mod(dmabuf, 1);

	mutex_lock(&db_list.lock);
	list_add(&dmabuf->list_node, &db_list.head);
	mutex_unlock(&db_list.lock);

	return dmabuf;

err_dmabuf:
	kfree(dmabuf);
err_name:
	kfree(bufname);
err_module:
	module_put(exp_info->owner);
	return ERR_PTR(ret);
}
EXPORT_SYMBOL_GPL(dma_buf_export);

/**
 * dma_buf_fd - returns a file descriptor for the given dma_buf
 * @dmabuf:	[in]	pointer to dma_buf for which fd is required.
 * @flags:      [in]    flags to give to fd
 *
 * On success, returns an associated 'fd'. Else, returns error.
 */
int dma_buf_fd(struct dma_buf *dmabuf, int flags)
{
	int fd;

	if (!dmabuf || !dmabuf->file)
		return -EINVAL;

	fd = get_unused_fd_flags(flags);
	if (fd < 0)
		return fd;

	fd_install(fd, dmabuf->file);

	return fd;
}
EXPORT_SYMBOL_GPL(dma_buf_fd);

/**
 * dma_buf_get - returns the dma_buf structure related to an fd
 * @fd:	[in]	fd associated with the dma_buf to be returned
 *
 * On success, returns the dma_buf structure associated with an fd; uses
 * file's refcounting done by fget to increase refcount. returns ERR_PTR
 * otherwise.
 */
struct dma_buf *dma_buf_get(int fd)
{
	struct file *file;

	file = fget(fd);

	if (!file)
		return ERR_PTR(-EBADF);

	if (!is_dma_buf_file(file)) {
		fput(file);
		return ERR_PTR(-EINVAL);
	}
	dma_buf_ref_mod(file->private_data, 1);

	return file->private_data;
}
EXPORT_SYMBOL_GPL(dma_buf_get);

/**
 * dma_buf_put - decreases refcount of the buffer
 * @dmabuf:	[in]	buffer to reduce refcount of
 *
 * Uses file's refcounting done implicitly by fput().
 *
 * If, as a result of this call, the refcount becomes 0, the 'release' file
 * operation related to this fd is called. It calls &dma_buf_ops.release vfunc
 * in turn, and frees the memory allocated for dmabuf when exported.
 */
void dma_buf_put(struct dma_buf *dmabuf)
{
	if (WARN_ON(!dmabuf || !dmabuf->file))
		return;

	dma_buf_ref_mod(dmabuf, -1);
	fput(dmabuf->file);
}
EXPORT_SYMBOL_GPL(dma_buf_put);

/**
 * dma_buf_attach - Add the device to dma_buf's attachments list; optionally,
 * calls attach() of dma_buf_ops to allow device-specific attach functionality
 * @dmabuf:	[in]	buffer to attach device to.
 * @dev:	[in]	device to be attached.
 *
 * Returns struct dma_buf_attachment pointer for this attachment. Attachments
 * must be cleaned up by calling dma_buf_detach().
 *
 * Returns:
 *
 * A pointer to newly created &dma_buf_attachment on success, or a negative
 * error code wrapped into a pointer on failure.
 *
 * Note that this can fail if the backing storage of @dmabuf is in a place not
 * accessible to @dev, and cannot be moved to a more suitable place. This is
 * indicated with the error code -EBUSY.
 */
struct dma_buf_attachment *dma_buf_attach(struct dma_buf *dmabuf,
					  struct device *dev)
{
	struct dma_buf_attachment *attach;
	int ret;

	if (WARN_ON(!dmabuf || !dev))
		return ERR_PTR(-EINVAL);

	attach = kzalloc(sizeof(*attach), GFP_KERNEL);
	if (!attach)
		return ERR_PTR(-ENOMEM);

	attach->dev = dev;
	attach->dmabuf = dmabuf;

	mutex_lock(&dmabuf->lock);

	if (dmabuf->ops->attach) {
		ret = dmabuf->ops->attach(dmabuf, dev, attach);
		if (ret)
			goto err_attach;
	}
	list_add(&attach->node, &dmabuf->attachments);

	mutex_unlock(&dmabuf->lock);
	return attach;

err_attach:
	kfree(attach);
	mutex_unlock(&dmabuf->lock);
	return ERR_PTR(ret);
}
EXPORT_SYMBOL_GPL(dma_buf_attach);

/**
 * dma_buf_detach - Remove the given attachment from dmabuf's attachments list;
 * optionally calls detach() of dma_buf_ops for device-specific detach
 * @dmabuf:	[in]	buffer to detach from.
 * @attach:	[in]	attachment to be detached; is free'd after this call.
 *
 * Clean up a device attachment obtained by calling dma_buf_attach().
 */
void dma_buf_detach(struct dma_buf *dmabuf, struct dma_buf_attachment *attach)
{
	if (WARN_ON(!dmabuf || !attach))
		return;

	mutex_lock(&dmabuf->lock);
	list_del(&attach->node);
	if (dmabuf->ops->detach)
		dmabuf->ops->detach(dmabuf, attach);

	mutex_unlock(&dmabuf->lock);
	kfree(attach);
}
EXPORT_SYMBOL_GPL(dma_buf_detach);

/**
 * dma_buf_map_attachment - Returns the scatterlist table of the attachment;
 * mapped into _device_ address space. Is a wrapper for map_dma_buf() of the
 * dma_buf_ops.
 * @attach:	[in]	attachment whose scatterlist is to be returned
 * @direction:	[in]	direction of DMA transfer
 *
 * Returns sg_table containing the scatterlist to be returned; returns ERR_PTR
 * on error. May return -EINTR if it is interrupted by a signal.
 *
 * A mapping must be unmapped again using dma_buf_map_attachment(). Note that
 * the underlying backing storage is pinned for as long as a mapping exists,
 * therefore users/importers should not hold onto a mapping for undue amounts of
 * time.
 */
struct sg_table *dma_buf_map_attachment(struct dma_buf_attachment *attach,
					enum dma_data_direction direction)
{
	struct sg_table *sg_table;

	might_sleep();

	if (WARN_ON(!attach || !attach->dmabuf))
		return ERR_PTR(-EINVAL);

	sg_table = attach->dmabuf->ops->map_dma_buf(attach, direction);
	if (!sg_table)
		sg_table = ERR_PTR(-ENOMEM);

	return sg_table;
}
EXPORT_SYMBOL_GPL(dma_buf_map_attachment);

/**
 * dma_buf_unmap_attachment - unmaps and decreases usecount of the buffer;might
 * deallocate the scatterlist associated. Is a wrapper for unmap_dma_buf() of
 * dma_buf_ops.
 * @attach:	[in]	attachment to unmap buffer from
 * @sg_table:	[in]	scatterlist info of the buffer to unmap
 * @direction:  [in]    direction of DMA transfer
 *
 * This unmaps a DMA mapping for @attached obtained by dma_buf_map_attachment().
 */
void dma_buf_unmap_attachment(struct dma_buf_attachment *attach,
				struct sg_table *sg_table,
				enum dma_data_direction direction)
{
	might_sleep();

	if (WARN_ON(!attach || !attach->dmabuf || !sg_table))
		return;

	attach->dmabuf->ops->unmap_dma_buf(attach, sg_table,
						direction);
}
EXPORT_SYMBOL_GPL(dma_buf_unmap_attachment);

/**
 * DOC: cpu access
 *
 * There are mutliple reasons for supporting CPU access to a dma buffer object:
 *
 * - Fallback operations in the kernel, for example when a device is connected
 *   over USB and the kernel needs to shuffle the data around first before
 *   sending it away. Cache coherency is handled by braketing any transactions
 *   with calls to dma_buf_begin_cpu_access() and dma_buf_end_cpu_access()
 *   access.
 *
 *   To support dma_buf objects residing in highmem cpu access is page-based
 *   using an api similar to kmap. Accessing a dma_buf is done in aligned chunks
 *   of PAGE_SIZE size. Before accessing a chunk it needs to be mapped, which
 *   returns a pointer in kernel virtual address space. Afterwards the chunk
 *   needs to be unmapped again. There is no limit on how often a given chunk
 *   can be mapped and unmapped, i.e. the importer does not need to call
 *   begin_cpu_access again before mapping the same chunk again.
 *
 *   Interfaces::
 *      void \*dma_buf_kmap(struct dma_buf \*, unsigned long);
 *      void dma_buf_kunmap(struct dma_buf \*, unsigned long, void \*);
 *
 *   There are also atomic variants of these interfaces. Like for kmap they
 *   facilitate non-blocking fast-paths. Neither the importer nor the exporter
 *   (in the callback) is allowed to block when using these.
 *
 *   Interfaces::
 *      void \*dma_buf_kmap_atomic(struct dma_buf \*, unsigned long);
 *      void dma_buf_kunmap_atomic(struct dma_buf \*, unsigned long, void \*);
 *
 *   For importers all the restrictions of using kmap apply, like the limited
 *   supply of kmap_atomic slots. Hence an importer shall only hold onto at
 *   max 2 atomic dma_buf kmaps at the same time (in any given process context).
 *
 *   dma_buf kmap calls outside of the range specified in begin_cpu_access are
 *   undefined. If the range is not PAGE_SIZE aligned, kmap needs to succeed on
 *   the partial chunks at the beginning and end but may return stale or bogus
 *   data outside of the range (in these partial chunks).
 *
 *   Note that these calls need to always succeed. The exporter needs to
 *   complete any preparations that might fail in begin_cpu_access.
 *
 *   For some cases the overhead of kmap can be too high, a vmap interface
 *   is introduced. This interface should be used very carefully, as vmalloc
 *   space is a limited resources on many architectures.
 *
 *   Interfaces::
 *      void \*dma_buf_vmap(struct dma_buf \*dmabuf)
 *      void dma_buf_vunmap(struct dma_buf \*dmabuf, void \*vaddr)
 *
 *   The vmap call can fail if there is no vmap support in the exporter, or if
 *   it runs out of vmalloc space. Fallback to kmap should be implemented. Note
 *   that the dma-buf layer keeps a reference count for all vmap access and
 *   calls down into the exporter's vmap function only when no vmapping exists,
 *   and only unmaps it once. Protection against concurrent vmap/vunmap calls is
 *   provided by taking the dma_buf->lock mutex.
 *
 * - For full compatibility on the importer side with existing userspace
 *   interfaces, which might already support mmap'ing buffers. This is needed in
 *   many processing pipelines (e.g. feeding a software rendered image into a
 *   hardware pipeline, thumbnail creation, snapshots, ...). Also, Android's ION
 *   framework already supported this and for DMA buffer file descriptors to
 *   replace ION buffers mmap support was needed.
 *
 *   There is no special interfaces, userspace simply calls mmap on the dma-buf
 *   fd. But like for CPU access there's a need to braket the actual access,
 *   which is handled by the ioctl (DMA_BUF_IOCTL_SYNC). Note that
 *   DMA_BUF_IOCTL_SYNC can fail with -EAGAIN or -EINTR, in which case it must
 *   be restarted.
 *
 *   Some systems might need some sort of cache coherency management e.g. when
 *   CPU and GPU domains are being accessed through dma-buf at the same time.
 *   To circumvent this problem there are begin/end coherency markers, that
 *   forward directly to existing dma-buf device drivers vfunc hooks. Userspace
 *   can make use of those markers through the DMA_BUF_IOCTL_SYNC ioctl. The
 *   sequence would be used like following:
 *
 *     - mmap dma-buf fd
 *     - for each drawing/upload cycle in CPU 1. SYNC_START ioctl, 2. read/write
 *       to mmap area 3. SYNC_END ioctl. This can be repeated as often as you
 *       want (with the new data being consumed by say the GPU or the scanout
 *       device). Optionally SYNC_USER_MAPPED can be set to restrict cache
 *       maintenance to only the parts of the buffer which are mmap(ed).
 *     - munmap once you don't need the buffer any more
 *
 *    For correctness and optimal performance, it is always required to use
 *    SYNC_START and SYNC_END before and after, respectively, when accessing the
 *    mapped address. Userspace cannot rely on coherent access, even when there
 *    are systems where it just works without calling these ioctls.
 *
 * - And as a CPU fallback in userspace processing pipelines.
 *
 *   Similar to the motivation for kernel cpu access it is again important that
 *   the userspace code of a given importing subsystem can use the same
 *   interfaces with a imported dma-buf buffer object as with a native buffer
 *   object. This is especially important for drm where the userspace part of
 *   contemporary OpenGL, X, and other drivers is huge, and reworking them to
 *   use a different way to mmap a buffer rather invasive.
 *
 *   The assumption in the current dma-buf interfaces is that redirecting the
 *   initial mmap is all that's needed. A survey of some of the existing
 *   subsystems shows that no driver seems to do any nefarious thing like
 *   syncing up with outstanding asynchronous processing on the device or
 *   allocating special resources at fault time. So hopefully this is good
 *   enough, since adding interfaces to intercept pagefaults and allow pte
 *   shootdowns would increase the complexity quite a bit.
 *
 *   Interface::
 *      int dma_buf_mmap(struct dma_buf \*, struct vm_area_struct \*,
 *		       unsigned long);
 *
 *   If the importing subsystem simply provides a special-purpose mmap call to
 *   set up a mapping in userspace, calling do_mmap with dma_buf->file will
 *   equally achieve that for a dma-buf object.
 */

static int __dma_buf_begin_cpu_access(struct dma_buf *dmabuf,
				      enum dma_data_direction direction)
{
	bool write = (direction == DMA_BIDIRECTIONAL ||
		      direction == DMA_TO_DEVICE);
	struct reservation_object *resv = dmabuf->resv;
	long ret;

	/* Wait on any implicit rendering fences */
	ret = reservation_object_wait_timeout_rcu(resv, write, true,
						  MAX_SCHEDULE_TIMEOUT);
	if (ret < 0)
		return ret;

	return 0;
}

/**
 * dma_buf_begin_cpu_access - Must be called before accessing a dma_buf from the
 * cpu in the kernel context. Calls begin_cpu_access to allow exporter-specific
 * preparations. Coherency is only guaranteed in the specified range for the
 * specified access direction.
 * @dmabuf:	[in]	buffer to prepare cpu access for.
 * @direction:	[in]	length of range for cpu access.
 *
 * After the cpu access is complete the caller should call
 * dma_buf_end_cpu_access(). Only when cpu access is braketed by both calls is
 * it guaranteed to be coherent with other DMA access.
 *
 * Can return negative error values, returns 0 on success.
 */
int dma_buf_begin_cpu_access(struct dma_buf *dmabuf,
			     enum dma_data_direction direction)
{
	int ret = 0;

	if (WARN_ON(!dmabuf))
		return -EINVAL;

	if (dmabuf->ops->begin_cpu_access)
		ret = dmabuf->ops->begin_cpu_access(dmabuf, direction);

	/* Ensure that all fences are waited upon - but we first allow
	 * the native handler the chance to do so more efficiently if it
	 * chooses. A double invocation here will be reasonably cheap no-op.
	 */
	if (ret == 0)
		ret = __dma_buf_begin_cpu_access(dmabuf, direction);

	return ret;
}
EXPORT_SYMBOL_GPL(dma_buf_begin_cpu_access);

static int dma_buf_begin_cpu_access_umapped(struct dma_buf *dmabuf,
			     enum dma_data_direction direction)
{
	int ret = 0;

	if (WARN_ON(!dmabuf))
		return -EINVAL;

	if (dmabuf->ops->begin_cpu_access_umapped)
		ret = dmabuf->ops->begin_cpu_access_umapped(dmabuf, direction);

	/* Ensure that all fences are waited upon - but we first allow
	 * the native handler the chance to do so more efficiently if it
	 * chooses. A double invocation here will be reasonably cheap no-op.
	 */
	if (ret == 0)
		ret = __dma_buf_begin_cpu_access(dmabuf, direction);

	return ret;
}
int dma_buf_begin_cpu_access_partial(struct dma_buf *dmabuf,
				     enum dma_data_direction direction,
				     unsigned int offset, unsigned int len)
{
	int ret = 0;

	if (WARN_ON(!dmabuf))
		return -EINVAL;

	if (dmabuf->ops->begin_cpu_access_partial)
		ret = dmabuf->ops->begin_cpu_access_partial(dmabuf, direction,
							    offset, len);

	/* Ensure that all fences are waited upon - but we first allow
	 * the native handler the chance to do so more efficiently if it
	 * chooses. A double invocation here will be reasonably cheap no-op.
	 */
	if (ret == 0)
		ret = __dma_buf_begin_cpu_access(dmabuf, direction);

	return ret;
}
EXPORT_SYMBOL(dma_buf_begin_cpu_access_partial);

/**
 * dma_buf_end_cpu_access - Must be called after accessing a dma_buf from the
 * cpu in the kernel context. Calls end_cpu_access to allow exporter-specific
 * actions. Coherency is only guaranteed in the specified range for the
 * specified access direction.
 * @dmabuf:	[in]	buffer to complete cpu access for.
 * @direction:	[in]	length of range for cpu access.
 *
 * This terminates CPU access started with dma_buf_begin_cpu_access().
 *
 * Can return negative error values, returns 0 on success.
 */
int dma_buf_end_cpu_access(struct dma_buf *dmabuf,
			   enum dma_data_direction direction)
{
	int ret = 0;

	WARN_ON(!dmabuf);

	if (dmabuf->ops->end_cpu_access)
		ret = dmabuf->ops->end_cpu_access(dmabuf, direction);

	return ret;
}
EXPORT_SYMBOL_GPL(dma_buf_end_cpu_access);

int dma_buf_end_cpu_access_umapped(struct dma_buf *dmabuf,
			   enum dma_data_direction direction)
{
	int ret = 0;

	WARN_ON(!dmabuf);

	if (dmabuf->ops->end_cpu_access_umapped)
		ret = dmabuf->ops->end_cpu_access_umapped(dmabuf, direction);

	return ret;
}

int dma_buf_end_cpu_access_partial(struct dma_buf *dmabuf,
				   enum dma_data_direction direction,
				   unsigned int offset, unsigned int len)
{
	int ret = 0;

	WARN_ON(!dmabuf);

	if (dmabuf->ops->end_cpu_access_partial)
		ret = dmabuf->ops->end_cpu_access_partial(dmabuf, direction,
							  offset, len);

	return ret;
}
EXPORT_SYMBOL(dma_buf_end_cpu_access_partial);

/**
 * dma_buf_kmap_atomic - Map a page of the buffer object into kernel address
 * space. The same restrictions as for kmap_atomic and friends apply.
 * @dmabuf:	[in]	buffer to map page from.
 * @page_num:	[in]	page in PAGE_SIZE units to map.
 *
 * This call must always succeed, any necessary preparations that might fail
 * need to be done in begin_cpu_access.
 */
void *dma_buf_kmap_atomic(struct dma_buf *dmabuf, unsigned long page_num)
{
	WARN_ON(!dmabuf);

	return dmabuf->ops->map_atomic(dmabuf, page_num);
}
EXPORT_SYMBOL_GPL(dma_buf_kmap_atomic);

/**
 * dma_buf_kunmap_atomic - Unmap a page obtained by dma_buf_kmap_atomic.
 * @dmabuf:	[in]	buffer to unmap page from.
 * @page_num:	[in]	page in PAGE_SIZE units to unmap.
 * @vaddr:	[in]	kernel space pointer obtained from dma_buf_kmap_atomic.
 *
 * This call must always succeed.
 */
void dma_buf_kunmap_atomic(struct dma_buf *dmabuf, unsigned long page_num,
			   void *vaddr)
{
	WARN_ON(!dmabuf);

	if (dmabuf->ops->unmap_atomic)
		dmabuf->ops->unmap_atomic(dmabuf, page_num, vaddr);
}
EXPORT_SYMBOL_GPL(dma_buf_kunmap_atomic);

/**
 * dma_buf_kmap - Map a page of the buffer object into kernel address space. The
 * same restrictions as for kmap and friends apply.
 * @dmabuf:	[in]	buffer to map page from.
 * @page_num:	[in]	page in PAGE_SIZE units to map.
 *
 * This call must always succeed, any necessary preparations that might fail
 * need to be done in begin_cpu_access.
 */
void *dma_buf_kmap(struct dma_buf *dmabuf, unsigned long page_num)
{
	WARN_ON(!dmabuf);

	return dmabuf->ops->map(dmabuf, page_num);
}
EXPORT_SYMBOL_GPL(dma_buf_kmap);

/**
 * dma_buf_kunmap - Unmap a page obtained by dma_buf_kmap.
 * @dmabuf:	[in]	buffer to unmap page from.
 * @page_num:	[in]	page in PAGE_SIZE units to unmap.
 * @vaddr:	[in]	kernel space pointer obtained from dma_buf_kmap.
 *
 * This call must always succeed.
 */
void dma_buf_kunmap(struct dma_buf *dmabuf, unsigned long page_num,
		    void *vaddr)
{
	WARN_ON(!dmabuf);

	if (dmabuf->ops->unmap)
		dmabuf->ops->unmap(dmabuf, page_num, vaddr);
}
EXPORT_SYMBOL_GPL(dma_buf_kunmap);


/**
 * dma_buf_mmap - Setup up a userspace mmap with the given vma
 * @dmabuf:	[in]	buffer that should back the vma
 * @vma:	[in]	vma for the mmap
 * @pgoff:	[in]	offset in pages where this mmap should start within the
 *			dma-buf buffer.
 *
 * This function adjusts the passed in vma so that it points at the file of the
 * dma_buf operation. It also adjusts the starting pgoff and does bounds
 * checking on the size of the vma. Then it calls the exporters mmap function to
 * set up the mapping.
 *
 * Can return negative error values, returns 0 on success.
 */
int dma_buf_mmap(struct dma_buf *dmabuf, struct vm_area_struct *vma,
		 unsigned long pgoff)
{
	struct file *oldfile;
	int ret;

	if (WARN_ON(!dmabuf || !vma))
		return -EINVAL;

	/* check for offset overflow */
	if (pgoff + vma_pages(vma) < pgoff)
		return -EOVERFLOW;

	/* check for overflowing the buffer's size */
	if (pgoff + vma_pages(vma) >
	    dmabuf->size >> PAGE_SHIFT)
		return -EINVAL;

	/* readjust the vma */
	get_file(dmabuf->file);
	oldfile = vma->vm_file;
	vma->vm_file = dmabuf->file;
	vma->vm_pgoff = pgoff;

	ret = dmabuf->ops->mmap(dmabuf, vma);
	if (ret) {
		/* restore old parameters on failure */
		vma->vm_file = oldfile;
		fput(dmabuf->file);
	} else {
		if (oldfile)
			fput(oldfile);
	}
	return ret;

}
EXPORT_SYMBOL_GPL(dma_buf_mmap);

/**
 * dma_buf_vmap - Create virtual mapping for the buffer object into kernel
 * address space. Same restrictions as for vmap and friends apply.
 * @dmabuf:	[in]	buffer to vmap
 *
 * This call may fail due to lack of virtual mapping address space.
 * These calls are optional in drivers. The intended use for them
 * is for mapping objects linear in kernel space for high use objects.
 * Please attempt to use kmap/kunmap before thinking about these interfaces.
 *
 * Returns NULL on error.
 */
void *dma_buf_vmap(struct dma_buf *dmabuf)
{
	void *ptr;

	if (WARN_ON(!dmabuf))
		return NULL;

	if (!dmabuf->ops->vmap)
		return NULL;

	mutex_lock(&dmabuf->lock);
	if (dmabuf->vmapping_counter) {
		dmabuf->vmapping_counter++;
		BUG_ON(!dmabuf->vmap_ptr);
		ptr = dmabuf->vmap_ptr;
		goto out_unlock;
	}

	BUG_ON(dmabuf->vmap_ptr);

	ptr = dmabuf->ops->vmap(dmabuf);
	if (WARN_ON_ONCE(IS_ERR(ptr)))
		ptr = NULL;
	if (!ptr)
		goto out_unlock;

	dmabuf->vmap_ptr = ptr;
	dmabuf->vmapping_counter = 1;

out_unlock:
	mutex_unlock(&dmabuf->lock);
	return ptr;
}
EXPORT_SYMBOL_GPL(dma_buf_vmap);

/**
 * dma_buf_vunmap - Unmap a vmap obtained by dma_buf_vmap.
 * @dmabuf:	[in]	buffer to vunmap
 * @vaddr:	[in]	vmap to vunmap
 */
void dma_buf_vunmap(struct dma_buf *dmabuf, void *vaddr)
{
	if (WARN_ON(!dmabuf))
		return;

	BUG_ON(!dmabuf->vmap_ptr);
	BUG_ON(dmabuf->vmapping_counter == 0);
	BUG_ON(dmabuf->vmap_ptr != vaddr);

	mutex_lock(&dmabuf->lock);
	if (--dmabuf->vmapping_counter == 0) {
		if (dmabuf->ops->vunmap)
			dmabuf->ops->vunmap(dmabuf, vaddr);
		dmabuf->vmap_ptr = NULL;
	}
	mutex_unlock(&dmabuf->lock);
}
EXPORT_SYMBOL_GPL(dma_buf_vunmap);

int dma_buf_get_flags(struct dma_buf *dmabuf, unsigned long *flags)
{
	int ret = 0;

	if (WARN_ON(!dmabuf))
		return -EINVAL;

	if (dmabuf->ops->get_flags)
		ret = dmabuf->ops->get_flags(dmabuf, flags);

	return ret;
}
EXPORT_SYMBOL(dma_buf_get_flags);

#ifdef CONFIG_DEBUG_FS
static int dma_buf_debug_show(struct seq_file *s, void *unused)
{
	int ret;
	struct dma_buf *buf_obj;
	struct dma_buf_attachment *attach_obj;
	struct reservation_object *robj;
	struct reservation_object_list *fobj;
	struct dma_fence *fence;
	unsigned seq;
	int count = 0, attach_count, shared_count, i;
	size_t size = 0;

	ret = mutex_lock_interruptible(&db_list.lock);

	if (ret)
		return ret;

	seq_puts(s, "\nDma-buf Objects:\n");
	seq_printf(s, "%-8s\t%-8s\t%-8s\t%-8s\t%-12s\t%-s\t%-8s\n",
		   "size", "flags", "mode", "count", "exp_name",
		   "buf name", "ino");

	list_for_each_entry(buf_obj, &db_list.head, list_node) {
		ret = mutex_lock_interruptible(&buf_obj->lock);

		if (ret) {
			seq_puts(s,
				 "\tERROR locking buffer object: skipping\n");
			continue;
		}

		seq_printf(s, "%08zu\t%08x\t%08x\t%08ld\t%-12s\t%-s\t%8lu\t%s\n",
				buf_obj->size,
				buf_obj->file->f_flags, buf_obj->file->f_mode,
				file_count(buf_obj->file),
				buf_obj->exp_name, buf_obj->buf_name,
				file_inode(buf_obj->file)->i_ino,
				buf_obj->name ?: "");

		robj = buf_obj->resv;
		while (true) {
			seq = read_seqcount_begin(&robj->seq);
			rcu_read_lock();
			fobj = rcu_dereference(robj->fence);
			shared_count = fobj ? fobj->shared_count : 0;
			fence = rcu_dereference(robj->fence_excl);
			if (!read_seqcount_retry(&robj->seq, seq))
				break;
			rcu_read_unlock();
		}

		if (fence)
			seq_printf(s, "\tExclusive fence: %s %s %ssignalled\n",
				   fence->ops->get_driver_name(fence),
				   fence->ops->get_timeline_name(fence),
				   dma_fence_is_signaled(fence) ? "" : "un");
		for (i = 0; i < shared_count; i++) {
			fence = rcu_dereference(fobj->shared[i]);
			if (!dma_fence_get_rcu(fence))
				continue;
			seq_printf(s, "\tShared fence: %s %s %ssignalled\n",
				   fence->ops->get_driver_name(fence),
				   fence->ops->get_timeline_name(fence),
				   dma_fence_is_signaled(fence) ? "" : "un");
			dma_fence_put(fence);
		}
		rcu_read_unlock();

		seq_puts(s, "\tAttached Devices:\n");
		attach_count = 0;

		list_for_each_entry(attach_obj, &buf_obj->attachments, node) {
			seq_printf(s, "\t%s\n", dev_name(attach_obj->dev));
			attach_count++;
		}

		seq_printf(s, "Total %d devices attached\n\n",
				attach_count);

		dma_buf_ref_show(s, buf_obj);

		count++;
		size += buf_obj->size;
		mutex_unlock(&buf_obj->lock);
	}

	seq_printf(s, "\nTotal %d objects, %zu bytes\n", count, size);

	mutex_unlock(&db_list.lock);
	return 0;
}

static int dma_buf_debug_open(struct inode *inode, struct file *file)
{
	return single_open(file, dma_buf_debug_show, NULL);
}

static const struct file_operations dma_buf_debug_fops = {
	.open           = dma_buf_debug_open,
	.read           = seq_read,
	.llseek         = seq_lseek,
	.release        = single_release,
};

static int get_dma_info(const void *data, struct file *file, unsigned int n)
{
	struct dma_proc *dma_proc;
	struct dma_info *dma_info;

	dma_proc = (struct dma_proc *)data;
	if (!is_dma_buf_file(file))
		return 0;

	hash_for_each_possible(dma_proc->dma_bufs, dma_info,
			       head, (unsigned long)file->private_data)
		if (file->private_data == dma_info->dmabuf)
			return 0;

	dma_info = kzalloc(sizeof(*dma_info), GFP_ATOMIC);
	if (!dma_info)
		return -ENOMEM;

	get_file(file);
	dma_info->dmabuf = file->private_data;
	dma_proc->size += dma_info->dmabuf->size / SZ_1K;
	hash_add(dma_proc->dma_bufs, &dma_info->head,
			(unsigned long)dma_info->dmabuf);
	return 0;
}

static void write_proc(struct seq_file *s, struct dma_proc *proc)
{
	struct dma_info *tmp;
	int i;

	seq_printf(s, "\n%s (PID %d) size: %ld\nDMA Buffers:\n",
		proc->name, proc->pid, proc->size);
	seq_printf(s, "%-8s\t%-8s\t%-8s\n",
		"Name", "Size (KB)", "Time Alive (sec)");

	hash_for_each(proc->dma_bufs, i, tmp, head) {
		struct dma_buf *dmabuf = tmp->dmabuf;
		ktime_t elapmstime = ktime_ms_delta(ktime_get(), dmabuf->ktime);

		elapmstime = ktime_divns(elapmstime, MSEC_PER_SEC);
		seq_printf(s, "%-8s\t%-8ld\t%-8lld\n",
				dmabuf->buf_name,
				dmabuf->size / SZ_1K,
				elapmstime);
	}
}

static void free_proc(struct dma_proc *proc)
{
	struct dma_info *tmp;
	struct hlist_node *n;
	int i;

	hash_for_each_safe(proc->dma_bufs, i, n, tmp, head) {
		fput(tmp->dmabuf->file);
		hash_del(&tmp->head);
		kfree(tmp);
	}
	kfree(proc);
}

static int proccmp(void *unused, struct list_head *a, struct list_head *b)
{
	struct dma_proc *a_proc, *b_proc;

	a_proc = list_entry(a, struct dma_proc, head);
	b_proc = list_entry(b, struct dma_proc, head);
	return b_proc->size - a_proc->size;
}

static int dma_procs_debug_show(struct seq_file *s, void *unused)
{
	struct task_struct *task, *thread;
	struct files_struct *files;
	int ret = 0;
	struct dma_proc *tmp, *n;
	LIST_HEAD(plist);

	rcu_read_lock();
	for_each_process(task) {
		struct files_struct *group_leader_files = NULL;

		tmp = kzalloc(sizeof(*tmp), GFP_ATOMIC);
		if (!tmp) {
			ret = -ENOMEM;
			rcu_read_unlock();
			goto mem_err;
		}
		hash_init(tmp->dma_bufs);
		for_each_thread(task, thread) {
			task_lock(thread);
			if (unlikely(!group_leader_files))
				group_leader_files = task->group_leader->files;
			files = thread->files;
			if (files && (group_leader_files != files ||
				      thread == task->group_leader))
				ret = iterate_fd(files, 0, get_dma_info, tmp);
			task_unlock(thread);
		}
		if (ret || hash_empty(tmp->dma_bufs))
			goto skip;
		get_task_comm(tmp->name, task);
		tmp->pid = task->tgid;
		list_add(&tmp->head, &plist);
		continue;
skip:
		free_proc(tmp);
	}
	rcu_read_unlock();

	list_sort(NULL, &plist, proccmp);
	list_for_each_entry(tmp, &plist, head)
		write_proc(s, tmp);

	ret = 0;
mem_err:
	list_for_each_entry_safe(tmp, n, &plist, head) {
		list_del(&tmp->head);
		free_proc(tmp);
	}
	return ret;
}

static int dma_procs_debug_open(struct inode *f_inode, struct file *file)
{
	return single_open(file, dma_procs_debug_show, NULL);
}

static const struct file_operations dma_procs_debug_fops = {
	.open           = dma_procs_debug_open,
	.read           = seq_read,
	.llseek         = seq_lseek,
	.release        = single_release
};

static struct dentry *dma_buf_debugfs_dir;

static int dma_buf_init_debugfs(void)
{
	struct dentry *d;
	int err = 0;

	d = debugfs_create_dir("dma_buf", NULL);
	if (IS_ERR(d))
		return PTR_ERR(d);

	dma_buf_debugfs_dir = d;

	d = debugfs_create_file("bufinfo", S_IRUGO, dma_buf_debugfs_dir,
				NULL, &dma_buf_debug_fops);
	if (IS_ERR(d)) {
		pr_debug("dma_buf: debugfs: failed to create node bufinfo\n");
		debugfs_remove_recursive(dma_buf_debugfs_dir);
		dma_buf_debugfs_dir = NULL;
		err = PTR_ERR(d);
		return err;
	}

	d = debugfs_create_file("dmaprocs", 0444, dma_buf_debugfs_dir,
				NULL, &dma_procs_debug_fops);

	if (IS_ERR(d)) {
		pr_debug("dma_buf: debugfs: failed to create node dmaprocs\n");
		debugfs_remove_recursive(dma_buf_debugfs_dir);
		dma_buf_debugfs_dir = NULL;
		err = PTR_ERR(d);
	}

	return err;
}

static void dma_buf_uninit_debugfs(void)
{
	if (dma_buf_debugfs_dir)
		debugfs_remove_recursive(dma_buf_debugfs_dir);
}
#else
static inline int dma_buf_init_debugfs(void)
{
	return 0;
}
static inline void dma_buf_uninit_debugfs(void)
{
}
#endif

static int __init dma_buf_init(void)
{
	dma_buf_mnt = kern_mount(&dma_buf_fs_type);
	if (IS_ERR(dma_buf_mnt))
		return PTR_ERR(dma_buf_mnt);

	mutex_init(&db_list.lock);
	INIT_LIST_HEAD(&db_list.head);
	dma_buf_init_debugfs();
	return 0;
}
subsys_initcall(dma_buf_init);

static void __exit dma_buf_deinit(void)
{
	dma_buf_uninit_debugfs();
	kern_unmount(dma_buf_mnt);
}
__exitcall(dma_buf_deinit);<|MERGE_RESOLUTION|>--- conflicted
+++ resolved
@@ -105,7 +105,6 @@
 static void dma_buf_release(struct dentry *dentry)
 {
 	struct dma_buf *dmabuf;
-	struct dentry *dentry = file->f_path.dentry;
 
 	dmabuf = dentry->d_fsdata;
 
@@ -136,13 +135,7 @@
 		reservation_object_fini(dmabuf->resv);
 
 	module_put(dmabuf->owner);
-<<<<<<< HEAD
 	dmabuf_dent_put(dmabuf);
-	return 0;
-=======
-	kfree(dmabuf->name);
-	kfree(dmabuf);
->>>>>>> 0881bc2d
 }
 
 static const struct dentry_operations dma_buf_dentry_ops = {
