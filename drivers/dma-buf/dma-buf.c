--- conflicted
+++ resolved
@@ -132,8 +132,6 @@
 
 	module_put(dmabuf->owner);
 	dmabuf_dent_put(dmabuf);
-<<<<<<< HEAD
-=======
 }
 
 static int dma_buf_file_release(struct inode *inode, struct file *file)
@@ -150,7 +148,6 @@
 	mutex_unlock(&db_list.lock);
 
 	return 0;
->>>>>>> 57a894e0
 }
 
 static const struct dentry_operations dma_buf_dentry_ops = {
@@ -484,10 +481,7 @@
 }
 
 static const struct file_operations dma_buf_fops = {
-<<<<<<< HEAD
-=======
 	.release	= dma_buf_file_release,
->>>>>>> 57a894e0
 	.mmap		= dma_buf_mmap_internal,
 	.llseek		= dma_buf_llseek,
 	.poll		= dma_buf_poll,
