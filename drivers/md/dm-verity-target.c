--- conflicted
+++ resolved
@@ -886,26 +886,6 @@
 	return 0;
 }
 
-static int verity_alloc_most_once(struct dm_verity *v)
-{
-	struct dm_target *ti = v->ti;
-
-	/* the bitset can only handle INT_MAX blocks */
-	if (v->data_blocks > INT_MAX) {
-		ti->error = "device too large to use check_at_most_once";
-		return -E2BIG;
-	}
-
-	v->validated_blocks = kvzalloc(BITS_TO_LONGS(v->data_blocks) *
-				       sizeof(unsigned long), GFP_KERNEL);
-	if (!v->validated_blocks) {
-		ti->error = "failed to allocate bitset for check_at_most_once";
-		return -ENOMEM;
-	}
-
-	return 0;
-}
-
 static int verity_alloc_zero_digest(struct dm_verity *v)
 {
 	int r = -ENOMEM;
@@ -1266,10 +1246,7 @@
 
 static struct target_type verity_target = {
 	.name		= "verity",
-<<<<<<< HEAD
-=======
 	.features	= DM_TARGET_IMMUTABLE,
->>>>>>> 668e0431
 	.version	= {1, 4, 0},
 	.module		= THIS_MODULE,
 	.ctr		= verity_ctr,
