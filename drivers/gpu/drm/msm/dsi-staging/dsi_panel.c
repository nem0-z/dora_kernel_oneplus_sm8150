/*
 * Copyright (c) 2016-2020, The Linux Foundation. All rights reserved.
 *
 * This program is free software; you can redistribute it and/or modify
 * it under the terms of the GNU General Public License version 2 and
 * only version 2 as published by the Free Software Foundation.
 *
 * This program is distributed in the hope that it will be useful,
 * but WITHOUT ANY WARRANTY; without even the implied warranty of
 * MERCHANTABILITY or FITNESS FOR A PARTICULAR PURPOSE.  See the
 * GNU General Public License for more details.
 *
 */

#define pr_fmt(fmt)	"msm-dsi-panel:[%s:%d] " fmt, __func__, __LINE__
#include <linux/delay.h>
#include <linux/slab.h>
#include <linux/gpio.h>
#include <linux/of_gpio.h>
#include <linux/pwm.h>
#include <video/mipi_display.h>
#include <linux/project_info.h>
#include <linux/oneplus/boot_mode.h>

#include "dsi_panel.h"
#include "dsi_ctrl_hw.h"
#include "dsi_parser.h"
#include <linux/pm_wakeup.h>
#include <linux/project_info.h>
#include <linux/msm_drm_notify.h>
#include <linux/notifier.h>
#include <linux/string.h>
#include <linux/input.h>
#include <linux/proc_fs.h>
#include "dsi_drm.h"
#include "dsi_display.h"
#include "sde_crtc.h"
#include "sde_rm.h"
#include "sde_trace.h"
/**
 * topology is currently defined by a set of following 3 values:
 * 1. num of layer mixers
 * 2. num of compression encoders
 * 3. num of interfaces
 */
#define TOPOLOGY_SET_LEN 3
#define MAX_TOPOLOGY 5

#define DSI_PANEL_SAMSUNG_S6E3HC2 0
#define DSI_PANEL_SAMSUNG_S6E3FC2X01 1
#define DSI_PANEL_SAMSUNG_SOFEF03F_M 2

#define DSI_PANEL_DEFAULT_LABEL  "Default dsi panel"

#define DEFAULT_MDP_TRANSFER_TIME 14000

#define DEFAULT_PANEL_JITTER_NUMERATOR		2
#define DEFAULT_PANEL_JITTER_DENOMINATOR	1
#define DEFAULT_PANEL_JITTER_ARRAY_SIZE		2
#define MAX_PANEL_JITTER		10
#define DEFAULT_PANEL_PREFILL_LINES	25
#define TICKS_IN_MICRO_SECOND		1000000


enum dsi_dsc_ratio_type {
	DSC_8BPC_8BPP,
	DSC_10BPC_8BPP,
	DSC_12BPC_8BPP,
	DSC_RATIO_TYPE_MAX
};

static u32 dsi_dsc_rc_buf_thresh[] = {0x0e, 0x1c, 0x2a, 0x38, 0x46, 0x54,
		0x62, 0x69, 0x70, 0x77, 0x79, 0x7b, 0x7d, 0x7e};

/*
 * DSC 1.1
 * Rate control - Min QP values for each ratio type in dsi_dsc_ratio_type
 */
static char dsi_dsc_rc_range_min_qp_1_1[][15] = {
	{0, 0, 1, 1, 3, 3, 3, 3, 3, 3, 5, 5, 5, 7, 13},
	{0, 4, 5, 5, 7, 7, 7, 7, 7, 7, 9, 9, 9, 11, 17},
	{0, 4, 9, 9, 11, 11, 11, 11, 11, 11, 13, 13, 13, 15, 21},
	};

/*
 * DSC 1.1 SCR
 * Rate control - Min QP values for each ratio type in dsi_dsc_ratio_type
 */
static char dsi_dsc_rc_range_min_qp_1_1_scr1[][15] = {
	{0, 0, 1, 1, 3, 3, 3, 3, 3, 3, 5, 5, 5, 9, 12},
	{0, 4, 5, 5, 7, 7, 7, 7, 7, 7, 9, 9, 9, 13, 16},
	{0, 4, 9, 9, 11, 11, 11, 11, 11, 11, 13, 13, 13, 17, 20},
	};

/*
 * DSC 1.1
 * Rate control - Max QP values for each ratio type in dsi_dsc_ratio_type
 */
static char dsi_dsc_rc_range_max_qp_1_1[][15] = {
	{4, 4, 5, 6, 7, 7, 7, 8, 9, 10, 11, 12, 13, 13, 15},
	{4, 8, 9, 10, 11, 11, 11, 12, 13, 14, 15, 16, 17, 17, 19},
	{12, 12, 13, 14, 15, 15, 15, 16, 17, 18, 19, 20, 21, 21, 23},
	};

/*
 * DSC 1.1 SCR
 * Rate control - Max QP values for each ratio type in dsi_dsc_ratio_type
 */
static char dsi_dsc_rc_range_max_qp_1_1_scr1[][15] = {
	{4, 4, 5, 6, 7, 7, 7, 8, 9, 10, 10, 11, 11, 12, 13},
	{8, 8, 9, 10, 11, 11, 11, 12, 13, 14, 14, 15, 15, 16, 17},
	{12, 12, 13, 14, 15, 15, 15, 16, 17, 18, 18, 19, 19, 20, 23},
	};

/*
 * DSC 1.1 and DSC 1.1 SCR
 * Rate control - bpg offset values
 */
static char dsi_dsc_rc_range_bpg_offset[] = {2, 0, 0, -2, -4, -6, -8, -8,
		-8, -10, -10, -12, -12, -12, -12};

static bool   hbm_finger_print = false;
static int    hbm_brightness_flag = 0;
static int    cur_backlight = -1;
static int    cur_fps = 60;
static int    cur_h = 1440;
static struct dsi_panel_cmd_set gamma_cmd_set[2];
static struct input_dev* brightness_input_dev = NULL;
static struct proc_dir_entry *prEntry_tp = NULL;
static int    brightness_enable = 0;

char gamma_para[2][413] = {
{
/* Level2 key Enable */
0x39,0x01,0x00,0x00,0x00,0x00,0x03,0xF0,0x5A,0x5A,
/* 135 parameter read value (60Hz) */
0x39,0x01,0x00,0x00,0x00,0x00,0x88,0xC8,
0xAA,0xA9,0x95,0x97,0x44,0xD8,0x52,0x08,
0x91,0x09,0xC7,0x44,0xA2,0x6B,0xDB,0x55,
0x10,0x40,0x55,0x25,0x89,0x28,0xFC,0x59,
0xFD,0xD7,0x29,0xBC,0xA0,0xDF,0x00,0x00,
0x00,0x9C,0x8F,0xB6,0x71,0x79,0x86,0x37,
0x37,0x37,0x00,0x00,0x00,0xAA,0xA9,0x95,
0x52,0x08,0x90,0x52,0x08,0x90,0x12,0xCF,
0x4F,0xAA,0x72,0xE4,0x55,0x54,0x40,0x5B,
0x29,0x8F,0x2E,0x01,0x5D,0x04,0xDD,0x30,
0xC8,0xAF,0xEF,0x00,0x00,0x00,0xAF,0x96,
0xC4,0x9F,0x85,0xA9,0x37,0x37,0x37,0x00,
0x00,0x00,0xAA,0xA9,0x95,0x52,0x08,0x90,
0x52,0x08,0x90,0x14,0xD0,0x51,0xAB,0x73,
0xE5,0x55,0x54,0x40,0x5E,0x2E,0x92,0x32,
0x04,0x5F,0x09,0xE3,0x35,0xD5,0xB9,0xFA,
0x00,0x00,0x00,0xC9,0xA9,0xDD,0xB6,0x9F,
0xBC,0x37,0x37,0x37,0x00,0x00,0x00,
/* 180 parameter read value (60Hz) */
0x39,0x01,0x00,0x00,0x00,0x00,0xB5,0xC9,
0xAA,0xA9,0x95,0x52,0x08,0x90,0x52,0x08,
0x90,0x15,0xD2,0x53,0xAD,0x74,0xE8,0x55,
0x54,0x41,0x63,0x35,0x9B,0x3F,0x14,0x71,
0x18,0xF1,0x46,0xE0,0xC6,0x06,0x00,0x00,
0x00,0xCE,0xC1,0xF0,0xBE,0xB5,0xBF,0x37,
0x37,0x37,0x00,0x00,0x00,0xAA,0xA9,0x95,
0x52,0x08,0x90,0x52,0x08,0x90,0x18,0xD4,
0x56,0xB1,0x78,0xEC,0x55,0x54,0x41,0x66,
0x38,0x9E,0x42,0x17,0x75,0x1A,0xF5,0x4D,
0xEE,0xD3,0x1C,0x04,0x00,0x00,0xDF,0xD7,
0x03,0xC8,0xC3,0xCF,0x37,0x37,0x37,0x00,
0x00,0x00,0xAA,0xA9,0x95,0x52,0x08,0x90,
0x52,0x08,0x90,0x0D,0xCB,0x4B,0xA8,0x73,
0xE4,0x55,0x55,0x51,0x61,0x35,0x97,0x3B,
0x17,0x70,0x20,0x00,0x53,0x01,0xE6,0x2F,
0x04,0x00,0x00,0xDD,0xE1,0x10,0xD2,0xCE,
0xF0,0x37,0x37,0x37,0x00,0x00,0x00,0xAA,
0xA9,0x95,0x52,0x08,0x90,0x52,0x08,0x90,
0x0A,0xCB,0x49,0xAE,0x7A,0xEA,0x55,0x55,
0x45,0x70,0x45,0xA4,0x4C,0x2D,0x82,0x30,
0x13,0x64,0xFF,0x04,0x3B,0x04,0x10,0x00,
0xFF,0xFD,0x36,0xF4,0xC5,0x1A,0x37,0x37,
0x37,0x00,0x00,0x00,
/*0xB0 0x02*/
0x15,0x01,0x00,0x00,0x00,0x00,0x02,0xB0,0x02,
/* 45 parameter read value (60Hz) */
0x39,0x01,0x00,0x00,0x00,0x00,0x2E,0xB3,
0xAE,0xA9,0x95,0xC7,0x68,0x08,0x77,0x28,
0xB6,0x27,0xE1,0x63,0xB6,0x7D,0xF1,0x55,
0x54,0x40,0x64,0x31,0x98,0x34,0x07,0x67,
0x06,0xDF,0x33,0xC7,0xA3,0xE5,0x00,0x00,
0x00,0xA3,0x93,0xC6,0x0A,0x01,0x01,0x37,
0x37,0x37,0x00,0x00,0x00,
/* level2_key Disable */
0x39,0x01,0x00,0x00,0x00,0x00,0x03,0xF0,0xA5,0xA5
},

{
/* Level2 key Enable */
0x39,0x01,0x00,0x00,0x00,0x00,0x03,0xF0,0x5A,0x5A,
/* 135 parameter read value (90Hz) */
0x39,0x01,0x00,0x00,0x00,0x00,0x88,0xC8,
0xAA,0xA9,0x95,0x97,0x44,0xD8,0x52,0x08,
0x90,0x09,0xC7,0x45,0xA2,0x6B,0xDB,0x55,
0x10,0x40,0x55,0x26,0x89,0x29,0xFF,0x59,
0xFE,0xDA,0x29,0xC6,0xAF,0xE5,0x00,0x00,
0x00,0xA6,0x97,0xBC,0x84,0x85,0x94,0x37,
0x37,0x37,0x00,0x00,0x00,0xAA,0xA9,0x95,
0x5A,0x21,0x9B,0x5A,0x21,0x9B,0x17,0xD3,
0x54,0xAB,0x73,0xE4,0x55,0x54,0x40,0x5F,
0x30,0x94,0x32,0x08,0x63,0x09,0xE6,0x35,
0xD9,0xC4,0xFD,0x00,0x00,0x00,0xCD,0xB9,
0xE7,0xAE,0x9F,0xB2,0x37,0x37,0x37,0x00,
0x00,0x00,0xAA,0xA9,0x95,0x5A,0x21,0x9B,
0x5A,0x21,0x9B,0x18,0xD4,0x55,0xAE,0x76,
0xE7,0x55,0x54,0x41,0x63,0x35,0x98,0x39,
0x11,0x68,0x16,0xF3,0x3E,0xF4,0xDD,0x1A,
0x04,0x00,0x00,0xEF,0xCF,0x06,0xD6,0xC4,
0xE5,0x37,0x37,0x37,0x00,0x00,0x00,
/* 180 parameter read value (90Hz) */
0x39,0x01,0x00,0x00,0x00,0x00,0xB5,0xC9,
0xAA,0xA9,0x95,0x5A,0x21,0x9B,0x5A,0x21,
0x9B,0x18,0xD3,0x54,0xB0,0x78,0xE9,0x55,
0x55,0x51,0x67,0x3A,0x9C,0x43,0x1A,0x6F,
0x24,0x00,0x4D,0x0A,0xEB,0x31,0x44,0x10,
0x00,0x07,0xE0,0x23,0xF1,0xD5,0x05,0x37,
0x37,0x37,0x00,0x00,0x00,0xAA,0xA9,0x95,
0x5A,0x21,0x9B,0x5A,0x21,0x9B,0x18,0xD4,
0x55,0xB3,0x7B,0xEB,0x55,0x55,0x51,0x6E,
0x42,0x9F,0x47,0x23,0x75,0x30,0x0E,0x55,
0x1B,0xFA,0x3C,0x44,0x10,0x00,0x0E,0xEF,
0x2D,0xF8,0xD8,0x0C,0x37,0x37,0x37,0x00,
0x00,0x00,0xAA,0xA9,0x95,0x5A,0x21,0x9B,
0x5A,0x21,0x9B,0x0D,0xCB,0x49,0xAF,0x7B,
0xE8,0x55,0x55,0x55,0x72,0x48,0xA2,0x51,
0x2C,0x79,0x3C,0x1A,0x5E,0x2C,0x08,0x46,
0x45,0x10,0x00,0x15,0xF4,0x40,0x05,0xDE,
0x24,0x37,0x37,0x37,0x00,0x00,0x00,0xAA,
0xA9,0x95,0x5A,0x21,0x9B,0x5A,0x21,0x9B,
0x09,0xCC,0x44,0xB7,0x89,0xED,0x55,0x55,
0x55,0x87,0x5F,0xAE,0x6F,0x4C,0x8D,0x63,
0x3F,0x7D,0x56,0x30,0x6C,0x55,0x50,0x00,
0x3B,0x1B,0x62,0x2B,0x03,0x45,0x37,0x37,
0x37,0x00,0x00,0x00,
/*0xB0 0x02*/
0x15,0x01,0x00,0x00,0x00,0x00,0x02,0xB0,0x02,
/* 45 parameter read value (90Hz) */
0x39,0x01,0x00,0x00,0x00,0x00,0x2E,0xB3,
0xAE,0xA9,0x95,0xC7,0x68,0x08,0x74,0x26,
0xB3,0x22,0xDC,0x5F,0xB5,0x7C,0xF0,0x55,
0x54,0x40,0x62,0x31,0x98,0x34,0x07,0x66,
0x06,0xDF,0x32,0xC9,0xA9,0xE9,0x00,0x00,
0x00,0xAD,0x9D,0xCE,0x0D,0x01,0x01,0x37,
0x37,0x37,0x00,0x00,0x00,
/* level2_key Disable */
0x39,0x01,0x00,0x00,0x00,0x00,0x03,0xF0,0xA5,0xA5
}

};
EXPORT_SYMBOL(gamma_para);

const char *gamma_cmd_set_map[DSI_GAMMA_CMD_SET_MAX] = {
	"dsi-gamma-cmd-set-switch-60hz",
	"dsi-gamma-cmd-set-switch-90hz",
};

int gamma_read_flag = GAMMA_READ_SUCCESS;

char dsi_panel_name = DSI_PANEL_SAMSUNG_S6E3FC2X01;
EXPORT_SYMBOL(dsi_panel_name);

int dsi_dsc_create_pps_buf_cmd(struct msm_display_dsc_info *dsc, char *buf,
				int pps_id)
{
	char *bp;
	char data;
	int i, bpp;
	char *dbgbp;

	dbgbp = buf;
	bp = buf;
	/* First 7 bytes are cmd header */
	*bp++ = 0x0A;
	*bp++ = 1;
	*bp++ = 0;
	*bp++ = 0;
	*bp++ = 10;
	*bp++ = 0;
	*bp++ = 128;

	*bp++ = (dsc->version & 0xff);		/* pps0 */
	*bp++ = (pps_id & 0xff);		/* pps1 */
	bp++;					/* pps2, reserved */

	data = dsc->line_buf_depth & 0x0f;
	data |= ((dsc->bpc & 0xf) << 4);
	*bp++ = data;				/* pps3 */

	bpp = dsc->bpp;
	bpp <<= 4;				/* 4 fraction bits */
	data = (bpp >> 8);
	data &= 0x03;				/* upper two bits */
	data |= ((dsc->block_pred_enable & 0x1) << 5);
	data |= ((dsc->convert_rgb & 0x1) << 4);
	data |= ((dsc->enable_422 & 0x1) << 3);
	data |= ((dsc->vbr_enable & 0x1) << 2);
	*bp++ = data;				/* pps4 */
	*bp++ = (bpp & 0xff);			/* pps5 */

	*bp++ = ((dsc->pic_height >> 8) & 0xff); /* pps6 */
	*bp++ = (dsc->pic_height & 0x0ff);	/* pps7 */
	*bp++ = ((dsc->pic_width >> 8) & 0xff);	/* pps8 */
	*bp++ = (dsc->pic_width & 0x0ff);	/* pps9 */

	*bp++ = ((dsc->slice_height >> 8) & 0xff);/* pps10 */
	*bp++ = (dsc->slice_height & 0x0ff);	/* pps11 */
	*bp++ = ((dsc->slice_width >> 8) & 0xff); /* pps12 */
	*bp++ = (dsc->slice_width & 0x0ff);	/* pps13 */

	*bp++ = ((dsc->chunk_size >> 8) & 0xff);/* pps14 */
	*bp++ = (dsc->chunk_size & 0x0ff);	/* pps15 */

	*bp++ = (dsc->initial_xmit_delay >> 8) & 0x3; /* pps16, bit 0, 1 */
	*bp++ = (dsc->initial_xmit_delay & 0xff);/* pps17 */

	*bp++ = ((dsc->initial_dec_delay >> 8) & 0xff); /* pps18 */
	*bp++ = (dsc->initial_dec_delay & 0xff);/* pps19 */

	bp++;					/* pps20, reserved */

	*bp++ = (dsc->initial_scale_value & 0x3f); /* pps21 */

	*bp++ = ((dsc->scale_increment_interval >> 8) & 0xff); /* pps22 */
	*bp++ = (dsc->scale_increment_interval & 0xff); /* pps23 */

	*bp++ = ((dsc->scale_decrement_interval >> 8) & 0xf); /* pps24 */
	*bp++ = (dsc->scale_decrement_interval & 0x0ff);/* pps25 */

	bp++;					/* pps26, reserved */

	*bp++ = (dsc->first_line_bpg_offset & 0x1f);/* pps27 */

	*bp++ = ((dsc->nfl_bpg_offset >> 8) & 0xff);/* pps28 */
	*bp++ = (dsc->nfl_bpg_offset & 0x0ff);	/* pps29 */
	*bp++ = ((dsc->slice_bpg_offset >> 8) & 0xff);/* pps30 */
	*bp++ = (dsc->slice_bpg_offset & 0x0ff);/* pps31 */

	*bp++ = ((dsc->initial_offset >> 8) & 0xff);/* pps32 */
	*bp++ = (dsc->initial_offset & 0x0ff);	/* pps33 */

	*bp++ = ((dsc->final_offset >> 8) & 0xff);/* pps34 */
	*bp++ = (dsc->final_offset & 0x0ff);	/* pps35 */

	*bp++ = (dsc->min_qp_flatness & 0x1f);	/* pps36 */
	*bp++ = (dsc->max_qp_flatness & 0x1f);	/* pps37 */

	*bp++ = ((dsc->rc_model_size >> 8) & 0xff);/* pps38 */
	*bp++ = (dsc->rc_model_size & 0x0ff);	/* pps39 */

	*bp++ = (dsc->edge_factor & 0x0f);	/* pps40 */

	*bp++ = (dsc->quant_incr_limit0 & 0x1f);	/* pps41 */
	*bp++ = (dsc->quant_incr_limit1 & 0x1f);	/* pps42 */

	data = ((dsc->tgt_offset_hi & 0xf) << 4);
	data |= (dsc->tgt_offset_lo & 0x0f);
	*bp++ = data;				/* pps43 */

	for (i = 0; i < 14; i++)
		*bp++ = (dsc->buf_thresh[i] & 0xff); /* pps44 - pps57 */

	for (i = 0; i < 15; i++) {		/* pps58 - pps87 */
		data = (dsc->range_min_qp[i] & 0x1f);
		data <<= 3;
		data |= ((dsc->range_max_qp[i] >> 2) & 0x07);
		*bp++ = data;
		data = (dsc->range_max_qp[i] & 0x03);
		data <<= 6;
		data |= (dsc->range_bpg_offset[i] & 0x3f);
		*bp++ = data;
	}

	return 128;
}

static int dsi_panel_vreg_get(struct dsi_panel *panel)
{
	int rc = 0;
	int i;
	struct regulator *vreg = NULL;

	for (i = 0; i < panel->power_info.count; i++) {
		vreg = devm_regulator_get(panel->parent,
					  panel->power_info.vregs[i].vreg_name);
		rc = PTR_RET(vreg);
		if (rc) {
			pr_err("failed to get %s regulator\n",
			       panel->power_info.vregs[i].vreg_name);
			goto error_put;
		}
		panel->power_info.vregs[i].vreg = vreg;
	}


	return rc;
error_put:
	for (i = i - 1; i >= 0; i--) {
		devm_regulator_put(panel->power_info.vregs[i].vreg);
		panel->power_info.vregs[i].vreg = NULL;
	}
	return rc;
}

static int dsi_panel_vreg_put(struct dsi_panel *panel)
{
	int rc = 0;
	int i;

	for (i = panel->power_info.count - 1; i >= 0; i--)
		devm_regulator_put(panel->power_info.vregs[i].vreg);

	return rc;
}

static int dsi_panel_gpio_request(struct dsi_panel *panel)
{
	int rc = 0;
	struct dsi_panel_reset_config *r_config = &panel->reset_config;

	if (gpio_is_valid(r_config->reset_gpio)) {
		rc = gpio_request(r_config->reset_gpio, "reset_gpio");
		if (rc) {
			pr_err("request for reset_gpio failed, rc=%d\n", rc);
			goto error;
		}
	}

	if (gpio_is_valid(r_config->disp_en_gpio)) {
		rc = gpio_request(r_config->disp_en_gpio, "disp_en_gpio");
		if (rc) {
			pr_err("request for disp_en_gpio failed, rc=%d\n", rc);
			goto error_release_reset;
		}
	}

	if (gpio_is_valid(panel->bl_config.en_gpio)) {
		rc = gpio_request(panel->bl_config.en_gpio, "bklt_en_gpio");
		if (rc) {
			pr_err("request for bklt_en_gpio failed, rc=%d\n", rc);
			goto error_release_disp_en;
		}
	}

	if (gpio_is_valid(r_config->lcd_mode_sel_gpio)) {
		rc = gpio_request(r_config->lcd_mode_sel_gpio, "mode_gpio");
		if (rc) {
			pr_err("request for mode_gpio failed, rc=%d\n", rc);
			goto error_release_mode_sel;
		}
	}

	if (gpio_is_valid(panel->poc)) {
		rc = gpio_request(panel->poc, "platform_poc_gpio");
		if (rc) {
			pr_err("request for platform_poc_gpio failed, rc=%d\n", rc);
			goto error_release_lcd_mode_sel;
		}
	}

	if (gpio_is_valid(panel->vddd_gpio)) {
		rc = gpio_request(panel->vddd_gpio, "vddd_gpio");
		if (rc) {
			pr_err("request for vddd_gpio failed, rc=%d\n", rc);
			goto error_release_poc;
		}
	}

	if (gpio_is_valid(panel->tp1v8_gpio)) {
		rc = gpio_request(panel->tp1v8_gpio, "tp1v8_gpio");
		if (rc) {
			pr_err("request for tp1v8_gpio failed, rc=%d\n", rc);
			goto error_release_vddd;
		}
	}

	goto error;
error_release_vddd:
	if (gpio_is_valid(panel->vddd_gpio))
		gpio_free(panel->vddd_gpio);
error_release_poc:
	if (gpio_is_valid(panel->poc))
		gpio_free(panel->poc);
error_release_lcd_mode_sel:
	if (gpio_is_valid(r_config->lcd_mode_sel_gpio))
		gpio_free(r_config->lcd_mode_sel_gpio);
error_release_mode_sel:
	if (gpio_is_valid(panel->bl_config.en_gpio))
		gpio_free(panel->bl_config.en_gpio);
error_release_disp_en:
	if (gpio_is_valid(r_config->disp_en_gpio))
		gpio_free(r_config->disp_en_gpio);
error_release_reset:
	if (gpio_is_valid(r_config->reset_gpio))
		gpio_free(r_config->reset_gpio);
error:
	return rc;
}

static int dsi_panel_gpio_release(struct dsi_panel *panel)
{
	int rc = 0;
	struct dsi_panel_reset_config *r_config = &panel->reset_config;

	if (gpio_is_valid(r_config->reset_gpio))
		gpio_free(r_config->reset_gpio);

	if (gpio_is_valid(r_config->disp_en_gpio))
		gpio_free(r_config->disp_en_gpio);

	if (gpio_is_valid(panel->bl_config.en_gpio))
		gpio_free(panel->bl_config.en_gpio);

	if (gpio_is_valid(panel->reset_config.lcd_mode_sel_gpio))
		gpio_free(panel->reset_config.lcd_mode_sel_gpio);

	if (gpio_is_valid(panel->poc))
		gpio_free(panel->poc);

	if (gpio_is_valid(panel->vddd_gpio))
		gpio_free(panel->vddd_gpio);

	if (gpio_is_valid(panel->tp1v8_gpio))
		gpio_free(panel->tp1v8_gpio);

	return rc;
}

int dsi_panel_trigger_esd_attack(struct dsi_panel *panel)
{
	struct dsi_panel_reset_config *r_config;

	if (!panel) {
		pr_err("Invalid panel param\n");
		return -EINVAL;
	}

	r_config = &panel->reset_config;
	if (!r_config) {
		pr_err("Invalid panel reset configuration\n");
		return -EINVAL;
	}

	if (gpio_is_valid(r_config->reset_gpio)) {
		gpio_set_value(r_config->reset_gpio, 0);
		pr_info("GPIO pulled low to simulate ESD\n");
		return 0;
	}
	pr_err("failed to pull down gpio\n");
	return -EINVAL;
}

static int dsi_panel_reset(struct dsi_panel *panel)
{
	int rc = 0;
	struct dsi_panel_reset_config *r_config = &panel->reset_config;
	int i;

	if (gpio_is_valid(panel->reset_config.disp_en_gpio)) {
		rc = gpio_direction_output(panel->reset_config.disp_en_gpio, 1);
		if (rc) {
			pr_err("unable to set dir for disp gpio rc=%d\n", rc);
			goto exit;
		}
	}

	if (r_config->count) {
		rc = gpio_direction_output(r_config->reset_gpio,
			r_config->sequence[0].level);
		if (rc) {
			pr_err("unable to set dir for rst gpio rc=%d\n", rc);
			goto exit;
		}
	}

	for (i = 0; i < r_config->count; i++) {
		gpio_set_value(r_config->reset_gpio,
			       r_config->sequence[i].level);


		if (r_config->sequence[i].sleep_ms)
			usleep_range(r_config->sequence[i].sleep_ms * 1000,
				(r_config->sequence[i].sleep_ms * 1000) + 100);
	}

	if (gpio_is_valid(panel->bl_config.en_gpio)) {
		rc = gpio_direction_output(panel->bl_config.en_gpio, 1);
		if (rc)
			pr_err("unable to set dir for bklt gpio rc=%d\n", rc);
	}

	if (gpio_is_valid(panel->reset_config.lcd_mode_sel_gpio)) {
		bool out = true;

		if ((panel->reset_config.mode_sel_state == MODE_SEL_DUAL_PORT)
				|| (panel->reset_config.mode_sel_state
					== MODE_GPIO_LOW))
			out = false;
		else if ((panel->reset_config.mode_sel_state
				== MODE_SEL_SINGLE_PORT) ||
				(panel->reset_config.mode_sel_state
				 == MODE_GPIO_HIGH))
			out = true;

		rc = gpio_direction_output(
			panel->reset_config.lcd_mode_sel_gpio, out);
		if (rc)
			pr_err("unable to set dir for mode gpio rc=%d\n", rc);
	}
exit:
	return rc;
}

static int dsi_panel_set_pinctrl_state(struct dsi_panel *panel, bool enable)
{
	int rc = 0;
	struct pinctrl_state *state;

	if (panel->host_config.ext_bridge_num)
		return 0;

	if (enable)
		state = panel->pinctrl.active;
	else
		state = panel->pinctrl.suspend;

	rc = pinctrl_select_state(panel->pinctrl.pinctrl, state);
	if (rc)
		pr_err("[%s] failed to set pin state, rc=%d\n", panel->name,
		       rc);

	return rc;
}


static int dsi_panel_power_on(struct dsi_panel *panel)
{
	int rc = 0;

	rc = dsi_pwr_enable_regulator(&panel->power_info, true);
	if (rc) {
		pr_err("[%s] failed to enable vregs, rc=%d\n", panel->name, rc);
		goto exit;
	}

	if (gpio_is_valid(panel->poc)) {
		rc = gpio_direction_output(panel->poc, 1);
		pr_err("enable poc gpio\n");
		if (rc) {
			pr_err("unable to set dir for poc gpio rc=%d\n", rc);
			goto error_disable_vregs;
		}
	}

	if (gpio_is_valid(panel->vddd_gpio)) {
		rc = gpio_direction_output(panel->vddd_gpio, 1);
		pr_err("enable vddd gpio\n");
		if (rc) {
			pr_err("unable to set dir for vddd gpio rc=%d\n", rc);
			goto error_disable_poc;
		}
	}

	rc = dsi_panel_set_pinctrl_state(panel, true);
	if (rc) {
		pr_err("[%s] failed to set pinctrl, rc=%d\n", panel->name, rc);
		goto error_disable_vddd;
	}

	if (!panel->lp11_init) {
		rc = dsi_panel_reset(panel);
		if (rc) {
			pr_err("[%s] failed to reset panel, rc=%d\n", panel->name, rc);
			goto error_disable_gpio;
		}
	}

	goto exit;

error_disable_gpio:
	if (gpio_is_valid(panel->reset_config.disp_en_gpio))
		gpio_set_value(panel->reset_config.disp_en_gpio, 0);

	if (gpio_is_valid(panel->bl_config.en_gpio))
		gpio_set_value(panel->bl_config.en_gpio, 0);
//error_disable_pinctrl:
		(void)dsi_panel_set_pinctrl_state(panel, false);

error_disable_vddd:
	if (gpio_is_valid(panel->vddd_gpio))
		gpio_set_value(panel->vddd_gpio, 0);

error_disable_poc:
	if (gpio_is_valid(panel->poc))
		gpio_set_value(panel->poc, 0);

error_disable_vregs:
	(void)dsi_pwr_enable_regulator(&panel->power_info, false);

exit:
	return rc;
}

static int dsi_panel_power_off(struct dsi_panel *panel)
{
	int rc = 0;

	if (gpio_is_valid(panel->reset_config.disp_en_gpio))
		gpio_set_value(panel->reset_config.disp_en_gpio, 0);

	if (gpio_is_valid(panel->reset_config.reset_gpio))
		gpio_set_value(panel->reset_config.reset_gpio, 0);

	if (gpio_is_valid(panel->reset_config.lcd_mode_sel_gpio))
		gpio_set_value(panel->reset_config.lcd_mode_sel_gpio, 0);

	if (strcmp(panel->name, "samsung sofef03f_m fhd cmd mode dsc dsi panel") == 0) {
		msleep(10);
		if (gpio_is_valid(panel->vddd_gpio)) {
			gpio_set_value(panel->vddd_gpio, 0);
			pr_err("disable vddd gpio\n");
		}
	}

	if (gpio_is_valid(panel->poc)) {
		gpio_set_value(panel->poc, 0);
		pr_err("disable poc gpio\n");
	}

	rc = dsi_panel_set_pinctrl_state(panel, false);
	if (rc) {
		pr_err("[%s] failed set pinctrl state, rc=%d\n", panel->name,
		       rc);
	}

	rc = dsi_pwr_enable_regulator(&panel->power_info, false);
	if (rc)
		pr_err("[%s] failed to enable vregs, rc=%d\n", panel->name, rc);

	return rc;
}

int dsi_panel_tx_cmd_set(struct dsi_panel *panel,
				enum dsi_cmd_set_type type)
{
	int rc = 0, i = 0;
	ssize_t len;
	struct dsi_cmd_desc *cmds;
	u32 count;
	enum dsi_cmd_set_state state;
	struct dsi_display_mode *mode;
	const struct mipi_dsi_host_ops *ops = panel->host->ops;

	if (!panel || !panel->cur_mode)
		return -EINVAL;

	mode = panel->cur_mode;

	cmds = mode->priv_info->cmd_sets[type].cmds;
	count = mode->priv_info->cmd_sets[type].count;
	state = mode->priv_info->cmd_sets[type].state;

	if (count == 0) {
		pr_debug("[%s] No commands to be sent for state(%d)\n",
			 panel->name, type);
		goto error;
	}

	for (i = 0; i < count; i++) {
		if (state == DSI_CMD_SET_STATE_LP)
			cmds->msg.flags |= MIPI_DSI_MSG_USE_LPM;

		if (cmds->last_command)
			cmds->msg.flags |= MIPI_DSI_MSG_LASTCOMMAND;

		len = ops->transfer(panel->host, &cmds->msg);
		if (len < 0) {
			rc = len;
			pr_err("failed to set cmds(%d), rc=%d\n", type, rc);
			goto error;
		}
		if (cmds->post_wait_ms)
			usleep_range(cmds->post_wait_ms*1000,
					((cmds->post_wait_ms*1000)+10));
		cmds++;
	}
error:
	return rc;
}

static int dsi_panel_pinctrl_deinit(struct dsi_panel *panel)
{
	int rc = 0;

	if (panel->host_config.ext_bridge_num)
		return 0;

	devm_pinctrl_put(panel->pinctrl.pinctrl);

	return rc;
}

static int dsi_panel_pinctrl_init(struct dsi_panel *panel)
{
	int rc = 0;

	if (panel->host_config.ext_bridge_num)
		return 0;

	/* TODO:  pinctrl is defined in dsi dt node */
	panel->pinctrl.pinctrl = devm_pinctrl_get(panel->parent);
	if (IS_ERR_OR_NULL(panel->pinctrl.pinctrl)) {
		rc = PTR_ERR(panel->pinctrl.pinctrl);
		pr_err("failed to get pinctrl, rc=%d\n", rc);
		goto error;
	}

	panel->pinctrl.active = pinctrl_lookup_state(panel->pinctrl.pinctrl,
						       "panel_active");
	if (IS_ERR_OR_NULL(panel->pinctrl.active)) {
		rc = PTR_ERR(panel->pinctrl.active);
		pr_err("failed to get pinctrl active state, rc=%d\n", rc);
		goto error;
	}

	panel->pinctrl.suspend =
		pinctrl_lookup_state(panel->pinctrl.pinctrl, "panel_suspend");

	if (IS_ERR_OR_NULL(panel->pinctrl.suspend)) {
		rc = PTR_ERR(panel->pinctrl.suspend);
		pr_err("failed to get pinctrl suspend state, rc=%d\n", rc);
		goto error;
	}

error:
	return rc;
}

static int dsi_panel_wled_register(struct dsi_panel *panel,
		struct dsi_backlight_config *bl)
{
	struct backlight_device *bd;

	bd = backlight_device_get_by_type(BACKLIGHT_RAW);
	if (!bd) {
		pr_debug("[%s] backlight device list empty\n", panel->name);
		return -EPROBE_DEFER;
	}

	bl->raw_bd = bd;
	return 0;
}
bool HBM_flag =false;

int dsi_panel_gamma_read_address_setting(struct dsi_panel *panel, u16 read_number)
{
	int rc = 0;
	struct mipi_dsi_device *dsi;

	if (!panel || (read_number > 0xffff)) {
		pr_err("invalid params\n");
		return -EINVAL;
	}

	dsi = &panel->mipi_device;

	rc = mipi_dsi_dcs_write_c1(dsi, read_number);

	return rc;
}

extern int op_dimlayer_bl_alpha;
extern int op_dimlayer_bl_enabled;
extern int op_dimlayer_bl_enable_real;

static int saved_backlight = -1;

int dsi_panel_backlight_get(void)
{
		return saved_backlight;
}

static int dsi_panel_update_backlight(struct dsi_panel *panel,
	u32 bl_lvl)
{
	int rc = 0;
	u32 count;
	struct mipi_dsi_device *dsi;
	struct dsi_display_mode *mode;

	if (!panel || (bl_lvl > 0xffff) || !panel->cur_mode) {
		pr_err("invalid params\n");
		return -EINVAL;
	}

	dsi = &panel->mipi_device;
	mode = panel->cur_mode;

	saved_backlight = bl_lvl;

	if (panel->is_hbm_enabled) {
		hbm_finger_print = true;
		pr_err("HBM is enabled\n");
		return 0;
	}

	if (op_dimlayer_bl_enabled != op_dimlayer_bl_enable_real) {
		op_dimlayer_bl_enable_real = op_dimlayer_bl_enabled;
		if (op_dimlayer_bl_enable_real && bl_lvl != 0)
			bl_lvl = op_dimlayer_bl_alpha;
		pr_err("dc light %d %d\n", op_dimlayer_bl_enable_real, bl_lvl);
	}
	if (op_dimlayer_bl_enable_real && bl_lvl != 0)
		bl_lvl = op_dimlayer_bl_alpha;

	if (panel->bl_config.bl_high2bit) {
		if (HBM_flag == true)
			return 0;

		if (cur_backlight == bl_lvl && (mode_fps != cur_fps ||
				 cur_h != panel->cur_mode->timing.h_active) && !hbm_finger_print) {
			cur_fps = mode_fps;
			cur_h = panel->cur_mode->timing.h_active;
			return 0;
		}

		if (hbm_brightness_flag == 1) {
			count = mode->priv_info->cmd_sets[DSI_CMD_SET_HBM_BRIGHTNESS_OFF].count;
			if (!count) {
				pr_err("This panel does not support HBM brightness off mode.\n");
				goto error;
			}
			else {
				rc = dsi_panel_tx_cmd_set(panel, DSI_CMD_SET_HBM_BRIGHTNESS_OFF);
				pr_err("Send DSI_CMD_SET_HBM_BRIGHTNESS_OFF cmds.\n");
				hbm_brightness_flag = 0;
			}
		}

<<<<<<< HEAD
		rc = mipi_dsi_dcs_set_display_brightness_samsung(dsi, bl_lvl);
		pr_err("backlight = %d\n", bl_lvl);
		cur_backlight = bl_lvl;
		cur_fps = mode_fps;
		cur_h = panel->cur_mode->timing.h_active;
		hbm_finger_print = false;
	}
	else
		rc = mipi_dsi_dcs_set_display_brightness(dsi,
			bl_lvl);
=======
	if (panel->bl_config.bl_inverted_dbv)
		bl_lvl = (((bl_lvl & 0xff) << 8) | (bl_lvl >> 8));

	rc = mipi_dsi_dcs_set_display_brightness(dsi, bl_lvl);
>>>>>>> da2f8f6c
	if (rc < 0)
		pr_err("failed to update dcs backlight:%d\n", bl_lvl);

error:
	return rc;
}

int dsi_panel_op_set_hbm_mode(struct dsi_panel *panel, int level)
{
	int rc = 0;
	u32 count;
    struct dsi_display_mode *mode;

	if (!panel || !panel->cur_mode) {
		pr_err("Invalid params\n");
		return -EINVAL;
	}

	mutex_lock(&panel->panel_lock);

    mode = panel->cur_mode;
    switch (level) {
    case 0:
        count = mode->priv_info->cmd_sets[DSI_CMD_SET_HBM_OFF].count;
        if (!count) {
            pr_err("This panel does not support HBM mode off.\n");
            goto error;
        } else {
            rc = dsi_panel_tx_cmd_set(panel, DSI_CMD_SET_HBM_OFF);
			printk(KERN_ERR"When HBM OFF -->hbm_backight = %d panel->bl_config.bl_level =%d\n",panel->hbm_backlight,panel->bl_config.bl_level);
			rc= dsi_panel_update_backlight(panel,panel->hbm_backlight);
        }
    break;

    case 1:
        count = mode->priv_info->cmd_sets[DSI_CMD_SET_HBM_ON_5].count;
        if (!count) {
            pr_err("This panel does not support HBM mode.\n");
            goto error;
        } else {
            rc = dsi_panel_tx_cmd_set(panel, DSI_CMD_SET_HBM_ON_5);
        }
    break;
    default:
    break;

    }
    pr_err("Set HBM Mode = %d\n", level);
	if(level==5)
	{
		pr_err("HBM == 5 for fingerprint\n");
	}

error:
	mutex_unlock(&panel->panel_lock);

	return rc;
}

static int dsi_panel_update_pwm_backlight(struct dsi_panel *panel,
	u32 bl_lvl)
{
	int rc = 0;
	u32 duty = 0;
	u32 period_ns = 0;
	struct dsi_backlight_config *bl;

	if (!panel) {
		pr_err("Invalid Params\n");
		return -EINVAL;
	}

	bl = &panel->bl_config;
	if (!bl->pwm_bl) {
		pr_err("pwm device not found\n");
		return -EINVAL;
	}

	period_ns = bl->pwm_period_usecs * NSEC_PER_USEC;
	duty = bl_lvl * period_ns;
	duty /= bl->bl_max_level;

	rc = pwm_config(bl->pwm_bl, duty, period_ns);
	if (rc) {
		pr_err("[%s] failed to change pwm config, rc=%i\n",
		       panel->name, rc);
		goto error;
	}

	if (bl_lvl == 0 && bl->pwm_enabled) {
		pwm_disable(bl->pwm_bl);
		bl->pwm_enabled = false;
		return 0;
	}

	if (!bl->pwm_enabled) {
		rc = pwm_enable(bl->pwm_bl);
		if (rc) {
			pr_err("[%s] failed to enable pwm, rc=%i\n",
			       panel->name, rc);
			goto error;
		}

		bl->pwm_enabled = true;
	}

error:
	return rc;
}

int dsi_panel_set_backlight(struct dsi_panel *panel, u32 bl_lvl)
{
	int rc = 0;
	struct dsi_backlight_config *bl = &panel->bl_config;

	if (panel->host_config.ext_bridge_num)
		return 0;

	pr_debug("backlight type:%d lvl:%d\n", bl->type, bl_lvl);
	switch (bl->type) {
	case DSI_BACKLIGHT_WLED:
		rc = backlight_device_set_brightness(bl->raw_bd, bl_lvl);
		break;
	case DSI_BACKLIGHT_DCS:
		panel->hbm_backlight = bl_lvl;
		rc = dsi_panel_update_backlight(panel, bl_lvl);
		break;
	case DSI_BACKLIGHT_EXTERNAL:
		break;
	case DSI_BACKLIGHT_PWM:
		rc = dsi_panel_update_pwm_backlight(panel, bl_lvl);
		break;
	default:
		pr_err("Backlight type(%d) not supported\n", bl->type);
		rc = -ENOTSUPP;
	}

	///report event
	if (brightness_enable) {
		input_event(brightness_input_dev, EV_MSC, MSC_RAW, bl_lvl);
		input_sync(brightness_input_dev);
	}

	return rc;
}

static u32 dsi_panel_get_brightness(struct dsi_backlight_config *bl)
{
	u32 cur_bl_level;
	struct backlight_device *bd = bl->raw_bd;

	/* default the brightness level to 50% */
	cur_bl_level = bl->bl_max_level >> 1;

	switch (bl->type) {
	case DSI_BACKLIGHT_WLED:
		/* Try to query the backlight level from the backlight device */
		if (bd->ops && bd->ops->get_brightness)
			cur_bl_level = bd->ops->get_brightness(bd);
		break;
	case DSI_BACKLIGHT_DCS:
	case DSI_BACKLIGHT_EXTERNAL:
	case DSI_BACKLIGHT_PWM:
	default:
		/*
		 * Ideally, we should read the backlight level from the
		 * panel. For now, just set it default value.
		 */
		break;
	}

	pr_debug("cur_bl_level=%d\n", cur_bl_level);
	return cur_bl_level;
}

void dsi_panel_bl_handoff(struct dsi_panel *panel)
{
	struct dsi_backlight_config *bl = &panel->bl_config;

	bl->bl_level = dsi_panel_get_brightness(bl);
}

static int dsi_panel_pwm_register(struct dsi_panel *panel)
{
	int rc = 0;
	struct dsi_backlight_config *bl = &panel->bl_config;

	bl->pwm_bl = devm_of_pwm_get(panel->parent, panel->panel_of_node, NULL);
	if (IS_ERR_OR_NULL(bl->pwm_bl)) {
		rc = PTR_ERR(bl->pwm_bl);
		pr_err("[%s] failed to request pwm, rc=%d\n", panel->name,
			rc);
		return rc;
	}

	return 0;
}

static int dsi_panel_bl_register(struct dsi_panel *panel)
{
	int rc = 0;
	struct dsi_backlight_config *bl = &panel->bl_config;

	if (panel->host_config.ext_bridge_num)
		return 0;

	switch (bl->type) {
	case DSI_BACKLIGHT_WLED:
		rc = dsi_panel_wled_register(panel, bl);
		break;
	case DSI_BACKLIGHT_DCS:
		break;
	case DSI_BACKLIGHT_EXTERNAL:
		break;
	case DSI_BACKLIGHT_PWM:
		rc = dsi_panel_pwm_register(panel);
		break;
	default:
		pr_err("Backlight type(%d) not supported\n", bl->type);
		rc = -ENOTSUPP;
		goto error;
	}

error:
	return rc;
}

static void dsi_panel_pwm_unregister(struct dsi_panel *panel)
{
	struct dsi_backlight_config *bl = &panel->bl_config;

	devm_pwm_put(panel->parent, bl->pwm_bl);
}

static int dsi_panel_bl_unregister(struct dsi_panel *panel)
{
	int rc = 0;
	struct dsi_backlight_config *bl = &panel->bl_config;

	if (panel->host_config.ext_bridge_num)
		return 0;

	switch (bl->type) {
	case DSI_BACKLIGHT_WLED:
		break;
	case DSI_BACKLIGHT_DCS:
		break;
	case DSI_BACKLIGHT_EXTERNAL:
		break;
	case DSI_BACKLIGHT_PWM:
		dsi_panel_pwm_unregister(panel);
		break;
	default:
		pr_err("Backlight type(%d) not supported\n", bl->type);
		rc = -ENOTSUPP;
		goto error;
	}

error:
	return rc;
}

static int dsi_panel_parse_timing(struct dsi_mode_info *mode,
				  struct dsi_parser_utils *utils)
{
	int rc = 0;
	u64 tmp64 = 0;
	u32 val = 0;
	struct dsi_display_mode *display_mode;
	struct dsi_display_mode_priv_info *priv_info;

	display_mode = container_of(mode, struct dsi_display_mode, timing);

	priv_info = display_mode->priv_info;

	rc = utils->read_u64(utils->data,
			"qcom,mdss-dsi-panel-clockrate", &tmp64);
	if (rc == -EOVERFLOW) {
		tmp64 = 0;
		rc = utils->read_u32(utils->data,
			"qcom,mdss-dsi-panel-clockrate", (u32 *)&tmp64);
	}

	mode->clk_rate_hz = !rc ? tmp64 : 0;
	display_mode->priv_info->clk_rate_hz = mode->clk_rate_hz;

	rc = utils->read_u32(utils->data, "qcom,mdss-mdp-transfer-time-us",
			&mode->mdp_transfer_time_us);
	if (rc) {
		pr_debug("fallback to default mdp-transfer-time-us\n");
		mode->mdp_transfer_time_us = DEFAULT_MDP_TRANSFER_TIME;
	}
	display_mode->priv_info->mdp_transfer_time_us =
					mode->mdp_transfer_time_us;

	rc = utils->read_u32(utils->data, "qcom,mdss-dsi-overlap-pixels",
				  &val);
	priv_info->overlap_pixels = rc ? 0 : val;

	rc = utils->read_u32(utils->data,
				"qcom,mdss-dsi-panel-framerate",
				&mode->refresh_rate);
	if (rc) {
		pr_err("failed to read qcom,mdss-dsi-panel-framerate, rc=%d\n",
		       rc);
		goto error;
	}

	rc = utils->read_u32(utils->data, "qcom,mdss-dsi-panel-width",
				  &mode->h_active);
	if (rc) {
		pr_err("failed to read qcom,mdss-dsi-panel-width, rc=%d\n", rc);
		goto error;
	}

	rc = utils->read_u32(utils->data,
				"qcom,mdss-dsi-h-front-porch",
				  &mode->h_front_porch);
	if (rc) {
		pr_err("failed to read qcom,mdss-dsi-h-front-porch, rc=%d\n",
		       rc);
		goto error;
	}

	rc = utils->read_u32(utils->data,
				"qcom,mdss-dsi-h-back-porch",
				  &mode->h_back_porch);
	if (rc) {
		pr_err("failed to read qcom,mdss-dsi-h-back-porch, rc=%d\n",
		       rc);
		goto error;
	}

	rc = utils->read_u32(utils->data,
				"qcom,mdss-dsi-h-pulse-width",
				  &mode->h_sync_width);
	if (rc) {
		pr_err("failed to read qcom,mdss-dsi-h-pulse-width, rc=%d\n",
		       rc);
		goto error;
	}

	rc = utils->read_u32(utils->data, "qcom,mdss-dsi-h-sync-skew",
				  &mode->h_skew);
	if (rc)
		pr_err("qcom,mdss-dsi-h-sync-skew is not defined, rc=%d\n", rc);

	pr_debug("panel horz active:%d front_portch:%d back_porch:%d sync_skew:%d\n",
		mode->h_active, mode->h_front_porch, mode->h_back_porch,
		mode->h_sync_width);

	rc = utils->read_u32(utils->data, "qcom,mdss-dsi-panel-height",
				  &mode->v_active);
	if (rc) {
		pr_err("failed to read qcom,mdss-dsi-panel-height, rc=%d\n",
		       rc);
		goto error;
	}

	rc = utils->read_u32(utils->data, "qcom,mdss-dsi-v-back-porch",
				  &mode->v_back_porch);
	if (rc) {
		pr_err("failed to read qcom,mdss-dsi-v-back-porch, rc=%d\n",
		       rc);
		goto error;
	}

	rc = utils->read_u32(utils->data, "qcom,mdss-dsi-v-front-porch",
				  &mode->v_front_porch);
	if (rc) {
		pr_err("failed to read qcom,mdss-dsi-v-back-porch, rc=%d\n",
		       rc);
		goto error;
	}

	rc = utils->read_u32(utils->data, "qcom,mdss-dsi-v-pulse-width",
				  &mode->v_sync_width);
	if (rc) {
		pr_err("failed to read qcom,mdss-dsi-v-pulse-width, rc=%d\n",
		       rc);
		goto error;
	}
	pr_debug("panel vert active:%d front_portch:%d back_porch:%d pulse_width:%d\n",
		mode->v_active, mode->v_front_porch, mode->v_back_porch,
		mode->v_sync_width);

error:
	return rc;
}

static int dsi_panel_parse_pixel_format(struct dsi_host_common_cfg *host,
					struct dsi_parser_utils *utils,
					const char *name)
{
	int rc = 0;
	u32 bpp = 0;
	enum dsi_pixel_format fmt;
	const char *packing;

	rc = utils->read_u32(utils->data, "qcom,mdss-dsi-bpp", &bpp);
	if (rc) {
		pr_err("[%s] failed to read qcom,mdss-dsi-bpp, rc=%d\n",
		       name, rc);
		return rc;
	}

	switch (bpp) {
	case 3:
		fmt = DSI_PIXEL_FORMAT_RGB111;
		break;
	case 8:
		fmt = DSI_PIXEL_FORMAT_RGB332;
		break;
	case 12:
		fmt = DSI_PIXEL_FORMAT_RGB444;
		break;
	case 16:
		fmt = DSI_PIXEL_FORMAT_RGB565;
		break;
	case 18:
		fmt = DSI_PIXEL_FORMAT_RGB666;
		break;
	case 24:
	default:
		fmt = DSI_PIXEL_FORMAT_RGB888;
		break;
	}

	if (fmt == DSI_PIXEL_FORMAT_RGB666) {
		packing = utils->get_property(utils->data,
					  "qcom,mdss-dsi-pixel-packing",
					  NULL);
		if (packing && !strcmp(packing, "loose"))
			fmt = DSI_PIXEL_FORMAT_RGB666_LOOSE;
	}

	host->dst_format = fmt;
	return rc;
}

static int dsi_panel_parse_lane_states(struct dsi_host_common_cfg *host,
				       struct dsi_parser_utils *utils,
				       const char *name)
{
	int rc = 0;
	bool lane_enabled;

	lane_enabled = utils->read_bool(utils->data,
					    "qcom,mdss-dsi-lane-0-state");
	host->data_lanes |= (lane_enabled ? DSI_DATA_LANE_0 : 0);

	lane_enabled = utils->read_bool(utils->data,
					     "qcom,mdss-dsi-lane-1-state");
	host->data_lanes |= (lane_enabled ? DSI_DATA_LANE_1 : 0);

	lane_enabled = utils->read_bool(utils->data,
					    "qcom,mdss-dsi-lane-2-state");
	host->data_lanes |= (lane_enabled ? DSI_DATA_LANE_2 : 0);

	lane_enabled = utils->read_bool(utils->data,
					     "qcom,mdss-dsi-lane-3-state");
	host->data_lanes |= (lane_enabled ? DSI_DATA_LANE_3 : 0);

	if (host->data_lanes == 0) {
		pr_err("[%s] No data lanes are enabled, rc=%d\n", name, rc);
		rc = -EINVAL;
	}

	return rc;
}

static int dsi_panel_parse_color_swap(struct dsi_host_common_cfg *host,
				      struct dsi_parser_utils *utils,
				      const char *name)
{
	int rc = 0;
	const char *swap_mode;

	swap_mode = utils->get_property(utils->data,
			"qcom,mdss-dsi-color-order", NULL);
	if (swap_mode) {
		if (!strcmp(swap_mode, "rgb_swap_rgb")) {
			host->swap_mode = DSI_COLOR_SWAP_RGB;
		} else if (!strcmp(swap_mode, "rgb_swap_rbg")) {
			host->swap_mode = DSI_COLOR_SWAP_RBG;
		} else if (!strcmp(swap_mode, "rgb_swap_brg")) {
			host->swap_mode = DSI_COLOR_SWAP_BRG;
		} else if (!strcmp(swap_mode, "rgb_swap_grb")) {
			host->swap_mode = DSI_COLOR_SWAP_GRB;
		} else if (!strcmp(swap_mode, "rgb_swap_gbr")) {
			host->swap_mode = DSI_COLOR_SWAP_GBR;
		} else {
			pr_err("[%s] Unrecognized color order-%s\n",
			       name, swap_mode);
			rc = -EINVAL;
		}
	} else {
		pr_debug("[%s] Falling back to default color order\n", name);
		host->swap_mode = DSI_COLOR_SWAP_RGB;
	}

	/* bit swap on color channel is not defined in dt */
	host->bit_swap_red = false;
	host->bit_swap_green = false;
	host->bit_swap_blue = false;
	return rc;
}

static int dsi_panel_parse_triggers(struct dsi_host_common_cfg *host,
				    struct dsi_parser_utils *utils,
				    const char *name)
{
	const char *trig;
	int rc = 0;

	trig = utils->get_property(utils->data,
			"qcom,mdss-dsi-mdp-trigger", NULL);
	if (trig) {
		if (!strcmp(trig, "none")) {
			host->mdp_cmd_trigger = DSI_TRIGGER_NONE;
		} else if (!strcmp(trig, "trigger_te")) {
			host->mdp_cmd_trigger = DSI_TRIGGER_TE;
		} else if (!strcmp(trig, "trigger_sw")) {
			host->mdp_cmd_trigger = DSI_TRIGGER_SW;
		} else if (!strcmp(trig, "trigger_sw_te")) {
			host->mdp_cmd_trigger = DSI_TRIGGER_SW_TE;
		} else {
			pr_err("[%s] Unrecognized mdp trigger type (%s)\n",
			       name, trig);
			rc = -EINVAL;
		}

	} else {
		pr_debug("[%s] Falling back to default MDP trigger\n",
			 name);
		host->mdp_cmd_trigger = DSI_TRIGGER_SW;
	}

	trig = utils->get_property(utils->data,
			"qcom,mdss-dsi-dma-trigger", NULL);
	if (trig) {
		if (!strcmp(trig, "none")) {
			host->dma_cmd_trigger = DSI_TRIGGER_NONE;
		} else if (!strcmp(trig, "trigger_te")) {
			host->dma_cmd_trigger = DSI_TRIGGER_TE;
		} else if (!strcmp(trig, "trigger_sw")) {
			host->dma_cmd_trigger = DSI_TRIGGER_SW;
		} else if (!strcmp(trig, "trigger_sw_seof")) {
			host->dma_cmd_trigger = DSI_TRIGGER_SW_SEOF;
		} else if (!strcmp(trig, "trigger_sw_te")) {
			host->dma_cmd_trigger = DSI_TRIGGER_SW_TE;
		} else {
			pr_err("[%s] Unrecognized mdp trigger type (%s)\n",
			       name, trig);
			rc = -EINVAL;
		}

	} else {
		pr_debug("[%s] Falling back to default MDP trigger\n", name);
		host->dma_cmd_trigger = DSI_TRIGGER_SW;
	}

	rc = utils->read_u32(utils->data, "qcom,mdss-dsi-te-pin-select",
			&host->te_mode);
	if (rc) {
		pr_warn("[%s] fallback to default te-pin-select\n", name);
		host->te_mode = 1;
		rc = 0;
	}

	return rc;
}

static int dsi_panel_parse_ext_bridge_config(struct dsi_host_common_cfg *host,
					    struct dsi_parser_utils *utils,
					    const char *name)
{
	u32 len = 0, i = 0;
	int rc = 0;

	host->ext_bridge_num = 0;

	len = utils->count_u32_elems(utils->data, "qcom,mdss-dsi-ext-bridge");

	if (len > MAX_DSI_CTRLS_PER_DISPLAY) {
		pr_debug("[%s] Invalid ext bridge count set\n", name);
		return -EINVAL;
	}

	if (len == 0) {
		pr_debug("[%s] It's a DSI panel, not bridge\n", name);
		return rc;
	}

	rc = utils->read_u32_array(utils->data, "qcom,mdss-dsi-ext-bridge",
			host->ext_bridge_map,
			len);

	if (rc) {
		pr_debug("[%s] Did not get ext bridge set\n", name);
		return rc;
	}

	for (i = 0; i < len; i++) {
		if (host->ext_bridge_map[i] >= MAX_EXT_BRIDGE_PORT_CONFIG) {
			pr_debug("[%s] Invalid bridge port value %d\n",
				name, host->ext_bridge_map[i]);
			return -EINVAL;
		}
	}

	host->ext_bridge_num = len;

	pr_debug("[%s] ext bridge count is %d\n", name, host->ext_bridge_num);

	return rc;
}

static int dsi_panel_parse_misc_host_config(struct dsi_host_common_cfg *host,
					    struct dsi_parser_utils *utils,
					    const char *name)
{
	u32 val = 0;
	int rc = 0;
	bool panel_cphy_mode = false;

	rc = utils->read_u32(utils->data, "qcom,mdss-dsi-t-clk-post", &val);
	if (!rc) {
		host->t_clk_post = val;
		pr_debug("[%s] t_clk_post = %d\n", name, val);
	}

	val = 0;
	rc = utils->read_u32(utils->data, "qcom,mdss-dsi-t-clk-pre", &val);
	if (!rc) {
		host->t_clk_pre = val;
		pr_debug("[%s] t_clk_pre = %d\n", name, val);
	}

	host->t_clk_pre_extend = utils->read_bool(utils->data,
						"qcom,mdss-dsi-t-clk-pre-extend");

	host->ignore_rx_eot = utils->read_bool(utils->data,
						"qcom,mdss-dsi-rx-eot-ignore");

	host->append_tx_eot = utils->read_bool(utils->data,
						"qcom,mdss-dsi-tx-eot-append");

	host->force_hs_clk_lane = utils->read_bool(utils->data,
					"qcom,mdss-dsi-force-clock-lane-hs");
	panel_cphy_mode = utils->read_bool(utils->data,
					"qcom,panel-cphy-mode");
	host->phy_type = panel_cphy_mode ? DSI_PHY_TYPE_CPHY
						: DSI_PHY_TYPE_DPHY;

	return 0;
}

static void dsi_panel_parse_split_link_config(struct dsi_host_common_cfg *host,
					struct dsi_parser_utils *utils,
					const char *name)
{
	int rc = 0;
	u32 val = 0;
	bool supported = false;
	struct dsi_split_link_config *split_link = &host->split_link;

	supported = utils->read_bool(utils->data, "qcom,split-link-enabled");

	if (!supported) {
		pr_debug("[%s] Split link is not supported\n", name);
		split_link->split_link_enabled = false;
		return;
	}

	rc = utils->read_u32(utils->data, "qcom,sublinks-count", &val);
	if (rc || val < 1) {
		pr_debug("[%s] Using default sublinks count\n", name);
		split_link->num_sublinks = 2;
	} else {
		split_link->num_sublinks = val;
	}

	rc = utils->read_u32(utils->data, "qcom,lanes-per-sublink", &val);
	if (rc || val < 1) {
		pr_debug("[%s] Using default lanes per sublink\n", name);
		split_link->lanes_per_sublink = 2;
	} else {
		split_link->lanes_per_sublink = val;
	}

	pr_debug("[%s] Split link is supported %d-%d\n", name,
		split_link->num_sublinks, split_link->lanes_per_sublink);
	split_link->split_link_enabled = true;
}

static int dsi_panel_parse_host_config(struct dsi_panel *panel)
{
	int rc = 0;
	struct dsi_parser_utils *utils = &panel->utils;

	rc = dsi_panel_parse_pixel_format(&panel->host_config, utils,
					  panel->name);
	if (rc) {
		pr_err("[%s] failed to get pixel format, rc=%d\n",
		panel->name, rc);
		goto error;
	}

	rc = dsi_panel_parse_lane_states(&panel->host_config, utils,
					 panel->name);
	if (rc) {
		pr_err("[%s] failed to parse lane states, rc=%d\n",
		       panel->name, rc);
		goto error;
	}

	rc = dsi_panel_parse_color_swap(&panel->host_config, utils,
					panel->name);
	if (rc) {
		pr_err("[%s] failed to parse color swap config, rc=%d\n",
		       panel->name, rc);
		goto error;
	}

	rc = dsi_panel_parse_triggers(&panel->host_config, utils,
				      panel->name);
	if (rc) {
		pr_err("[%s] failed to parse triggers, rc=%d\n",
		       panel->name, rc);
		goto error;
	}

	rc = dsi_panel_parse_misc_host_config(&panel->host_config, utils,
					      panel->name);
	if (rc) {
		pr_err("[%s] failed to parse misc host config, rc=%d\n",
		       panel->name, rc);
		goto error;
	}

	dsi_panel_parse_ext_bridge_config(&panel->host_config, utils,
					      panel->name);
	if (rc) {
		pr_err("[%s] failed to parse ext bridge config, rc=%d\n",
		       panel->name, rc);
	}

	dsi_panel_parse_split_link_config(&panel->host_config, utils,
						panel->name);

error:
	return rc;
}

static int dsi_panel_parse_qsync_caps(struct dsi_panel *panel,
				     struct device_node *of_node)
{
	int rc = 0;
	u32 val = 0;

	rc = of_property_read_u32(of_node,
				  "qcom,mdss-dsi-qsync-min-refresh-rate",
				  &val);
	if (rc)
		pr_err("[%s] qsync min fps not defined rc:%d\n",
			panel->name, rc);

	panel->qsync_min_fps = val;

	return rc;
}

static int dsi_panel_parse_dyn_clk_caps(struct dsi_panel *panel)
{
	int rc = 0;
	bool supported = false, skip_phy_timing_update = false;
	struct dsi_dyn_clk_caps *dyn_clk_caps = &panel->dyn_clk_caps;
	struct dsi_parser_utils *utils = &panel->utils;
	const char *name = panel->name;
	const char *type = NULL;

	supported = utils->read_bool(utils->data, "qcom,dsi-dyn-clk-enable");

	if (!supported) {
		dyn_clk_caps->dyn_clk_support = false;
		return rc;
	}

	dyn_clk_caps->bit_clk_list_len = utils->count_u32_elems(utils->data,
			"qcom,dsi-dyn-clk-list");

	if (dyn_clk_caps->bit_clk_list_len < 1) {
		pr_err("[%s] failed to get supported bit clk list\n", name);
		return -EINVAL;
	}

	dyn_clk_caps->bit_clk_list = kcalloc(dyn_clk_caps->bit_clk_list_len,
			sizeof(u32), GFP_KERNEL);
	if (!dyn_clk_caps->bit_clk_list)
		return -ENOMEM;

	rc = utils->read_u32_array(utils->data, "qcom,dsi-dyn-clk-list",
			dyn_clk_caps->bit_clk_list,
			dyn_clk_caps->bit_clk_list_len);

	if (rc) {
		pr_err("[%s] failed to parse supported bit clk list\n", name);
		return -EINVAL;
	}

	skip_phy_timing_update = utils->read_bool(utils->data,
				"qcom,dsi-dyn-clk-skip-timing-update");
	if (!skip_phy_timing_update)
		dyn_clk_caps->skip_phy_timing_update = false;
	else
		dyn_clk_caps->skip_phy_timing_update = true;

	dyn_clk_caps->dyn_clk_support = true;

	type = utils->get_property(utils->data,
				   "qcom,dsi-dyn-clk-type", NULL);
	if (!type) {
		dyn_clk_caps->type = DSI_DYN_CLK_TYPE_LEGACY;
		dyn_clk_caps->maintain_const_fps = false;
		return 0;
	}

	if (!strcmp(type, "constant-fps-adjust-hfp")) {
		dyn_clk_caps->type = DSI_DYN_CLK_TYPE_CONST_FPS_ADJUST_HFP;
		dyn_clk_caps->maintain_const_fps = true;
	} else if (!strcmp(type, "constant-fps-adjust-vfp")) {
		dyn_clk_caps->type = DSI_DYN_CLK_TYPE_CONST_FPS_ADJUST_VFP;
		dyn_clk_caps->maintain_const_fps = true;
	} else {
		dyn_clk_caps->type = DSI_DYN_CLK_TYPE_LEGACY;
		dyn_clk_caps->maintain_const_fps = false;
	}
	pr_debug("Dynamic clock type is %d\n", dyn_clk_caps->type);
	return 0;
}

static int dsi_panel_parse_dfps_caps(struct dsi_panel *panel)
{
	int rc = 0;
	bool supported = false;
	struct dsi_dfps_capabilities *dfps_caps = &panel->dfps_caps;
	struct dsi_parser_utils *utils = &panel->utils;
	const char *name = panel->name;
	const char *type;
	u32 i;

	supported = utils->read_bool(utils->data,
			"qcom,mdss-dsi-pan-enable-dynamic-fps");

	if (!supported) {
		pr_debug("[%s] DFPS is not supported\n", name);
		dfps_caps->dfps_support = false;
		return rc;
	}

	type = utils->get_property(utils->data,
			"qcom,mdss-dsi-pan-fps-update", NULL);
	if (!type) {
		pr_err("[%s] dfps type not defined\n", name);
		rc = -EINVAL;
		goto error;
	} else if (!strcmp(type, "dfps_suspend_resume_mode")) {
		dfps_caps->type = DSI_DFPS_SUSPEND_RESUME;
	} else if (!strcmp(type, "dfps_immediate_clk_mode")) {
		dfps_caps->type = DSI_DFPS_IMMEDIATE_CLK;
	} else if (!strcmp(type, "dfps_immediate_porch_mode_hfp")) {
		dfps_caps->type = DSI_DFPS_IMMEDIATE_HFP;
	} else if (!strcmp(type, "dfps_immediate_porch_mode_vfp")) {
		dfps_caps->type = DSI_DFPS_IMMEDIATE_VFP;
	} else {
		pr_err("[%s] dfps type is not recognized\n", name);
		rc = -EINVAL;
		goto error;
	}

	dfps_caps->dfps_list_len = utils->count_u32_elems(utils->data,
				  "qcom,dsi-supported-dfps-list");
	if (dfps_caps->dfps_list_len < 1) {
		pr_err("[%s] dfps refresh list not present\n", name);
		rc = -EINVAL;
		goto error;
	}

	dfps_caps->dfps_list = kcalloc(dfps_caps->dfps_list_len, sizeof(u32),
			GFP_KERNEL);
	if (!dfps_caps->dfps_list) {
		rc = -ENOMEM;
		goto error;
	}

	rc = utils->read_u32_array(utils->data,
			"qcom,dsi-supported-dfps-list",
			dfps_caps->dfps_list,
			dfps_caps->dfps_list_len);
	if (rc) {
		pr_err("[%s] dfps refresh rate list parse failed\n", name);
		rc = -EINVAL;
		goto error;
	}
	dfps_caps->dfps_support = true;

	/* calculate max and min fps */
	dfps_caps->max_refresh_rate = dfps_caps->dfps_list[0];
	dfps_caps->min_refresh_rate = dfps_caps->dfps_list[0];

	for (i = 1; i < dfps_caps->dfps_list_len; i++) {
		if (dfps_caps->dfps_list[i] < dfps_caps->min_refresh_rate)
			dfps_caps->min_refresh_rate = dfps_caps->dfps_list[i];
		else if (dfps_caps->dfps_list[i] > dfps_caps->max_refresh_rate)
			dfps_caps->max_refresh_rate = dfps_caps->dfps_list[i];
	}

error:
	return rc;
}

static int dsi_panel_parse_video_host_config(struct dsi_video_engine_cfg *cfg,
					     struct dsi_parser_utils *utils,
					     const char *name)
{
	int rc = 0;
	const char *traffic_mode;
	u32 vc_id = 0;
	u32 val = 0;
	u32 line_no = 0;

	rc = utils->read_u32(utils->data, "qcom,mdss-dsi-h-sync-pulse", &val);
	if (rc) {
		pr_debug("[%s] fallback to default h-sync-pulse\n", name);
		cfg->pulse_mode_hsa_he = false;
	} else if (val == 1) {
		cfg->pulse_mode_hsa_he = true;
	} else if (val == 0) {
		cfg->pulse_mode_hsa_he = false;
	} else {
		pr_err("[%s] Unrecognized value for mdss-dsi-h-sync-pulse\n",
		       name);
		rc = -EINVAL;
		goto error;
	}

	cfg->hfp_lp11_en = utils->read_bool(utils->data,
						"qcom,mdss-dsi-hfp-power-mode");

	cfg->hbp_lp11_en = utils->read_bool(utils->data,
						"qcom,mdss-dsi-hbp-power-mode");

	cfg->hsa_lp11_en = utils->read_bool(utils->data,
						"qcom,mdss-dsi-hsa-power-mode");

	cfg->last_line_interleave_en = utils->read_bool(utils->data,
					"qcom,mdss-dsi-last-line-interleave");

	cfg->eof_bllp_lp11_en = utils->read_bool(utils->data,
					"qcom,mdss-dsi-bllp-eof-power-mode");

	cfg->bllp_lp11_en = utils->read_bool(utils->data,
					"qcom,mdss-dsi-bllp-power-mode");

	traffic_mode = utils->get_property(utils->data,
				       "qcom,mdss-dsi-traffic-mode",
				       NULL);
	if (!traffic_mode) {
		pr_debug("[%s] Falling back to default traffic mode\n", name);
		cfg->traffic_mode = DSI_VIDEO_TRAFFIC_SYNC_PULSES;
	} else if (!strcmp(traffic_mode, "non_burst_sync_pulse")) {
		cfg->traffic_mode = DSI_VIDEO_TRAFFIC_SYNC_PULSES;
	} else if (!strcmp(traffic_mode, "non_burst_sync_event")) {
		cfg->traffic_mode = DSI_VIDEO_TRAFFIC_SYNC_START_EVENTS;
	} else if (!strcmp(traffic_mode, "burst_mode")) {
		cfg->traffic_mode = DSI_VIDEO_TRAFFIC_BURST_MODE;
	} else {
		pr_err("[%s] Unrecognized traffic mode-%s\n", name,
		       traffic_mode);
		rc = -EINVAL;
		goto error;
	}

	rc = utils->read_u32(utils->data, "qcom,mdss-dsi-virtual-channel-id",
				  &vc_id);
	if (rc) {
		pr_debug("[%s] Fallback to default vc id\n", name);
		cfg->vc_id = 0;
	} else {
		cfg->vc_id = vc_id;
	}

	rc = utils->read_u32(utils->data, "qcom,mdss-dsi-dma-schedule-line",
				  &line_no);
	if (rc) {
		pr_debug("[%s] set default dma scheduling line no\n", name);
		cfg->dma_sched_line = 0x1;
		/* do not fail since we have default value */
		rc = 0;
	} else {
		cfg->dma_sched_line = line_no;
	}

error:
	return rc;
}

static int dsi_panel_parse_cmd_host_config(struct dsi_cmd_engine_cfg *cfg,
					   struct dsi_parser_utils *utils,
					   const char *name)
{
	u32 val = 0;
	int rc = 0;

	rc = utils->read_u32(utils->data, "qcom,mdss-dsi-wr-mem-start", &val);
	if (rc) {
		pr_debug("[%s] Fallback to default wr-mem-start\n", name);
		cfg->wr_mem_start = 0x2C;
	} else {
		cfg->wr_mem_start = val;
	}

	val = 0;
	rc = utils->read_u32(utils->data, "qcom,mdss-dsi-wr-mem-continue",
				  &val);
	if (rc) {
		pr_debug("[%s] Fallback to default wr-mem-continue\n", name);
		cfg->wr_mem_continue = 0x3C;
	} else {
		cfg->wr_mem_continue = val;
	}

	/* TODO:  fix following */
	cfg->max_cmd_packets_interleave = 0;

	val = 0;
	rc = utils->read_u32(utils->data, "qcom,mdss-dsi-te-dcs-command",
				  &val);
	if (rc) {
		pr_debug("[%s] fallback to default te-dcs-cmd\n", name);
		cfg->insert_dcs_command = true;
	} else if (val == 1) {
		cfg->insert_dcs_command = true;
	} else if (val == 0) {
		cfg->insert_dcs_command = false;
	} else {
		pr_err("[%s] Unrecognized value for mdss-dsi-te-dcs-command\n",
		       name);
		rc = -EINVAL;
		goto error;
	}

error:
	return rc;
}

static int dsi_panel_parse_panel_mode(struct dsi_panel *panel)
{
	int rc = 0;
	struct dsi_parser_utils *utils = &panel->utils;
	bool panel_mode_switch_enabled;
	enum dsi_op_mode panel_mode;
	const char *mode;

	mode = utils->get_property(utils->data,
			"qcom,mdss-dsi-panel-type", NULL);
	if (!mode) {
		pr_debug("[%s] Fallback to default panel mode\n", panel->name);
		panel_mode = DSI_OP_VIDEO_MODE;
	} else if (!strcmp(mode, "dsi_video_mode")) {
		panel_mode = DSI_OP_VIDEO_MODE;
	} else if (!strcmp(mode, "dsi_cmd_mode")) {
		panel_mode = DSI_OP_CMD_MODE;
	} else {
		pr_err("[%s] Unrecognized panel type-%s\n", panel->name, mode);
		rc = -EINVAL;
		goto error;
	}

	panel_mode_switch_enabled = utils->read_bool(utils->data,
			"qcom,mdss-dsi-panel-mode-switch");
	pr_info("%s: panel operating mode switch feature %s\n", __func__,
		(panel_mode_switch_enabled ? "enabled" : "disabled"));

	if (panel_mode == DSI_OP_VIDEO_MODE || panel_mode_switch_enabled) {
		rc = dsi_panel_parse_video_host_config(&panel->video_config,
						       utils,
						       panel->name);
		if (rc) {
			pr_err("[%s] Failed to parse video host cfg, rc=%d\n",
			       panel->name, rc);
			goto error;
		}
	}

	if (panel_mode == DSI_OP_CMD_MODE || panel_mode_switch_enabled) {
		rc = dsi_panel_parse_cmd_host_config(&panel->cmd_config,
						     utils,
						     panel->name);
		if (rc) {
			pr_err("[%s] Failed to parse cmd host config, rc=%d\n",
			       panel->name, rc);
			goto error;
		}
	}

	panel->panel_mode = panel_mode;
	panel->panel_mode_switch_enabled = panel_mode_switch_enabled;
error:
	return rc;
}

static int dsi_panel_parse_phy_props(struct dsi_panel *panel)
{
	int rc = 0;
	u32 val = 0;
	const char *str;
	struct dsi_panel_phy_props *props = &panel->phy_props;
	struct dsi_parser_utils *utils = &panel->utils;
	const char *name = panel->name;

	rc = utils->read_u32(utils->data,
		  "qcom,mdss-pan-physical-width-dimension", &val);
	if (rc) {
		pr_debug("[%s] Physical panel width is not defined\n", name);
		props->panel_width_mm = 0;
		rc = 0;
	} else {
		props->panel_width_mm = val;
	}

	rc = utils->read_u32(utils->data,
				  "qcom,mdss-pan-physical-height-dimension",
				  &val);
	if (rc) {
		pr_debug("[%s] Physical panel height is not defined\n", name);
		props->panel_height_mm = 0;
		rc = 0;
	} else {
		props->panel_height_mm = val;
	}

	str = utils->get_property(utils->data,
			"qcom,mdss-dsi-panel-orientation", NULL);
	if (!str) {
		props->rotation = DSI_PANEL_ROTATE_NONE;
	} else if (!strcmp(str, "180")) {
		props->rotation = DSI_PANEL_ROTATE_HV_FLIP;
	} else if (!strcmp(str, "hflip")) {
		props->rotation = DSI_PANEL_ROTATE_H_FLIP;
	} else if (!strcmp(str, "vflip")) {
		props->rotation = DSI_PANEL_ROTATE_V_FLIP;
	} else {
		pr_err("[%s] Unrecognized panel rotation-%s\n", name, str);
		rc = -EINVAL;
		goto error;
	}
error:
	return rc;
}
const char *cmd_set_prop_map[DSI_CMD_SET_MAX] = {
	"qcom,mdss-dsi-pre-on-command",
	"qcom,mdss-dsi-on-command",
	"qcom,mdss-dsi-post-panel-on-command",
	"qcom,mdss-dsi-pre-off-command",
	"qcom,mdss-dsi-off-command",
	"qcom,mdss-dsi-post-off-command",
	"qcom,mdss-dsi-pre-res-switch",
	"qcom,mdss-dsi-res-switch",
	"qcom,mdss-dsi-post-res-switch",
	"qcom,cmd-to-video-mode-switch-commands",
	"qcom,cmd-to-video-mode-post-switch-commands",
	"qcom,video-to-cmd-mode-switch-commands",
	"qcom,video-to-cmd-mode-post-switch-commands",
	"qcom,mdss-dsi-panel-status-command",
	"qcom,mdss-dsi-lp1-command",
	"qcom,mdss-dsi-lp2-command",
	"qcom,mdss-dsi-nolp-command",
	"PPS not parsed from DTSI, generated dynamically",
	"ROI not parsed from DTSI, generated dynamically",
	"qcom,mdss-dsi-timing-switch-command",
	"qcom,mdss-dsi-post-mode-switch-on-command",
	"qcom,mdss-dsi-qsync-on-commands",
	"qcom,mdss-dsi-qsync-off-commands",
	"qcom,mdss-dsi-panel-hbm-brightness-on-command",
	"qcom,mdss-dsi-panel-hbm-brightness-off-command",
	"qcom,mdss-dsi-panel-hbm-on-command-1",
	"qcom,mdss-dsi-panel-hbm-on-command-2",
	"qcom,mdss-dsi-panel-hbm-on-command-3",
	"qcom,mdss-dsi-panel-hbm-on-command-4",
	"qcom,mdss-dsi-panel-hbm-on-command-5",
	"qcom,mdss-dsi-panel-hbm-off-command",
	"qcom,mdss-dsi-panel-serial-num-command",
	"qcom,mdss-dsi-panel-aod-on-command-1",
	"qcom,mdss-dsi-panel-aod-on-command-2",
	"qcom,mdss-dsi-panel-aod-on-command-3",
	"qcom,mdss-dsi-panel-aod-on-command-4",
	"qcom,mdss-dsi-panel-aod-on-command-5",
	"qcom,mdss-dsi-panel-aod-off-command",
	"qcom,mdss-dsi-panel-aod-off-hbm-on-command",
	"qcom,mdss-dsi-panel-aod-off-new-command",
	"qcom,mdss-dsi-panel-hbm-off-aod-on-command",
	"qcom,mdss-dsi-panel-real-aod-off-hbm-on-command",
	"qcom,mdss-dsi-panel-aod-off-samsung-command",
	"qcom,mdss-dsi-panel-dci-p3-on-command",
	"qcom,mdss-dsi-panel-dci-p3-off-command",
	"qcom,mdss-dsi-panel-night-mode-on-command",
	"qcom,mdss-dsi-panel-night-mode-off-command",
	"qcom,mdss-dsi-panel-id-command",
	"qcom,mdss-dsi-panel-read-register-open-command",
	"qcom,mdss-dsi-panel-id1-command",
	"qcom,mdss-dsi-panel-id2-command",
	"qcom,mdss-dsi-panel-id3-command",
	"qcom,mdss-dsi-panel-id4-command",
	"qcom,mdss-dsi-panel-id5-command",
	"qcom,mdss-dsi-panel-id6-command",
	"qcom,mdss-dsi-panel-id7-command",
	"qcom,mdss-dsi-panel-read-register-close-command",
	"qcom,mdss-dsi-acl-command",
	"qcom,mdss-dsi-panel-serial-num-pre-command",
	"qcom,mdss-dsi-panel-serial-num-post-command",
	"qcom,mdss-dsi-panel-code-info-command",
	"qcom,mdss-dsi-panel-stage-info-command",
	"qcom,mdss-dsi-panel-production-info-command",
	"qcom,mdss-dsi-panel-read-esd-registed-longread-command",
	"qcom,mdss-dsi-panel-gamma-flash-pre-read-1-command",
	"qcom,mdss-dsi-panel-gamma-flash-pre-read-2-command",
	"qcom,mdss-dsi-panel-gamma-flash-read-fb-command",
	"qcom,mdss-dsi-panel-level2-key-enable-command",
	"qcom,mdss-dsi-panel-gamma-otp-read-c8-smrps-command",
	"qcom,mdss-dsi-panel-gamma-otp-read-c8-command",
	"qcom,mdss-dsi-panel-gamma-otp-read-c9-smrps-command",
	"qcom,mdss-dsi-panel-gamma-otp-read-c9-command",
	"qcom,mdss-dsi-panel-gamma-otp-read-b3-smrps-command",
	"qcom,mdss-dsi-panel-gamma-otp-read-b3-command",
	"qcom,mdss-dsi-panel-level2-key-disable-command",
	"qcom,mdss-dsi-panel-display-p3-mode-on-command",
	"qcom,mdss-dsi-panel-display-p3-mode-off-command",
	"qcom,mdss-dsi-panel-display-wide-color-mode-on-command",
	"qcom,mdss-dsi-panel-display-wide-color-mode-off-command",
	"qcom,mdss-dsi-panel-display-srgb-color-mode-on-command",
	"qcom,mdss-dsi-panel-display-srgb-color-mode-off-command",
	"qcom,mdss-113mhz-osc-dsi-on-command",
	"qcom,mdss-dsi-post-on-backlight",
	"qcom,mdss-dsi-loading-effect-enable-command",
	"qcom,mdss-dsi-loading-effect-disable-command",
	"qcom,mdss-dsi-customer-srgb-enable-command",
	"qcom,mdss-dsi-customer-srgb-disable-command",
	"qcom,mdss-dsi-customer-p3-enable-command",
	"qcom,mdss-dsi-customer-p3-disable-command",
	"qcom,mdss-dsi-panel-command",
	"qcom,mdss-dsi-seed-command",
};

const char *cmd_set_state_map[DSI_CMD_SET_MAX] = {
	"qcom,mdss-dsi-pre-on-command-state",
	"qcom,mdss-dsi-on-command-state",
	"qcom,mdss-dsi-post-on-command-state",
	"qcom,mdss-dsi-pre-off-command-state",
	"qcom,mdss-dsi-off-command-state",
	"qcom,mdss-dsi-post-off-command-state",
	"qcom,mdss-dsi-pre-res-switch-state",
	"qcom,mdss-dsi-res-switch-state",
	"qcom,mdss-dsi-post-res-switch-state",
	"qcom,cmd-to-video-mode-switch-commands-state",
	"qcom,cmd-to-video-mode-post-switch-commands-state",
	"qcom,video-to-cmd-mode-switch-commands-state",
	"qcom,video-to-cmd-mode-post-switch-commands-state",
	"qcom,mdss-dsi-panel-status-command-state",
	"qcom,mdss-dsi-lp1-command-state",
	"qcom,mdss-dsi-lp2-command-state",
	"qcom,mdss-dsi-nolp-command-state",
	"PPS not parsed from DTSI, generated dynamically",
	"ROI not parsed from DTSI, generated dynamically",
	"qcom,mdss-dsi-timing-switch-command-state",
	"qcom,mdss-dsi-post-mode-switch-on-command-state",
	"qcom,mdss-dsi-qsync-on-commands-state",
	"qcom,mdss-dsi-qsync-off-commands-state",
	"qcom,mdss-dsi-panel-hbm-brightness-on-command-state",
	"qcom,mdss-dsi-panel-hbm-brightness-off-command-state",
	"qcom,mdss-dsi-panel-hbm-on-command-1-state",
	"qcom,mdss-dsi-panel-hbm-on-command-2-state",
	"qcom,mdss-dsi-panel-hbm-on-command-3-state",
	"qcom,mdss-dsi-panel-hbm-on-command-4-state",
	"qcom,mdss-dsi-panel-hbm-on-command-5-state",
	"qcom,mdss-dsi-panel-hbm-off-command-state",
	"qcom,mdss-dsi-panel-serial-num-command-state",
	"qcom,mdss-dsi-panel-aod-on-command-1-state",
	"qcom,mdss-dsi-panel-aod-on-command-2-state",
	"qcom,mdss-dsi-panel-aod-on-command-3-state",
	"qcom,mdss-dsi-panel-aod-on-command-4-state",
	"qcom,mdss-dsi-panel-aod-on-command-5-state",
	"qcom,mdss-dsi-panel-aod-off-command-state",
	"qcom,mdss-dsi-panel-aod-off-hbm-on-command-state",
	"qcom,mdss-dsi-panel-aod-off-new-command-state",
	"qcom,mdss-dsi-panel-hbm-off-aod-on-command-state",
	"qcom,mdss-dsi-panel-real-aod-off-hbm-on-command-state",
	"qcom,mdss-dsi-panel-aod-off-samsung-command-state",
	"qcom,mdss-dsi-panel-dci-p3-on-command-state",
	"qcom,mdss-dsi-panel-dci-p3-off-command-state",
	"qcom,mdss-dsi-panel-night-mode-on-command-state",
	"qcom,mdss-dsi-panel-night-mode-off-command-state",
	"qcom,mdss-dsi-panel-id-command-state",
	"qcom,mdss-dsi-panel-read-register-open-command-state",
	"qcom,mdss-dsi-panel-id1-command-state",
	"qcom,mdss-dsi-panel-id2-command-state",
	"qcom,mdss-dsi-panel-id3-command-state",
	"qcom,mdss-dsi-panel-id4-command-state",
	"qcom,mdss-dsi-panel-id5-command-state",
	"qcom,mdss-dsi-panel-id6-command-state",
	"qcom,mdss-dsi-panel-id7-command-state",
	"qcom,mdss-dsi-panel-read-register-close-command-state",
	"qcom,mdss-dsi-acl-command-state",
	"qcom,mdss-dsi-panel-serial-num-pre-command-state",
	"qcom,mdss-dsi-panel-serial-num-post-command-state",
	"qcom,mdss-dsi-panel-code-info-command-state",
	"qcom,mdss-dsi-panel-stage-info-command-state",
	"qcom,mdss-dsi-panel-production-info-command-state",
	"qcom,mdss-dsi-panel-read-esd-registed-longread-command-state",
	"qcom,mdss-dsi-panel-gamma-flash-pre-read-1-command-state",
	"qcom,mdss-dsi-panel-gamma-flash-pre-read-2-command-state",
	"qcom,mdss-dsi-panel-gamma-flash-read-fb-command-state",
	"qcom,mdss-dsi-panel-level2-key-enable-command-state",
	"qcom,mdss-dsi-panel-gamma-otp-read-c8-smrps-command-state",
	"qcom,mdss-dsi-panel-gamma-otp-read-c8-command-state",
	"qcom,mdss-dsi-panel-gamma-otp-read-c9-smrps-command-state",
	"qcom,mdss-dsi-panel-gamma-otp-read-c9-command-state",
	"qcom,mdss-dsi-panel-gamma-otp-read-b3-smrps-command-state",
	"qcom,mdss-dsi-panel-gamma-otp-read-b3-command-state",
	"qcom,mdss-dsi-panel-level2-key-disable-command-state",
	"qcom,mdss-dsi-panel-display-p3-mode-on-command-state",
	"qcom,mdss-dsi-panel-display-p3-mode-off-command-state",
	"qcom,mdss-dsi-panel-display-wide-color-mode-on-command-state",
	"qcom,mdss-dsi-panel-display-wide-color-mode-off-command-state",
	"qcom,mdss-dsi-panel-display-srgb-color-mode-on-command-state",
	"qcom,mdss-dsi-panel-display-srgb-color-mode-off-command-state",
	"qcom,mdss-113mhz-osc-dsi-on-command-state",
	"qcom,mdss-dsi-post-on-backlight-state",
	"qcom,mdss-dsi-loading-effect-enable-command-state",
	"qcom,mdss-dsi-loading-effect-disable-command-state",
	"qcom,mdss-dsi-customer-srgb-enable-command-state",
	"qcom,mdss-dsi-customer-srgb-disable-command-state",
	"qcom,mdss-dsi-customer-p3-enable-command-state",
	"qcom,mdss-dsi-customer-p3-disable-command-state",
	"qcom,mdss-dsi-panel-command-state",
	"qcom,mdss-dsi-seed-command-state",

};

static int dsi_panel_get_cmd_pkt_count(const char *data, u32 length, u32 *cnt)
{
	const u32 cmd_set_min_size = 7;
	u32 count = 0;
	u32 packet_length;
	u32 tmp;

	while (length >= cmd_set_min_size) {
		packet_length = cmd_set_min_size;
		tmp = ((data[5] << 8) | (data[6]));
		packet_length += tmp;
		if (packet_length > length) {
			pr_err("format error\n");
			return -EINVAL;
		}
		length -= packet_length;
		data += packet_length;
		count++;
	};

	*cnt = count;
	return 0;
}

static int dsi_panel_create_cmd_packets(const char *data,
					u32 length,
					u32 count,
					struct dsi_cmd_desc *cmd)
{
	int rc = 0;
	int i, j;
	u8 *payload;

	for (i = 0; i < count; i++) {
		u32 size;

		cmd[i].msg.type = data[0];
		cmd[i].last_command = (data[1] == 1 ? true : false);
		cmd[i].msg.channel = data[2];
		cmd[i].msg.flags |= (data[3] == 1 ? MIPI_DSI_MSG_REQ_ACK : 0);
		cmd[i].msg.ctrl = 0;
		cmd[i].post_wait_ms = cmd[i].msg.wait_ms = data[4];
		cmd[i].msg.tx_len = ((data[5] << 8) | (data[6]));

		size = cmd[i].msg.tx_len * sizeof(u8);

		payload = kzalloc(size, GFP_KERNEL);
		if (!payload) {
			rc = -ENOMEM;
			goto error_free_payloads;
		}

		for (j = 0; j < cmd[i].msg.tx_len; j++)
			payload[j] = data[7 + j];

		cmd[i].msg.tx_buf = payload;
		data += (7 + cmd[i].msg.tx_len);
	}

	return rc;
error_free_payloads:
	for (i = i - 1; i >= 0; i--) {
		cmd--;
		kfree(cmd->msg.tx_buf);
	}

	return rc;
}

static void dsi_panel_destroy_cmd_packets(struct dsi_panel_cmd_set *set)
{
	u32 i = 0;
	struct dsi_cmd_desc *cmd;

	for (i = 0; i < set->count; i++) {
		cmd = &set->cmds[i];
		kfree(cmd->msg.tx_buf);
	}
}

static void dsi_panel_dealloc_cmd_packets(struct dsi_panel_cmd_set *set)
{
	kfree(set->cmds);
}

static int dsi_panel_alloc_cmd_packets(struct dsi_panel_cmd_set *cmd,
					u32 packet_count)
{
	u32 size;

	size = packet_count * sizeof(*cmd->cmds);
	cmd->cmds = kzalloc(size, GFP_KERNEL);
	if (!cmd->cmds)
		return -ENOMEM;

	cmd->count = packet_count;
	return 0;
}

static int dsi_panel_parse_cmd_sets_sub(struct dsi_panel_cmd_set *cmd,
					enum dsi_cmd_set_type type,
					struct dsi_parser_utils *utils)
{
	int rc = 0;
	u32 length = 0;
	const char *data;
	const char *state;
	u32 packet_count = 0;

	data = utils->get_property(utils->data, cmd_set_prop_map[type],
			&length);
	if (!data) {
		pr_debug("%s commands not defined\n", cmd_set_prop_map[type]);
		rc = -ENOTSUPP;
		goto error;
	}

	pr_debug("type=%d, name=%s, length=%d\n", type,
		cmd_set_prop_map[type], length);

	print_hex_dump_debug("", DUMP_PREFIX_NONE,
		       8, 1, data, length, false);

	rc = dsi_panel_get_cmd_pkt_count(data, length, &packet_count);
	if (rc) {
		pr_err("commands failed, rc=%d\n", rc);
		goto error;
	}
	pr_debug("[%s] packet-count=%d, %d\n", cmd_set_prop_map[type],
		packet_count, length);

	rc = dsi_panel_alloc_cmd_packets(cmd, packet_count);
	if (rc) {
		pr_err("failed to allocate cmd packets, rc=%d\n", rc);
		goto error;
	}

	rc = dsi_panel_create_cmd_packets(data, length, packet_count,
					  cmd->cmds);
	if (rc) {
		pr_err("failed to create cmd packets, rc=%d\n", rc);
		goto error_free_mem;
	}

	state = utils->get_property(utils->data, cmd_set_state_map[type], NULL);
	if (!state || !strcmp(state, "dsi_lp_mode")) {
		cmd->state = DSI_CMD_SET_STATE_LP;
	} else if (!strcmp(state, "dsi_hs_mode")) {
		cmd->state = DSI_CMD_SET_STATE_HS;
	} else {
		pr_err("[%s] command state unrecognized-%s\n",
		       cmd_set_state_map[type], state);
		goto error_free_mem;
	}

	return rc;
error_free_mem:
	kfree(cmd->cmds);
	cmd->cmds = NULL;
error:
	return rc;

}

static int dsi_panel_parse_cmd_sets(
		struct dsi_display_mode_priv_info *priv_info,
		struct dsi_parser_utils *utils)
{
	int rc = 0;
	struct dsi_panel_cmd_set *set;
	u32 i;

	if (!priv_info) {
		pr_err("invalid mode priv info\n");
		return -EINVAL;
	}

	for (i = DSI_CMD_SET_PRE_ON; i < DSI_CMD_SET_MAX; i++) {
		set = &priv_info->cmd_sets[i];
		set->type = i;
		set->count = 0;

		if (i == DSI_CMD_SET_PPS) {
			rc = dsi_panel_alloc_cmd_packets(set, 1);
			if (rc)
				pr_err("failed to allocate cmd set %d, rc = %d\n",
					i, rc);
			set->state = DSI_CMD_SET_STATE_HS;
		} else {
			rc = dsi_panel_parse_cmd_sets_sub(set, i, utils);
			if (rc)
				pr_debug("failed to parse set %d\n", i);
		}
	}

	rc = 0;
	return rc;
}

static int dsi_panel_parse_reset_sequence(struct dsi_panel *panel)
{
	int rc = 0;
	int i;
	u32 length = 0;
	u32 count = 0;
	u32 size = 0;
	u32 *arr_32 = NULL;
	const u32 *arr;
	struct dsi_parser_utils *utils = &panel->utils;
	struct dsi_reset_seq *seq;

	if (panel->host_config.ext_bridge_num)
		return 0;

	arr = utils->get_property(utils->data,
			"qcom,mdss-dsi-reset-sequence", &length);
	if (!arr) {
		pr_err("[%s] dsi-reset-sequence not found\n", panel->name);
		rc = -EINVAL;
		goto error;
	}
	if (length & 0x1) {
		pr_err("[%s] syntax error for dsi-reset-sequence\n",
		       panel->name);
		rc = -EINVAL;
		goto error;
	}

	pr_err("RESET SEQ LENGTH = %d\n", length);
	length = length / sizeof(u32);

	size = length * sizeof(u32);

	arr_32 = kzalloc(size, GFP_KERNEL);
	if (!arr_32) {
		rc = -ENOMEM;
		goto error;
	}

	rc = utils->read_u32_array(utils->data, "qcom,mdss-dsi-reset-sequence",
					arr_32, length);
	if (rc) {
		pr_err("[%s] cannot read dso-reset-seqience\n", panel->name);
		goto error_free_arr_32;
	}

	count = length / 2;
	size = count * sizeof(*seq);
	seq = kzalloc(size, GFP_KERNEL);
	if (!seq) {
		rc = -ENOMEM;
		goto error_free_arr_32;
	}

	panel->reset_config.sequence = seq;
	panel->reset_config.count = count;

	for (i = 0; i < length; i += 2) {
		seq->level = arr_32[i];
		seq->sleep_ms = arr_32[i + 1];
		seq++;
	}


error_free_arr_32:
	kfree(arr_32);
error:
	return rc;
}

static int dsi_panel_parse_misc_features(struct dsi_panel *panel)
{
	struct dsi_parser_utils *utils = &panel->utils;

	panel->ulps_feature_enabled =
		utils->read_bool(utils->data, "qcom,ulps-enabled");

	pr_info("%s: ulps feature %s\n", __func__,
		(panel->ulps_feature_enabled ? "enabled" : "disabled"));

	panel->ulps_suspend_enabled =
		utils->read_bool(utils->data, "qcom,suspend-ulps-enabled");

	pr_info("%s: ulps during suspend feature %s", __func__,
		(panel->ulps_suspend_enabled ? "enabled" : "disabled"));

	panel->te_using_watchdog_timer = utils->read_bool(utils->data,
					"qcom,mdss-dsi-te-using-wd");

	panel->sync_broadcast_en = utils->read_bool(utils->data,
			"qcom,cmd-sync-wait-broadcast");

	panel->lp11_init = utils->read_bool(utils->data,
			"qcom,mdss-dsi-lp11-init");
	return 0;
}

static int dsi_panel_parse_jitter_config(
				struct dsi_display_mode *mode,
				struct dsi_parser_utils *utils)
{
	int rc;
	struct dsi_display_mode_priv_info *priv_info;
	u32 jitter[DEFAULT_PANEL_JITTER_ARRAY_SIZE] = {0, 0};
	u64 jitter_val = 0;

	priv_info = mode->priv_info;

	rc = utils->read_u32_array(utils->data, "qcom,mdss-dsi-panel-jitter",
				jitter, DEFAULT_PANEL_JITTER_ARRAY_SIZE);
	if (rc) {
		pr_debug("panel jitter not defined rc=%d\n", rc);
	} else {
		jitter_val = jitter[0];
		jitter_val = div_u64(jitter_val, jitter[1]);
	}

	if (rc || !jitter_val || (jitter_val > MAX_PANEL_JITTER)) {
		priv_info->panel_jitter_numer = DEFAULT_PANEL_JITTER_NUMERATOR;
		priv_info->panel_jitter_denom =
					DEFAULT_PANEL_JITTER_DENOMINATOR;
	} else {
		priv_info->panel_jitter_numer = jitter[0];
		priv_info->panel_jitter_denom = jitter[1];
	}

	rc = utils->read_u32(utils->data, "qcom,mdss-dsi-panel-prefill-lines",
				  &priv_info->panel_prefill_lines);
	if (rc) {
		pr_debug("panel prefill lines are not defined rc=%d\n", rc);
		priv_info->panel_prefill_lines = mode->timing.v_back_porch +
			mode->timing.v_sync_width + mode->timing.v_front_porch;
	} else if (priv_info->panel_prefill_lines >=
					DSI_V_TOTAL(&mode->timing)) {
		pr_debug("invalid prefill lines config=%d setting to:%d\n",
		priv_info->panel_prefill_lines, DEFAULT_PANEL_PREFILL_LINES);

		priv_info->panel_prefill_lines = DEFAULT_PANEL_PREFILL_LINES;
	}

	return 0;
}

static int dsi_panel_parse_power_cfg(struct dsi_panel *panel)
{
	int rc = 0;
	char *supply_name;

	if (panel->host_config.ext_bridge_num)
		return 0;

	if (!strcmp(panel->type, "primary"))
		supply_name = "qcom,panel-supply-entries";
	else
		supply_name = "qcom,panel-sec-supply-entries";

	rc = dsi_pwr_of_get_vreg_data(&panel->utils,
			&panel->power_info, supply_name);
	if (rc) {
		pr_err("[%s] failed to parse vregs\n", panel->name);
		goto error;
	}

error:
	return rc;
}

static int oem_project;
static int __init get_oem_project_init(char *str)
{
	if(!strcmp(str, "19861"))
		oem_project = 19861;
	else
		oem_project = 0;
	pr_err("kernel oem_project %d\n",oem_project);
	return 0;
}

__setup("androidboot.project_name=", get_oem_project_init);

static int dsi_panel_parse_gpios(struct dsi_panel *panel)
{
	int rc = 0;
	const char *data;
	struct dsi_parser_utils *utils = &panel->utils;
	char *reset_gpio_name, *mode_set_gpio_name;

	if ((!strcmp(panel->type, "primary")) && (oem_project == 19861)) {
		reset_gpio_name = "qcom,platform-reset-gpio-tmo";
		mode_set_gpio_name = "qcom,panel-mode-gpio-tmo";
	} else if (!strcmp(panel->type, "primary")) {
		reset_gpio_name = "qcom,platform-reset-gpio";
		mode_set_gpio_name = "qcom,panel-mode-gpio";
	} else {
		reset_gpio_name = "qcom,platform-sec-reset-gpio";
		mode_set_gpio_name = "qcom,panel-sec-mode-gpio";
	}

	panel->reset_config.reset_gpio = utils->get_named_gpio(utils->data,
					      reset_gpio_name, 0);
	pr_err("reset_gpio = %d",panel->reset_config.reset_gpio);

	if (!gpio_is_valid(panel->reset_config.reset_gpio) &&
		!panel->host_config.ext_bridge_num) {
		rc = panel->reset_config.reset_gpio;
		pr_err("[%s] failed get reset gpio, rc=%d\n", panel->name, rc);
		goto error;
	}

	panel->reset_config.disp_en_gpio = utils->get_named_gpio(utils->data,
						"qcom,5v-boost-gpio",
						0);
	if (!gpio_is_valid(panel->reset_config.disp_en_gpio)) {
		pr_debug("[%s] 5v-boot-gpio is not set, rc=%d\n",
			 panel->name, rc);
		panel->reset_config.disp_en_gpio =
				utils->get_named_gpio(utils->data,
					"qcom,platform-en-gpio", 0);
		if (!gpio_is_valid(panel->reset_config.disp_en_gpio)) {
			pr_debug("[%s] platform-en-gpio is not set, rc=%d\n",
				 panel->name, rc);
		}
	}

	panel->poc = utils->get_named_gpio(utils->data, "qcom,platform-poc-gpio", 0);
	if (!gpio_is_valid(panel->poc)) {
		pr_err("[%s] platform-poc-gpio is not set, rc=%d\n",
			 panel->name, rc);
	}

	panel->vddd_gpio = utils->get_named_gpio(utils->data, "qcom,vddd-gpio", 0);
	if (!gpio_is_valid(panel->vddd_gpio)) {
		pr_err("[%s] vddd-gpio is not set, rc=%d\n",
			 panel->name, rc);
	}

	panel->tp1v8_gpio = utils->get_named_gpio(utils->data, "qcom,tp1v8-gpio", 0);
	if (!gpio_is_valid(panel->tp1v8_gpio)) {
		pr_err("[%s] tp1v8_gpio is not set, rc=%d\n",
			 panel->name, rc);
	}

	panel->err_flag_gpio = utils->get_named_gpio(utils->data, "qcom,err-flag-gpio", 0);
	if (!gpio_is_valid(panel->err_flag_gpio)) {
		pr_err("[%s] err_flag_gpio is not set, rc=%d\n",
			 panel->name, rc);
	}

	panel->reset_config.lcd_mode_sel_gpio = utils->get_named_gpio(
		utils->data, mode_set_gpio_name, 0);
	if (!gpio_is_valid(panel->reset_config.lcd_mode_sel_gpio))
		pr_debug("%s:%d mode gpio not specified\n", __func__, __LINE__);

	pr_debug("mode gpio=%d\n", panel->reset_config.lcd_mode_sel_gpio);

	data = utils->get_property(utils->data,
		"qcom,mdss-dsi-mode-sel-gpio-state", NULL);
	if (data) {
		if (!strcmp(data, "single_port"))
			panel->reset_config.mode_sel_state =
				MODE_SEL_SINGLE_PORT;
		else if (!strcmp(data, "dual_port"))
			panel->reset_config.mode_sel_state =
				MODE_SEL_DUAL_PORT;
		else if (!strcmp(data, "high"))
			panel->reset_config.mode_sel_state =
				MODE_GPIO_HIGH;
		else if (!strcmp(data, "low"))
			panel->reset_config.mode_sel_state =
				MODE_GPIO_LOW;
	} else {
		/* Set default mode as SPLIT mode */
		panel->reset_config.mode_sel_state = MODE_SEL_DUAL_PORT;
	}

	/* TODO:  release memory */
	rc = dsi_panel_parse_reset_sequence(panel);
	if (rc) {
		pr_err("[%s] failed to parse reset sequence, rc=%d\n",
		       panel->name, rc);
		goto error;
	}

error:
	return rc;
}

static int dsi_panel_parse_bl_pwm_config(struct dsi_panel *panel)
{
	int rc = 0;
	u32 val;
	struct dsi_backlight_config *config = &panel->bl_config;
	struct dsi_parser_utils *utils = &panel->utils;

	rc = utils->read_u32(utils->data, "qcom,bl-pmic-pwm-period-usecs",
				  &val);
	if (rc) {
		pr_err("bl-pmic-pwm-period-usecs is not defined, rc=%d\n", rc);
		goto error;
	}
	config->pwm_period_usecs = val;

error:
	return rc;
}

static int dsi_panel_parse_bl_config(struct dsi_panel *panel)
{
	int rc = 0;
	u32 val = 0;
	const char *bl_type;
	const char *data;
	struct dsi_parser_utils *utils = &panel->utils;
	char *bl_name;

	if (!strcmp(panel->type, "primary"))
		bl_name = "qcom,mdss-dsi-bl-pmic-control-type";
	else
		bl_name = "qcom,mdss-dsi-sec-bl-pmic-control-type";

	bl_type = utils->get_property(utils->data, bl_name, NULL);
	if (!bl_type) {
		panel->bl_config.type = DSI_BACKLIGHT_UNKNOWN;
	} else if (!strcmp(bl_type, "bl_ctrl_pwm")) {
		panel->bl_config.type = DSI_BACKLIGHT_PWM;
	} else if (!strcmp(bl_type, "bl_ctrl_wled")) {
		panel->bl_config.type = DSI_BACKLIGHT_WLED;
	} else if (!strcmp(bl_type, "bl_ctrl_dcs")) {
		panel->bl_config.type = DSI_BACKLIGHT_DCS;
	} else if (!strcmp(bl_type, "bl_ctrl_external")) {
		panel->bl_config.type = DSI_BACKLIGHT_EXTERNAL;
	} else {
		pr_debug("[%s] bl-pmic-control-type unknown-%s\n",
			 panel->name, bl_type);
		panel->bl_config.type = DSI_BACKLIGHT_UNKNOWN;
	}

	data = utils->get_property(utils->data, "qcom,bl-update-flag", NULL);
	if (!data) {
		panel->bl_config.bl_update = BL_UPDATE_NONE;
	} else if (!strcmp(data, "delay_until_first_frame")) {
		panel->bl_config.bl_update = BL_UPDATE_DELAY_UNTIL_FIRST_FRAME;
	} else {
		pr_debug("[%s] No valid bl-update-flag: %s\n",
						panel->name, data);
		panel->bl_config.bl_update = BL_UPDATE_NONE;
	}

	panel->bl_config.bl_scale = MAX_BL_SCALE_LEVEL;
	panel->bl_config.bl_scale_ad = MAX_AD_BL_SCALE_LEVEL;

	rc = utils->read_u32(utils->data, "qcom,mdss-dsi-bl-min-level", &val);
	if (rc) {
		pr_debug("[%s] bl-min-level unspecified, defaulting to zero\n",
			 panel->name);
		panel->bl_config.bl_min_level = 0;
	} else {
		panel->bl_config.bl_min_level = val;
	}

	rc = utils->read_u32(utils->data, "qcom,mdss-dsi-bl-max-level", &val);
	if (rc) {
		pr_debug("[%s] bl-max-level unspecified, defaulting to max level\n",
			 panel->name);
		panel->bl_config.bl_max_level = MAX_BL_LEVEL;
	} else {
		panel->bl_config.bl_max_level = val;
	}

	rc = utils->read_u32(utils->data, "qcom,mdss-brightness-default-val", &val);
	if (rc) {
		pr_debug("[%s] brightness-default-val unspecified, defaulting to val\n",
			 panel->name);
		panel->bl_config.bl_def_val = 200;
	} else {
		panel->bl_config.bl_def_val = val;
	}
	pr_err("default backlight bl_def_val= %d\n",panel->bl_config.bl_def_val);
	rc = utils->read_u32(utils->data, "qcom,mdss-brightness-max-level",
		&val);
	if (rc) {
		pr_debug("[%s] brigheness-max-level unspecified, defaulting to 255\n",
			 panel->name);
		panel->bl_config.brightness_max_level = 255;
	} else {
		panel->bl_config.brightness_max_level = val;
	}

	rc = utils->read_u32(utils->data,
			"qcom,mdss-dsi-bl-default-level", &val);
	if (rc) {
		panel->bl_config.brightness_default_level =
			panel->bl_config.brightness_max_level;
		pr_debug("set default brightness to max level\n");
	} else {
		panel->bl_config.brightness_default_level = val;
	}

	panel->bl_config.bl_inverted_dbv = utils->read_bool(utils->data,
		"qcom,mdss-dsi-bl-inverted-dbv");

	if (panel->bl_config.type == DSI_BACKLIGHT_PWM) {
		rc = dsi_panel_parse_bl_pwm_config(panel);
		if (rc) {
			pr_err("[%s] failed to parse pwm config, rc=%d\n",
			       panel->name, rc);
			goto error;
		}
	}

	panel->bl_config.en_gpio = utils->get_named_gpio(utils->data,
					      "qcom,platform-bklight-en-gpio",
					      0);
	if (!gpio_is_valid(panel->bl_config.en_gpio)) {
		if (panel->bl_config.en_gpio == -EPROBE_DEFER) {
			pr_debug("[%s] failed to get bklt gpio, rc=%d\n",
						panel->name, rc);
			rc = -EPROBE_DEFER;
			goto error;
		} else {
			pr_debug("[%s] failed to get bklt gpio, rc=%d\n",
						panel->name, rc);
			rc = 0;
			goto error;
		}
	}

error:
	return rc;
}

void dsi_dsc_pclk_param_calc(struct msm_display_dsc_info *dsc, int intf_width)
{
	int slice_per_pkt, slice_per_intf;
	int bytes_in_slice, total_bytes_per_intf;

	if (!dsc || !dsc->slice_width || !dsc->slice_per_pkt ||
	    (intf_width < dsc->slice_width)) {
		pr_err("invalid input, intf_width=%d slice_width=%d\n",
			intf_width, dsc ? dsc->slice_width : -1);
		return;
	}

	slice_per_pkt = dsc->slice_per_pkt;
	slice_per_intf = DIV_ROUND_UP(intf_width, dsc->slice_width);

	/*
	 * If slice_per_pkt is greater than slice_per_intf then default to 1.
	 * This can happen during partial update.
	 */
	if (slice_per_pkt > slice_per_intf)
		slice_per_pkt = 1;

	bytes_in_slice = DIV_ROUND_UP(dsc->slice_width * dsc->bpp, 8);
	total_bytes_per_intf = bytes_in_slice * slice_per_intf;

	dsc->eol_byte_num = total_bytes_per_intf % 3;
	dsc->pclk_per_line =  DIV_ROUND_UP(total_bytes_per_intf, 3);
	dsc->bytes_in_slice = bytes_in_slice;
	dsc->bytes_per_pkt = bytes_in_slice * slice_per_pkt;
	dsc->pkt_per_line = slice_per_intf / slice_per_pkt;
}


int dsi_dsc_populate_static_param(struct msm_display_dsc_info *dsc)
{
	int bpp, bpc;
	int mux_words_size;
	int groups_per_line, groups_total;
	int min_rate_buffer_size;
	int hrd_delay;
	int pre_num_extra_mux_bits, num_extra_mux_bits;
	int slice_bits;
	int data;
	int final_value, final_scale;
	int ratio_index, mod_offset;

	dsc->rc_model_size = 8192;

	if (dsc->version == 0x11 && dsc->scr_rev == 0x1)
		dsc->first_line_bpg_offset = 15;
	else
		dsc->first_line_bpg_offset = 12;

	dsc->edge_factor = 6;
	dsc->tgt_offset_hi = 3;
	dsc->tgt_offset_lo = 3;
	dsc->enable_422 = 0;
	dsc->convert_rgb = 1;
	dsc->vbr_enable = 0;

	dsc->buf_thresh = dsi_dsc_rc_buf_thresh;

	bpp = dsc->bpp;
	bpc = dsc->bpc;

	if (bpc == 12)
		ratio_index = DSC_12BPC_8BPP;
	else if (bpc == 10)
		ratio_index = DSC_10BPC_8BPP;
	else
		ratio_index = DSC_8BPC_8BPP;

	if (dsc->version == 0x11 && dsc->scr_rev == 0x1) {
		dsc->range_min_qp =
			dsi_dsc_rc_range_min_qp_1_1_scr1[ratio_index];
		dsc->range_max_qp =
			dsi_dsc_rc_range_max_qp_1_1_scr1[ratio_index];
	} else {
		dsc->range_min_qp = dsi_dsc_rc_range_min_qp_1_1[ratio_index];
		dsc->range_max_qp = dsi_dsc_rc_range_max_qp_1_1[ratio_index];
	}
	dsc->range_bpg_offset = dsi_dsc_rc_range_bpg_offset;

	if (bpp <= 10)
		dsc->initial_offset = 6144;
	else
		dsc->initial_offset = 2048;	/* bpp = 12 */

	if (bpc == 12)
		mux_words_size = 64;
	else
		mux_words_size = 48;		/* bpc == 8/10 */

	dsc->line_buf_depth = bpc + 1;

	if (bpc == 8) {
		dsc->input_10_bits = 0;
		dsc->min_qp_flatness = 3;
		dsc->max_qp_flatness = 12;
		dsc->quant_incr_limit0 = 11;
		dsc->quant_incr_limit1 = 11;
	} else if (bpc == 10) { /* 10bpc */
		dsc->input_10_bits = 1;
		dsc->min_qp_flatness = 7;
		dsc->max_qp_flatness = 16;
		dsc->quant_incr_limit0 = 15;
		dsc->quant_incr_limit1 = 15;
	} else { /* 12 bpc */
		dsc->input_10_bits = 0;
		dsc->min_qp_flatness = 11;
		dsc->max_qp_flatness = 20;
		dsc->quant_incr_limit0 = 19;
		dsc->quant_incr_limit1 = 19;
	}

	mod_offset = dsc->slice_width % 3;
	switch (mod_offset) {
	case 0:
		dsc->slice_last_group_size = 2;
		break;
	case 1:
		dsc->slice_last_group_size = 0;
		break;
	case 2:
		dsc->slice_last_group_size = 1;
		break;
	default:
		break;
	}

	dsc->det_thresh_flatness = 2 << (bpc - 8);

	dsc->initial_xmit_delay = dsc->rc_model_size / (2 * bpp);

	groups_per_line = DIV_ROUND_UP(dsc->slice_width, 3);

	dsc->chunk_size = dsc->slice_width * bpp / 8;
	if ((dsc->slice_width * bpp) % 8)
		dsc->chunk_size++;

	/* rbs-min */
	min_rate_buffer_size =  dsc->rc_model_size - dsc->initial_offset +
			dsc->initial_xmit_delay * bpp +
			groups_per_line * dsc->first_line_bpg_offset;

	hrd_delay = DIV_ROUND_UP(min_rate_buffer_size, bpp);

	dsc->initial_dec_delay = hrd_delay - dsc->initial_xmit_delay;

	dsc->initial_scale_value = 8 * dsc->rc_model_size /
			(dsc->rc_model_size - dsc->initial_offset);

	slice_bits = 8 * dsc->chunk_size * dsc->slice_height;

	groups_total = groups_per_line * dsc->slice_height;

	data = dsc->first_line_bpg_offset * 2048;

	dsc->nfl_bpg_offset = DIV_ROUND_UP(data, (dsc->slice_height - 1));

	pre_num_extra_mux_bits = 3 * (mux_words_size + (4 * bpc + 4) - 2);

	num_extra_mux_bits = pre_num_extra_mux_bits - (mux_words_size -
		((slice_bits - pre_num_extra_mux_bits) % mux_words_size));

	data = 2048 * (dsc->rc_model_size - dsc->initial_offset
		+ num_extra_mux_bits);
	dsc->slice_bpg_offset = DIV_ROUND_UP(data, groups_total);

	data = dsc->initial_xmit_delay * bpp;
	final_value =  dsc->rc_model_size - data + num_extra_mux_bits;

	final_scale = 8 * dsc->rc_model_size /
		(dsc->rc_model_size - final_value);

	dsc->final_offset = final_value;

	data = (final_scale - 9) * (dsc->nfl_bpg_offset +
		dsc->slice_bpg_offset);
	dsc->scale_increment_interval = (2048 * dsc->final_offset) / data;

	dsc->scale_decrement_interval = groups_per_line /
		(dsc->initial_scale_value - 8);

	return 0;
}


static int dsi_panel_parse_phy_timing(struct dsi_display_mode *mode,
		struct dsi_parser_utils *utils, enum dsi_op_mode panel_mode)
{
	const char *data;
	u32 len, i;
	int rc = 0;
	struct dsi_display_mode_priv_info *priv_info;
	u64 h_period, v_period;
	u64 refresh_rate = TICKS_IN_MICRO_SECOND;
	struct dsi_mode_info *timing = NULL;
	u64 pixel_clk_khz;

	if (!mode || !mode->priv_info)
		return -EINVAL;

	priv_info = mode->priv_info;

	data = utils->get_property(utils->data,
			"qcom,mdss-dsi-panel-phy-timings", &len);
	if (!data) {
		pr_debug("Unable to read Phy timing settings");
	} else {
		priv_info->phy_timing_val =
			kzalloc((sizeof(u32) * len), GFP_KERNEL);
		if (!priv_info->phy_timing_val)
			return -EINVAL;

		for (i = 0; i < len; i++)
			priv_info->phy_timing_val[i] = data[i];

		priv_info->phy_timing_len = len;
	};

	timing = &mode->timing;

	if (panel_mode == DSI_OP_CMD_MODE) {
		h_period = DSI_H_ACTIVE_DSC(timing);
		v_period = timing->v_active;
		do_div(refresh_rate, priv_info->mdp_transfer_time_us);
	} else {
		h_period = DSI_H_TOTAL_DSC(timing);
		v_period = DSI_V_TOTAL(timing);
		refresh_rate = timing->refresh_rate;
	}

	pixel_clk_khz = h_period * v_period * refresh_rate;
	do_div(pixel_clk_khz, 1000);
	mode->pixel_clk_khz = pixel_clk_khz;

	return rc;
}

static int dsi_panel_parse_dsc_params(struct dsi_display_mode *mode,
				struct dsi_parser_utils *utils)
{
	u32 data;
	int rc = -EINVAL;
	int intf_width;
	const char *compression;
	struct dsi_display_mode_priv_info *priv_info;

	if (!mode || !mode->priv_info)
		return -EINVAL;

	priv_info = mode->priv_info;

	priv_info->dsc_enabled = false;
	compression = utils->get_property(utils->data,
			"qcom,compression-mode", NULL);
	if (compression && !strcmp(compression, "dsc"))
		priv_info->dsc_enabled = true;

	if (!priv_info->dsc_enabled) {
		pr_debug("dsc compression is not enabled for the mode");
		return 0;
	}

	rc = utils->read_u32(utils->data, "qcom,mdss-dsc-version", &data);
	if (rc) {
		priv_info->dsc.version = 0x11;
		rc = 0;
	} else {
		priv_info->dsc.version = data & 0xff;
		/* only support DSC 1.1 rev */
		if (priv_info->dsc.version != 0x11) {
			pr_err("%s: DSC version:%d not supported\n", __func__,
					priv_info->dsc.version);
			rc = -EINVAL;
			goto error;
		}
	}

	rc = utils->read_u32(utils->data, "qcom,mdss-dsc-scr-version", &data);
	if (rc) {
		priv_info->dsc.scr_rev = 0x0;
		rc = 0;
	} else {
		priv_info->dsc.scr_rev = data & 0xff;
		/* only one scr rev supported */
		if (priv_info->dsc.scr_rev > 0x1) {
			pr_err("%s: DSC scr version:%d not supported\n",
					__func__, priv_info->dsc.scr_rev);
			rc = -EINVAL;
			goto error;
		}
	}

	rc = utils->read_u32(utils->data, "qcom,mdss-dsc-slice-height", &data);
	if (rc) {
		pr_err("failed to parse qcom,mdss-dsc-slice-height\n");
		goto error;
	}
	priv_info->dsc.slice_height = data;

	rc = utils->read_u32(utils->data, "qcom,mdss-dsc-slice-width", &data);
	if (rc) {
		pr_err("failed to parse qcom,mdss-dsc-slice-width\n");
		goto error;
	}
	priv_info->dsc.slice_width = data;

	intf_width = mode->timing.h_active;
	if (intf_width % priv_info->dsc.slice_width) {
		pr_err("invalid slice width for the intf width:%d slice width:%d\n",
			intf_width, priv_info->dsc.slice_width);
		rc = -EINVAL;
		goto error;
	}

	priv_info->dsc.pic_width = mode->timing.h_active;
	priv_info->dsc.pic_height = mode->timing.v_active;

	rc = utils->read_u32(utils->data, "qcom,mdss-dsc-slice-per-pkt", &data);
	if (rc) {
		pr_err("failed to parse qcom,mdss-dsc-slice-per-pkt\n");
		goto error;
	} else if (!data || (data > 2)) {
		pr_err("invalid dsc slice-per-pkt:%d\n", data);
		goto error;
	}
	priv_info->dsc.slice_per_pkt = data;

	rc = utils->read_u32(utils->data, "qcom,mdss-dsc-bit-per-component",
		&data);
	if (rc) {
		pr_err("failed to parse qcom,mdss-dsc-bit-per-component\n");
		goto error;
	}
	priv_info->dsc.bpc = data;

	rc = utils->read_u32(utils->data, "qcom,mdss-dsc-bit-per-pixel",
			&data);
	if (rc) {
		pr_err("failed to parse qcom,mdss-dsc-bit-per-pixel\n");
		goto error;
	}
	priv_info->dsc.bpp = data;

	priv_info->dsc.block_pred_enable = utils->read_bool(utils->data,
		"qcom,mdss-dsc-block-prediction-enable");

	priv_info->dsc.full_frame_slices = DIV_ROUND_UP(intf_width,
		priv_info->dsc.slice_width);

	dsi_dsc_populate_static_param(&priv_info->dsc);
	dsi_dsc_pclk_param_calc(&priv_info->dsc, intf_width);

	mode->timing.dsc_enabled = true;
	mode->timing.dsc = &priv_info->dsc;

error:
	return rc;
}

static int dsi_panel_parse_hdr_config(struct dsi_panel *panel)
{
	int rc = 0;
	struct drm_panel_hdr_properties *hdr_prop;
	struct dsi_parser_utils *utils = &panel->utils;

	hdr_prop = &panel->hdr_props;
	hdr_prop->hdr_enabled = utils->read_bool(utils->data,
		"qcom,mdss-dsi-panel-hdr-enabled");

	if (hdr_prop->hdr_enabled) {
		rc = utils->read_u32_array(utils->data,
				"qcom,mdss-dsi-panel-hdr-color-primaries",
				hdr_prop->display_primaries,
				DISPLAY_PRIMARIES_MAX);
		if (rc) {
			pr_err("%s:%d, Unable to read color primaries,rc:%u",
					__func__, __LINE__, rc);
			hdr_prop->hdr_enabled = false;
			return rc;
		}

		rc = utils->read_u32(utils->data,
			"qcom,mdss-dsi-panel-peak-brightness",
			&(hdr_prop->peak_brightness));
		if (rc) {
			pr_err("%s:%d, Unable to read hdr brightness, rc:%u",
				__func__, __LINE__, rc);
			hdr_prop->hdr_enabled = false;
			return rc;
		}

		rc = utils->read_u32(utils->data,
			"qcom,mdss-dsi-panel-blackness-level",
			&(hdr_prop->blackness_level));
		if (rc) {
			pr_err("%s:%d, Unable to read hdr brightness, rc:%u",
				__func__, __LINE__, rc);
			hdr_prop->hdr_enabled = false;
			return rc;
		}
	}
	return 0;
}

static int dsi_panel_parse_topology(
		struct dsi_display_mode_priv_info *priv_info,
		struct dsi_parser_utils *utils,
		int topology_override)
{
	struct msm_display_topology *topology;
	u32 top_count, top_sel, *array = NULL;
	int i, len = 0;
	int rc = -EINVAL;

	len = utils->count_u32_elems(utils->data, "qcom,display-topology");
	if (len <= 0 || len % TOPOLOGY_SET_LEN ||
			len > (TOPOLOGY_SET_LEN * MAX_TOPOLOGY)) {
		pr_err("invalid topology list for the panel, rc = %d\n", rc);
		return rc;
	}

	top_count = len / TOPOLOGY_SET_LEN;

	array = kcalloc(len, sizeof(u32), GFP_KERNEL);
	if (!array)
		return -ENOMEM;

	rc = utils->read_u32_array(utils->data,
			"qcom,display-topology", array, len);
	if (rc) {
		pr_err("unable to read the display topologies, rc = %d\n", rc);
		goto read_fail;
	}

	topology = kcalloc(top_count, sizeof(*topology), GFP_KERNEL);
	if (!topology) {
		rc = -ENOMEM;
		goto read_fail;
	}

	for (i = 0; i < top_count; i++) {
		struct msm_display_topology *top = &topology[i];

		top->num_lm = array[i * TOPOLOGY_SET_LEN];
		top->num_enc = array[i * TOPOLOGY_SET_LEN + 1];
		top->num_intf = array[i * TOPOLOGY_SET_LEN + 2];
	};

	if (topology_override >= 0 && topology_override < top_count) {
		pr_info("override topology: cfg:%d lm:%d comp_enc:%d intf:%d\n",
			topology_override,
			topology[topology_override].num_lm,
			topology[topology_override].num_enc,
			topology[topology_override].num_intf);
		top_sel = topology_override;
		goto parse_done;
	}

	rc = utils->read_u32(utils->data,
			"qcom,default-topology-index", &top_sel);
	if (rc) {
		pr_err("no default topology selected, rc = %d\n", rc);
		goto parse_fail;
	}

	if (top_sel >= top_count) {
		rc = -EINVAL;
		pr_err("default topology is specified is not valid, rc = %d\n",
			rc);
		goto parse_fail;
	}

	pr_info("default topology: lm: %d comp_enc:%d intf: %d\n",
		topology[top_sel].num_lm,
		topology[top_sel].num_enc,
		topology[top_sel].num_intf);

parse_done:
	memcpy(&priv_info->topology, &topology[top_sel],
		sizeof(struct msm_display_topology));
parse_fail:
	kfree(topology);
read_fail:
	kfree(array);

	return rc;
}

static int dsi_panel_parse_roi_alignment(struct dsi_parser_utils *utils,
					 struct msm_roi_alignment *align)
{
	int len = 0, rc = 0;
	u32 value[6];
	struct property *data;

	if (!align)
		return -EINVAL;

	memset(align, 0, sizeof(*align));

	data = utils->find_property(utils->data,
			"qcom,panel-roi-alignment", &len);
	len /= sizeof(u32);
	if (!data) {
		pr_err("panel roi alignment not found\n");
		rc = -EINVAL;
	} else if (len != 6) {
		pr_err("incorrect roi alignment len %d\n", len);
		rc = -EINVAL;
	} else {
		rc = utils->read_u32_array(utils->data,
				"qcom,panel-roi-alignment", value, len);
		if (rc)
			pr_debug("error reading panel roi alignment values\n");
		else {
			align->xstart_pix_align = value[0];
			align->ystart_pix_align = value[1];
			align->width_pix_align = value[2];
			align->height_pix_align = value[3];
			align->min_width = value[4];
			align->min_height = value[5];
		}

		pr_info("roi alignment: [%d, %d, %d, %d, %d, %d]\n",
			align->xstart_pix_align,
			align->width_pix_align,
			align->ystart_pix_align,
			align->height_pix_align,
			align->min_width,
			align->min_height);
	}

	return rc;
}

static int dsi_panel_parse_partial_update_caps(struct dsi_display_mode *mode,
				struct dsi_parser_utils *utils)
{
	struct msm_roi_caps *roi_caps = NULL;
	const char *data;
	int rc = 0;

	if (!mode || !mode->priv_info) {
		pr_err("invalid arguments\n");
		return -EINVAL;
	}

	roi_caps = &mode->priv_info->roi_caps;

	memset(roi_caps, 0, sizeof(*roi_caps));

	data = utils->get_property(utils->data,
		"qcom,partial-update-enabled", NULL);
	if (data) {
		if (!strcmp(data, "dual_roi"))
			roi_caps->num_roi = 2;
		else if (!strcmp(data, "single_roi"))
			roi_caps->num_roi = 1;
		else {
			pr_info(
			"invalid value for qcom,partial-update-enabled: %s\n",
			data);
			return 0;
		}
	} else {
		pr_info("partial update disabled as the property is not set\n");
		return 0;
	}

	roi_caps->merge_rois = utils->read_bool(utils->data,
			"qcom,partial-update-roi-merge");

	roi_caps->enabled = roi_caps->num_roi > 0;

	pr_info("partial update num_rois=%d enabled=%d\n", roi_caps->num_roi,
			roi_caps->enabled);

	if (roi_caps->enabled)
		rc = dsi_panel_parse_roi_alignment(utils,
				&roi_caps->align);

	if (rc)
		memset(roi_caps, 0, sizeof(*roi_caps));

	return rc;
}

static int dsi_panel_parse_panel_mode_caps(struct dsi_display_mode *mode,
			struct dsi_parser_utils *utils)
{
	bool vid_mode_support, cmd_mode_support;

	if (!mode || !mode->priv_info) {
		pr_err("invalid arguments\n");
		return -EINVAL;
	}

	vid_mode_support = utils->read_bool(utils->data,
				"qcom,mdss-dsi-video-mode");
	cmd_mode_support = utils->read_bool(utils->data,
				"qcom,mdss-dsi-cmd-mode");

	if (cmd_mode_support)
		mode->panel_mode = DSI_OP_CMD_MODE;
	else if (vid_mode_support)
		mode->panel_mode = DSI_OP_VIDEO_MODE;
	else
		return -EINVAL;

	return 0;
};

static int dsi_panel_parse_dms_info(struct dsi_panel *panel)
{
	int dms_enabled;
	const char *data;
	struct dsi_parser_utils *utils = &panel->utils;

	panel->dms_mode = DSI_DMS_MODE_DISABLED;
	dms_enabled = utils->read_bool(utils->data,
		"qcom,dynamic-mode-switch-enabled");
	if (!dms_enabled)
		return 0;

	data = utils->get_property(utils->data,
			"qcom,dynamic-mode-switch-type", NULL);
	if (data && !strcmp(data, "dynamic-resolution-switch-immediate")) {
		panel->dms_mode = DSI_DMS_MODE_RES_SWITCH_IMMEDIATE;
	} else {
		pr_err("[%s] unsupported dynamic switch mode: %s\n",
							panel->name, data);
		return -EINVAL;
	}

	return 0;
};

static int dsi_panel_parse_oem_config(struct dsi_panel *panel,
					struct device_node *of_node)
{
	u32 tmp = 0;
	int rc;
	static const char *panel_manufacture;
	static const char *panel_version;
	static const char *backlight_manufacture;
	static const char *backlight_version;

	pr_err("%s start\n", __func__);

	panel_manufacture = of_get_property(of_node,
		"qcom,mdss-dsi-panel-manufacture", NULL);
	if (!panel_manufacture)
		pr_err("%s:%d, panel manufacture not specified\n",
			__func__, __LINE__);
	panel_version = of_get_property(of_node,
		"qcom,mdss-dsi-panel-version", NULL);
	if (!panel_version)
		pr_err("%s:%d, panel version not specified\n",
			__func__, __LINE__);
	push_component_info(LCD, (char *)panel_version,(char *)panel_manufacture);

	backlight_manufacture = of_get_property(of_node,
		"qcom,mdss-dsi-backlight-manufacture", NULL);
	if (!backlight_manufacture)
		pr_err("%s:%d, backlight manufacture not specified\n",
			__func__, __LINE__);
	backlight_version = of_get_property(of_node,
		"qcom,mdss-dsi-backlight-version", NULL);
	if (!backlight_version)
		pr_err("%s:%d, backlight version not specified\n",
			__func__, __LINE__);

	push_component_info(BACKLIGHT, (char *)backlight_version, (char *)backlight_manufacture);

	panel->lp11_init =
		of_property_read_bool(of_node, "qcom,mdss-dsi-lp11-init");
	if (panel->lp11_init)
		pr_info("lp11_init:%d\n", panel->lp11_init);

	panel->bl_config.bl_high2bit =
		of_property_read_bool(of_node, "qcom,mdss-bl-high2bit");
	if (panel->bl_config.bl_high2bit) {
		pr_info("bl_high2bit:%d\n", panel->bl_config.bl_high2bit);
	}

	panel->naive_display_loading_effect_mode =
		of_property_read_bool(of_node, "qcom,mdss-loading-effect");
	if (panel->naive_display_loading_effect_mode)
		pr_info("naive_display_loading_effect_mode:%d\n", panel->naive_display_loading_effect_mode);

	rc = of_property_read_u32(of_node, "qcom,mdss-dsi-acl-cmd-index", &tmp);
	panel->acl_cmd_index = (!rc ? tmp : 0);

	rc = of_property_read_u32(of_node, "qcom,mdss-dsi-acl-mode-index", &tmp);
	panel->acl_mode_index = (!rc ? tmp : 0);

	rc = of_property_read_u32(of_node, "qcom,mdss-dsi-panel-seria-num-year-index", &tmp);
	panel->panel_year_index = (!rc ? tmp : 0);

	rc = of_property_read_u32(of_node, "qcom,mdss-dsi-panel-seria-num-mon-index", &tmp);
	panel->panel_mon_index = (!rc ? tmp : 0);

	rc = of_property_read_u32(of_node, "qcom,mdss-dsi-panel-seria-num-day-index", &tmp);
	panel->panel_day_index = (!rc ? tmp : 0);

	rc = of_property_read_u32(of_node, "qcom,mdss-dsi-panel-seria-num-hour-index", &tmp);
	panel->panel_hour_index = (!rc ? tmp : 0);

	rc = of_property_read_u32(of_node, "qcom,mdss-dsi-panel-seria-num-min-index", &tmp);
	panel->panel_min_index = (!rc ? tmp : 0);

	rc = of_property_read_u32(of_node, "qcom,mdss-dsi-panel-seria-num-sec-index", &tmp);
	panel->panel_sec_index = (!rc ? tmp : 0);

	rc = of_property_read_u32(of_node, "qcom,mdss-dsi-panel-status-value-2", &tmp);
	panel->status_value = (!rc ? tmp : 0);

	panel->panel_mismatch_check =
		of_property_read_bool(of_node, "qcom,mdss-panel-mismatch-check");

	pr_err("%s end\n", __func__);
	return 0;
}

/*
 * The length of all the valid values to be checked should not be greater
 * than the length of returned data from read command.
 */
static bool
dsi_panel_parse_esd_check_valid_params(struct dsi_panel *panel, u32 count)
{
	int i;
	struct drm_panel_esd_config *config = &panel->esd_config;

	for (i = 0; i < count; ++i) {
		if (config->status_valid_params[i] >
				config->status_cmds_rlen[i]) {
			pr_debug("ignore valid params\n");
			return false;
		}
	}

	return true;
}

static bool dsi_panel_parse_esd_status_len(struct dsi_parser_utils *utils,
	char *prop_key, u32 **target, u32 cmd_cnt)
{
	int tmp;

	if (!utils->find_property(utils->data, prop_key, &tmp))
		return false;

	tmp /= sizeof(u32);
	if (tmp != cmd_cnt) {
		pr_err("request property(%d) do not match cmd count(%d)\n",
				tmp, cmd_cnt);
		return false;
	}

	*target = kcalloc(tmp, sizeof(u32), GFP_KERNEL);
	if (IS_ERR_OR_NULL(*target)) {
		pr_err("Error allocating memory for property\n");
		return false;
	}

	if (utils->read_u32_array(utils->data, prop_key, *target, tmp)) {
		pr_err("cannot get values from dts\n");
		kfree(*target);
		*target = NULL;
		return false;
	}

	return true;
}

static void dsi_panel_esd_config_deinit(struct drm_panel_esd_config *esd_config)
{
	kfree(esd_config->status_buf);
	kfree(esd_config->return_buf);
	kfree(esd_config->status_value);
	kfree(esd_config->status_valid_params);
	kfree(esd_config->status_cmds_rlen);
	kfree(esd_config->status_cmd.cmds);
}

int dsi_panel_parse_esd_reg_read_configs(struct dsi_panel *panel)
{
	struct drm_panel_esd_config *esd_config;
	int rc = 0;
	u32 tmp;
	u32 i, status_len, *lenp;
	struct property *data;
	struct dsi_parser_utils *utils = &panel->utils;

	if (!panel) {
		pr_err("Invalid Params\n");
		return -EINVAL;
	}

	esd_config = &panel->esd_config;
	if (!esd_config)
		return -EINVAL;

	dsi_panel_parse_cmd_sets_sub(&esd_config->status_cmd,
				DSI_CMD_SET_PANEL_STATUS, utils);
	if (!esd_config->status_cmd.count) {
		pr_err("panel status command parsing failed\n");
		rc = -EINVAL;
		goto error;
	}

	if (!dsi_panel_parse_esd_status_len(utils,
		"qcom,mdss-dsi-panel-status-read-length",
			&panel->esd_config.status_cmds_rlen,
				esd_config->status_cmd.count)) {
		pr_err("Invalid status read length\n");
		rc = -EINVAL;
		goto error1;
	}

	if (dsi_panel_parse_esd_status_len(utils,
		"qcom,mdss-dsi-panel-status-valid-params",
			&panel->esd_config.status_valid_params,
				esd_config->status_cmd.count)) {
		if (!dsi_panel_parse_esd_check_valid_params(panel,
					esd_config->status_cmd.count)) {
			rc = -EINVAL;
			goto error2;
		}
	}

	status_len = 0;
	lenp = esd_config->status_valid_params ?: esd_config->status_cmds_rlen;
	for (i = 0; i < esd_config->status_cmd.count; ++i)
		status_len += lenp[i];

	if (!status_len) {
		rc = -EINVAL;
		goto error2;
	}

	/*
	 * Some panel may need multiple read commands to properly
	 * check panel status. Do a sanity check for proper status
	 * value which will be compared with the value read by dsi
	 * controller during ESD check. Also check if multiple read
	 * commands are there then, there should be corresponding
	 * status check values for each read command.
	 */
	data = utils->find_property(utils->data,
			"qcom,mdss-dsi-panel-status-value", &tmp);
	tmp /= sizeof(u32);
	if (!IS_ERR_OR_NULL(data) && tmp != 0 && (tmp % status_len) == 0) {
		esd_config->groups = tmp / status_len;
	} else {
		pr_err("error parse panel-status-value\n");
		rc = -EINVAL;
		goto error2;
	}

	esd_config->status_value =
		kzalloc(sizeof(u32) * status_len * esd_config->groups,
			GFP_KERNEL);
	if (!esd_config->status_value) {
		rc = -ENOMEM;
		goto error2;
	}

	esd_config->return_buf = kcalloc(status_len * esd_config->groups,
			sizeof(unsigned char), GFP_KERNEL);
	if (!esd_config->return_buf) {
		rc = -ENOMEM;
		goto error3;
	}

	esd_config->status_buf = kzalloc(SZ_4K, GFP_KERNEL);
	if (!esd_config->status_buf) {
		rc = -ENOMEM;
		goto error4;
	}

	rc = utils->read_u32_array(utils->data,
		"qcom,mdss-dsi-panel-status-value",
		esd_config->status_value, esd_config->groups * status_len);
	if (rc) {
		pr_debug("error reading panel status values\n");
		memset(esd_config->status_value, 0,
				esd_config->groups * status_len);
	}

	return 0;

error4:
	kfree(esd_config->return_buf);
error3:
	kfree(esd_config->status_value);
error2:
	kfree(esd_config->status_valid_params);
	kfree(esd_config->status_cmds_rlen);
error1:
	kfree(esd_config->status_cmd.cmds);
error:
	return rc;
}

static int dsi_panel_parse_esd_config(struct dsi_panel *panel)
{
	int rc = 0;
	const char *string;
	struct drm_panel_esd_config *esd_config;
	struct dsi_parser_utils *utils = &panel->utils;
	u8 *esd_mode = NULL;

	esd_config = &panel->esd_config;
	esd_config->status_mode = ESD_MODE_MAX;
	esd_config->esd_enabled = utils->read_bool(utils->data,
		"qcom,esd-check-enabled");

	if (!esd_config->esd_enabled)
		return 0;

	rc = utils->read_string(utils->data,
			"qcom,mdss-dsi-panel-status-check-mode", &string);
	if (!rc) {
		if (!strcmp(string, "bta_check")) {
			esd_config->status_mode = ESD_MODE_SW_BTA;
		} else if (!strcmp(string, "reg_read")) {
			esd_config->status_mode = ESD_MODE_REG_READ;
		} else if (!strcmp(string, "te_signal_check")) {
			if (panel->panel_mode == DSI_OP_CMD_MODE) {
				esd_config->status_mode = ESD_MODE_PANEL_TE;
			} else {
				pr_err("TE-ESD not valid for video mode\n");
				rc = -EINVAL;
				goto error;
			}
		} else {
			pr_err("No valid panel-status-check-mode string\n");
			rc = -EINVAL;
			goto error;
		}
	} else {
		pr_debug("status check method not defined!\n");
		rc = -EINVAL;
		goto error;
	}

	if (panel->esd_config.status_mode == ESD_MODE_REG_READ) {
		rc = dsi_panel_parse_esd_reg_read_configs(panel);
		if (rc) {
			pr_err("failed to parse esd reg read mode params, rc=%d\n",
						rc);
			goto error;
		}
		esd_mode = "register_read";
	} else if (panel->esd_config.status_mode == ESD_MODE_SW_BTA) {
		esd_mode = "bta_trigger";
	} else if (panel->esd_config.status_mode ==  ESD_MODE_PANEL_TE) {
		esd_mode = "te_check";
	}

	pr_info("ESD enabled with mode: %s\n", esd_mode);

	return 0;

error:
	panel->esd_config.esd_enabled = false;
	return rc;
}

static void dsi_panel_update_util(struct dsi_panel *panel,
				  struct device_node *parser_node)
{
	struct dsi_parser_utils *utils = &panel->utils;

	if (parser_node) {
		*utils = *dsi_parser_get_parser_utils();
		utils->data = parser_node;

		pr_debug("switching to parser APIs\n");

		goto end;
	}

	*utils = *dsi_parser_get_of_utils();
	utils->data = panel->panel_of_node;
end:
	utils->node = panel->panel_of_node;
}

struct dsi_panel *dsi_panel_get(struct device *parent,
				struct device_node *of_node,
				struct device_node *parser_node,
				const char *type,
				int topology_override)
{
	struct dsi_panel *panel;
	struct dsi_parser_utils *utils;
	const char *panel_physical_type;
	int rc = 0;

	panel = kzalloc(sizeof(*panel), GFP_KERNEL);
	if (!panel)
		return ERR_PTR(-ENOMEM);

	panel->panel_of_node = of_node;
	panel->parent = parent;
	panel->type = type;

	dsi_panel_update_util(panel, parser_node);
	utils = &panel->utils;

	panel->name = utils->get_property(utils->data,
				"qcom,mdss-dsi-panel-name", NULL);
	if (strcmp(panel->name, "samsung dsc cmd mode oneplus dsi panel") == 0) {
		dsi_panel_name = DSI_PANEL_SAMSUNG_S6E3HC2;
		pr_err("Dsi panel name is DSI_PANEL_SAMSUNG_S6E3HC2");
	}
	else if (strcmp(panel->name, "samsung sofef03f_m fhd cmd mode dsc dsi panel") == 0) {
		dsi_panel_name = DSI_PANEL_SAMSUNG_SOFEF03F_M;
		pr_err("Dsi panel name is DSI_PANEL_SAMSUNG_SOFEF03F_M");
	}
	else if (strcmp(panel->name, "samsung s6e3fc2x01 cmd mode dsi panel") == 0) {
		dsi_panel_name = DSI_PANEL_SAMSUNG_S6E3FC2X01;
		pr_err("Dsi panel name is DSI_PANEL_SAMSUNG_S6E3FC2X01");
	}
	else if (!panel->name)
		panel->name = DSI_PANEL_DEFAULT_LABEL;

	/*
	 * Set panel type to LCD as default.
	 */
	panel->panel_type = DSI_DISPLAY_PANEL_TYPE_LCD;
	panel_physical_type  = utils->get_property(utils->data,
				"qcom,mdss-dsi-panel-physical-type", NULL);
	if (panel_physical_type && !strcmp(panel_physical_type, "oled"))
		panel->panel_type = DSI_DISPLAY_PANEL_TYPE_OLED;

	rc = dsi_panel_parse_host_config(panel);
	if (rc) {
		pr_err("failed to parse host configuration, rc=%d\n", rc);
		goto error;
	}

	rc = dsi_panel_parse_panel_mode(panel);
	if (rc) {
		pr_err("failed to parse panel mode configuration, rc=%d\n", rc);
		goto error;
	}

	rc = dsi_panel_parse_dfps_caps(panel);
	if (rc)
		pr_err("failed to parse dfps configuration, rc=%d\n", rc);

	rc = dsi_panel_parse_qsync_caps(panel, of_node);
	if (rc)
		pr_debug("failed to parse qsync features, rc=%d\n", rc);

	/* allow qsync support only if DFPS is with VFP approach */
	if ((panel->dfps_caps.dfps_support) &&
	    !(panel->dfps_caps.type == DSI_DFPS_IMMEDIATE_VFP))
		panel->qsync_min_fps = 0;

	rc = dsi_panel_parse_dyn_clk_caps(panel);
	if (rc)
		pr_err("failed to parse dynamic clk config, rc=%d\n", rc);

	rc = dsi_panel_parse_phy_props(panel);
	if (rc) {
		pr_err("failed to parse panel physical dimension, rc=%d\n", rc);
		goto error;
	}

	rc = dsi_panel_parse_gpios(panel);
	if (rc) {
		pr_err("failed to parse panel gpios, rc=%d\n", rc);
		goto error;
	}

	rc = dsi_panel_parse_power_cfg(panel);
	if (rc)
		pr_err("failed to parse power config, rc=%d\n", rc);

	rc = dsi_panel_parse_bl_config(panel);
	if (rc) {
		pr_err("failed to parse backlight config, rc=%d\n", rc);
		if (rc == -EPROBE_DEFER)
			goto error;
	}

	rc = dsi_panel_parse_misc_features(panel);
	if (rc)
		pr_err("failed to parse misc features, rc=%d\n", rc);

	rc = dsi_panel_parse_hdr_config(panel);
	if (rc)
		pr_err("failed to parse hdr config, rc=%d\n", rc);

	rc = dsi_panel_parse_oem_config(panel, of_node);
	if (rc)
		pr_debug("failed to get oem config, rc=%d\n", rc);

	rc = dsi_panel_get_mode_count(panel);
	if (rc) {
		pr_err("failed to get mode count, rc=%d\n", rc);
		goto error;
	}

	rc = dsi_panel_parse_dms_info(panel);
	if (rc)
		pr_debug("failed to get dms info, rc=%d\n", rc);

	rc = dsi_panel_parse_esd_config(panel);
	if (rc)
		pr_debug("failed to parse esd config, rc=%d\n", rc);

	panel->power_mode = SDE_MODE_DPMS_OFF;
	drm_panel_init(&panel->drm_panel);
	mutex_init(&panel->panel_lock);

	return panel;
error:
	kfree(panel);
	return ERR_PTR(rc);
}

void dsi_panel_put(struct dsi_panel *panel)
{
	/* free resources allocated for ESD check */
	dsi_panel_esd_config_deinit(&panel->esd_config);

	kfree(panel);
}

static ssize_t bitghtness_event_num_read(struct file *file, char __user *user_buf, size_t count, loff_t *ppos)
{
	int ret = 0;
	const char *devname = NULL;
	struct input_handle *handle;
	if (!brightness_input_dev)
	    return count;
	list_for_each_entry(handle, &(brightness_input_dev->h_list), d_node) {
	    if (strncmp(handle->name, "event", 5) == 0) {
	        devname = handle->name;
	        break;
	    }
	}
	ret = simple_read_from_buffer(user_buf, count, ppos, devname, strlen(devname));
	return ret;
}

static const struct file_operations bitghtness_event_num_fops = {
	.read  = bitghtness_event_num_read,
	.open  = simple_open,
	.owner = THIS_MODULE,
};

static ssize_t brightness_enable_read(struct file *file, char __user *user_buf, size_t count, loff_t *ppos)
{
	ssize_t ret =0;
	char page[4];

	pr_info("the brightness_enable is: %d\n", brightness_enable);
	ret = sprintf(page, "%d\n", brightness_enable);
	ret = simple_read_from_buffer(user_buf, count, ppos, page, strlen(page));
	return ret;

}

static ssize_t brightness_enable_write(struct file *file, const char __user *buffer, size_t count, loff_t *ppos)
{
	char buf[8]={0};

	if( count > 2)
		count = 2;
	if(copy_from_user(buf, buffer, count)){
		pr_err("%s: read proc input error.\n", __func__);
		return count;
	}
	if('0' == buf[0]) {
		brightness_enable = 0;
	} else if('1' == buf[0]){
		brightness_enable = 1;
	}

	return count;
}

static const struct file_operations brightness_enable_fops = {
	.read  = brightness_enable_read,
	.write = brightness_enable_write,
	.open  = simple_open,
	.owner = THIS_MODULE,
};

int dsi_panel_drv_init(struct dsi_panel *panel,
		       struct mipi_dsi_host *host)
{
	int rc = 0;
	struct mipi_dsi_device *dev;
	struct proc_dir_entry* prEntry_tmp  = NULL;

	prEntry_tp = proc_mkdir("brightness_for_sensor", NULL);
	if( prEntry_tp == NULL ){
		pr_err("Couldn't create brightness_for_sensor directory\n");
	}

	if (!panel || !host) {
		pr_err("invalid params\n");
		return -EINVAL;
	}

	mutex_lock(&panel->panel_lock);

	dev = &panel->mipi_device;

	dev->host = host;
	/*
	 * We dont have device structure since panel is not a device node.
	 * When using drm panel framework, the device is probed when the host is
	 * create.
	 */
	dev->channel = 0;
	dev->lanes = 4;

	panel->host = host;
	rc = dsi_panel_vreg_get(panel);
	if (rc) {
		pr_err("[%s] failed to get panel regulators, rc=%d\n",
		       panel->name, rc);
		goto exit;
	}

	rc = dsi_panel_pinctrl_init(panel);
	if (rc) {
		pr_err("[%s] failed to init pinctrl, rc=%d\n", panel->name, rc);
		goto error_vreg_put;
	}

	rc = dsi_panel_gpio_request(panel);
	if (rc) {
		pr_err("[%s] failed to request gpios, rc=%d\n", panel->name,
		       rc);
		goto error_pinctrl_deinit;
	}

	rc = dsi_panel_bl_register(panel);
	if (rc) {
		if (rc != -EPROBE_DEFER)
			pr_err("[%s] failed to register backlight, rc=%d\n",
			       panel->name, rc);
		goto error_gpio_release;
	}

	//create brightness_event_num
	prEntry_tmp = proc_create("brightness_event_num", 0664,
		prEntry_tp, &bitghtness_event_num_fops);
	if (prEntry_tmp == NULL) {
		pr_err("Couldn't create tp_event_num_fops\n");
		goto exit;
	}

	//create brightness_enable
	prEntry_tmp = proc_create("brightness_enable", 0666,
		prEntry_tp, &brightness_enable_fops);
	if (prEntry_tmp == NULL) {
		pr_err("Couldn't create brightness_enable_fops\n");
		goto exit;
	}

	//create input event
	brightness_input_dev  = input_allocate_device();
	if (brightness_input_dev == NULL) {
		pr_err("Failed to allocate ps input device\n");
		goto exit;
    }
    brightness_input_dev->name = "oneplus,brightness";

	set_bit(EV_MSC,  brightness_input_dev->evbit);
	set_bit(MSC_RAW, brightness_input_dev->mscbit);

	if (input_register_device(brightness_input_dev)) {
		pr_err("%s: Failed to register brightness input device\n", __func__);
		input_free_device(brightness_input_dev);
		goto exit;
	}

	goto exit;

error_gpio_release:
	(void)dsi_panel_gpio_release(panel);
error_pinctrl_deinit:
	(void)dsi_panel_pinctrl_deinit(panel);
error_vreg_put:
	(void)dsi_panel_vreg_put(panel);
exit:
	mutex_unlock(&panel->panel_lock);
	return rc;
}

int dsi_panel_drv_deinit(struct dsi_panel *panel)
{
	int rc = 0;

	if (!panel) {
		pr_err("invalid params\n");
		return -EINVAL;
	}

	mutex_lock(&panel->panel_lock);

	rc = dsi_panel_bl_unregister(panel);
	if (rc)
		pr_err("[%s] failed to unregister backlight, rc=%d\n",
		       panel->name, rc);

	rc = dsi_panel_gpio_release(panel);
	if (rc)
		pr_err("[%s] failed to release gpios, rc=%d\n", panel->name,
		       rc);

	rc = dsi_panel_pinctrl_deinit(panel);
	if (rc)
		pr_err("[%s] failed to deinit gpios, rc=%d\n", panel->name,
		       rc);

	rc = dsi_panel_vreg_put(panel);
	if (rc)
		pr_err("[%s] failed to put regs, rc=%d\n", panel->name, rc);

	panel->host = NULL;
	memset(&panel->mipi_device, 0x0, sizeof(panel->mipi_device));

	//unregister_device
	printk(KERN_ERR"unregister_device brightness_input_dev...\n");
	input_unregister_device(brightness_input_dev);
	input_free_device(brightness_input_dev);

	mutex_unlock(&panel->panel_lock);
	return rc;
}

int dsi_panel_validate_mode(struct dsi_panel *panel,
			    struct dsi_display_mode *mode)
{
	return 0;
}

int dsi_panel_get_mode_count(struct dsi_panel *panel)
{
	const u32 SINGLE_MODE_SUPPORT = 1;
	struct dsi_parser_utils *utils;
	struct device_node *timings_np, *child_np;
	int num_dfps_rates, num_bit_clks;
	int num_video_modes = 0, num_cmd_modes = 0;
	int count, rc = 0;

	if (!panel) {
		pr_err("invalid params\n");
		return -EINVAL;
	}

	utils = &panel->utils;

	panel->num_timing_nodes = 0;

	timings_np = utils->get_child_by_name(utils->data,
			"qcom,mdss-dsi-display-timings");
	if (!timings_np && !panel->host_config.ext_bridge_num) {
		pr_err("no display timing nodes defined\n");
		rc = -EINVAL;
		goto error;
	}

	count = utils->get_child_count(timings_np);
	if ((!count && !panel->host_config.ext_bridge_num) ||
		count > DSI_MODE_MAX) {
		pr_err("invalid count of timing nodes: %d\n", count);
		rc = -EINVAL;
		goto error;
	}

	/* No multiresolution support is available for video mode panels.
	 * Multi-mode is supported for video mode during POMS is enabled.
	 */
	if (panel->panel_mode != DSI_OP_CMD_MODE &&
		!panel->host_config.ext_bridge_num &&
		!panel->panel_mode_switch_enabled)
		count = SINGLE_MODE_SUPPORT;

	panel->num_timing_nodes = count;
	dsi_for_each_child_node(timings_np, child_np) {
		if (utils->read_bool(child_np, "qcom,mdss-dsi-video-mode"))
			num_video_modes++;
		else if (utils->read_bool(child_np,
					"qcom,mdss-dsi-cmd-mode"))
			num_cmd_modes++;
		else if (panel->panel_mode == DSI_OP_VIDEO_MODE)
			num_video_modes++;
		else if (panel->panel_mode == DSI_OP_CMD_MODE)
			num_cmd_modes++;
	}

	num_dfps_rates = !panel->dfps_caps.dfps_support ? 1 :
					panel->dfps_caps.dfps_list_len;

	num_bit_clks = !panel->dyn_clk_caps.dyn_clk_support ? 1 :
					panel->dyn_clk_caps.bit_clk_list_len;

	/*
	 * Inflate num_of_modes by fps and bit clks in dfps
	 * Single command mode for video mode panels supporting
	 * panel operating mode switch.
	 */

	num_video_modes = num_video_modes * num_bit_clks * num_dfps_rates;

	if ((panel->panel_mode == DSI_OP_VIDEO_MODE) &&
			(panel->panel_mode_switch_enabled))
		num_cmd_modes  = 1;
	else
		num_cmd_modes = num_cmd_modes * num_bit_clks;

	panel->num_display_modes = num_video_modes + num_cmd_modes;

error:
	return rc;
}

int dsi_panel_get_phy_props(struct dsi_panel *panel,
			    struct dsi_panel_phy_props *phy_props)
{
	int rc = 0;

	if (!panel || !phy_props) {
		pr_err("invalid params\n");
		return -EINVAL;
	}

	memcpy(phy_props, &panel->phy_props, sizeof(*phy_props));
	return rc;
}

int dsi_panel_get_dfps_caps(struct dsi_panel *panel,
			    struct dsi_dfps_capabilities *dfps_caps)
{
	int rc = 0;

	if (!panel || !dfps_caps) {
		pr_err("invalid params\n");
		return -EINVAL;
	}

	memcpy(dfps_caps, &panel->dfps_caps, sizeof(*dfps_caps));
	return rc;
}

void dsi_panel_put_mode(struct dsi_display_mode *mode)
{
	int i;

	if (!mode->priv_info)
		return;

	for (i = 0; i < DSI_CMD_SET_MAX; i++) {
		dsi_panel_destroy_cmd_packets(&mode->priv_info->cmd_sets[i]);
		dsi_panel_dealloc_cmd_packets(&mode->priv_info->cmd_sets[i]);
	}

	kfree(mode->priv_info);
}

int dsi_panel_get_mode(struct dsi_panel *panel,
			u32 index, struct dsi_display_mode *mode,
			int topology_override)
{
	struct device_node *timings_np, *child_np;
	struct dsi_parser_utils *utils;
	struct dsi_display_mode_priv_info *prv_info;
	u32 child_idx = 0;
	int rc = 0, num_timings;
	void *utils_data = NULL;

	if (!panel || !mode) {
		pr_err("invalid params\n");
		return -EINVAL;
	}
	pr_err("%s start\n", __func__);

	mutex_lock(&panel->panel_lock);
	utils = &panel->utils;

	mode->priv_info = kzalloc(sizeof(*mode->priv_info), GFP_KERNEL);
	if (!mode->priv_info) {
		rc = -ENOMEM;
		goto done;
	}

	prv_info = mode->priv_info;

	timings_np = utils->get_child_by_name(utils->data,
		"qcom,mdss-dsi-display-timings");
	if (!timings_np) {
		pr_err("no display timing nodes defined\n");
		rc = -EINVAL;
		goto parse_fail;
	}

	num_timings = utils->get_child_count(timings_np);
	if (!num_timings || num_timings > DSI_MODE_MAX) {
		pr_err("invalid count of timing nodes: %d\n", num_timings);
		rc = -EINVAL;
		goto parse_fail;
	}

	utils_data = utils->data;

	dsi_for_each_child_node(timings_np, child_np) {
		if (index != child_idx++)
			continue;

		utils->data = child_np;

		rc = dsi_panel_parse_timing(&mode->timing, utils);
		if (rc) {
			pr_err("failed to parse panel timing, rc=%d\n", rc);
			goto parse_fail;
		}

		rc = dsi_panel_parse_dsc_params(mode, utils);
		if (rc) {
			pr_err("failed to parse dsc params, rc=%d\n", rc);
			goto parse_fail;
		}

		rc = dsi_panel_parse_topology(prv_info, utils,
				topology_override);
		if (rc) {
			pr_err("failed to parse panel topology, rc=%d\n", rc);
			goto parse_fail;
		}

		rc = dsi_panel_parse_cmd_sets(prv_info, utils);
		if (rc) {
			pr_err("failed to parse command sets, rc=%d\n", rc);
			goto parse_fail;
		}

		rc = dsi_panel_parse_jitter_config(mode, utils);
		if (rc)
			pr_err(
			"failed to parse panel jitter config, rc=%d\n", rc);

		rc = dsi_panel_parse_phy_timing(mode, utils, panel->panel_mode);
		if (rc) {
			pr_err(
			"failed to parse panel phy timings, rc=%d\n", rc);
			goto parse_fail;
		}

		rc = dsi_panel_parse_partial_update_caps(mode, utils);
		if (rc)
			pr_err("failed to partial update caps, rc=%d\n", rc);

		/*
		 * No support for pixel overlap in DSC enabled or Partial
		 * update enabled cases.
		 */
		if (prv_info->dsc_enabled || prv_info->roi_caps.enabled)
			prv_info->overlap_pixels = 0;

		if (panel->panel_mode_switch_enabled) {
			rc = dsi_panel_parse_panel_mode_caps(mode, utils);
			if (rc) {
				pr_err("PMS: failed to parse panel mode\n");
				rc = 0;
				mode->panel_mode = panel->panel_mode;
			}
		} else {
			mode->panel_mode = panel->panel_mode;
		}

		if (mode->panel_mode == DSI_OP_VIDEO_MODE)
			mode->priv_info->mdp_transfer_time_us = 0;
	}
	goto done;

		pr_err("%s end\n", __func__);

parse_fail:
	kfree(mode->priv_info);
	mode->priv_info = NULL;
done:
	utils->data = utils_data;
	mutex_unlock(&panel->panel_lock);
	return rc;
}

int dsi_panel_get_host_cfg_for_mode(struct dsi_panel *panel,
				    struct dsi_display_mode *mode,
				    struct dsi_host_config *config)
{
	int rc = 0;
	struct dsi_dyn_clk_caps *dyn_clk_caps = &panel->dyn_clk_caps;

	if (!panel || !mode || !config) {
		pr_err("invalid params\n");
		return -EINVAL;
	}

	mutex_lock(&panel->panel_lock);

	config->panel_mode = panel->panel_mode;
	memcpy(&config->common_config, &panel->host_config,
	       sizeof(config->common_config));

	if (panel->panel_mode == DSI_OP_VIDEO_MODE) {
		memcpy(&config->u.video_engine, &panel->video_config,
		       sizeof(config->u.video_engine));
	} else {
		memcpy(&config->u.cmd_engine, &panel->cmd_config,
		       sizeof(config->u.cmd_engine));
	}

	memcpy(&config->video_timing, &mode->timing,
	       sizeof(config->video_timing));
	config->video_timing.mdp_transfer_time_us =
			mode->priv_info->mdp_transfer_time_us;
	config->video_timing.dsc_enabled = mode->priv_info->dsc_enabled;
	config->video_timing.dsc = &mode->priv_info->dsc;
	config->video_timing.overlap_pixels = mode->priv_info->overlap_pixels;

	if (dyn_clk_caps->dyn_clk_support)
		config->bit_clk_rate_hz_override = mode->timing.clk_rate_hz;
	else
		config->bit_clk_rate_hz_override = mode->priv_info->clk_rate_hz;

	config->esc_clk_rate_hz = 19200000;
	mutex_unlock(&panel->panel_lock);
	return rc;
}

int dsi_panel_pre_prepare(struct dsi_panel *panel)
{
	int rc = 0;

	if (!panel) {
		pr_err("invalid params\n");
		return -EINVAL;
	}

	if (panel->err_flag_status == true) {
		pr_err("no need to power on when err flag irq comes\n");
		panel->err_flag_status = false;
		return rc;
	}

	mutex_lock(&panel->panel_lock);

	/* If LP11_INIT is set, panel will be powered up during prepare() */
	//	if (panel->lp11_init)
	//		goto error;

	if (gpio_is_valid(panel->tp1v8_gpio)) {
		rc = gpio_direction_output(panel->tp1v8_gpio, 1);
		pr_err("enable tp1v8 gpio\n");
		if (rc)
			pr_err("unable to set dir for tp1v8 gpio rc=%d\n", rc);
	}

	rc = dsi_panel_power_on(panel);
	if (rc) {
		pr_err("[%s] panel power on failed, rc=%d\n", panel->name, rc);
		if (gpio_is_valid(panel->tp1v8_gpio))
			gpio_set_value(panel->tp1v8_gpio, 0);
	}

	mutex_unlock(&panel->panel_lock);
	return rc;
}

int dsi_panel_update_pps(struct dsi_panel *panel)
{
	int rc = 0;
	struct dsi_panel_cmd_set *set = NULL;
	struct dsi_display_mode_priv_info *priv_info = NULL;

	if (!panel || !panel->cur_mode) {
		pr_err("invalid params\n");
		return -EINVAL;
	}

	mutex_lock(&panel->panel_lock);

	priv_info = panel->cur_mode->priv_info;

	set = &priv_info->cmd_sets[DSI_CMD_SET_PPS];

	dsi_dsc_create_pps_buf_cmd(&priv_info->dsc, panel->dsc_pps_cmd, 0);
	rc = dsi_panel_create_cmd_packets(panel->dsc_pps_cmd,
					  DSI_CMD_PPS_SIZE, 1, set->cmds);
	if (rc) {
		pr_err("failed to create cmd packets, rc=%d\n", rc);
		goto error;
	}

	rc = dsi_panel_tx_cmd_set(panel, DSI_CMD_SET_PPS);
	if (rc) {
		pr_err("[%s] failed to send DSI_CMD_SET_PPS cmds, rc=%d\n",
			panel->name, rc);
	}

	dsi_panel_destroy_cmd_packets(set);
error:
	mutex_unlock(&panel->panel_lock);
	return rc;
}

int dsi_panel_set_lp1(struct dsi_panel *panel)
{
	int rc = 0;

	if (!panel) {
		pr_err("invalid params\n");
		return -EINVAL;
	}

	mutex_lock(&panel->panel_lock);
	if (!panel->panel_initialized)
		goto exit;

	/**
	 * Consider LP1->LP2->LP1.
	 * If the panel is already in LP mode, do not need to
	 * set the regulator.
	 * IBB and AB power mode woulc be set at the same time
	 * in PMIC driver, so we only call ibb setting, that
	 * is enough.
	 */
	if (dsi_panel_is_type_oled(panel) &&
	    panel->power_mode != SDE_MODE_DPMS_LP2)
		dsi_pwr_panel_regulator_mode_set(&panel->power_info,
			"ibb", REGULATOR_MODE_IDLE);
	rc = dsi_panel_tx_cmd_set(panel, DSI_CMD_SET_LP1);
	if (rc)
		pr_err("[%s] failed to send DSI_CMD_SET_LP1 cmd, rc=%d\n",
		       panel->name, rc);

	panel->need_power_on_backlight = true;

exit:
	mutex_unlock(&panel->panel_lock);
	return rc;
}

int dsi_panel_set_lp2(struct dsi_panel *panel)
{
	int rc = 0;

	if (!panel) {
		pr_err("invalid params\n");
		return -EINVAL;
	}

	mutex_lock(&panel->panel_lock);
	if (!panel->panel_initialized)
		goto exit;

	rc = dsi_panel_tx_cmd_set(panel, DSI_CMD_SET_LP2);
	if (rc)
		pr_err("[%s] failed to send DSI_CMD_SET_LP2 cmd, rc=%d\n",
		       panel->name, rc);
exit:
	mutex_unlock(&panel->panel_lock);
	return rc;
}

int dsi_panel_set_nolp(struct dsi_panel *panel)
{
	int rc = 0;

	if (!panel) {
		pr_err("invalid params\n");
		return -EINVAL;
	}

	mutex_lock(&panel->panel_lock);
	if (!panel->panel_initialized)
		goto exit;

	/**
	 * Consider about LP1->LP2->NOLP.
	 */
	if (dsi_panel_is_type_oled(panel) &&
	    (panel->power_mode == SDE_MODE_DPMS_LP1 ||
		panel->power_mode == SDE_MODE_DPMS_LP2))
		dsi_pwr_panel_regulator_mode_set(&panel->power_info,
			"ibb", REGULATOR_MODE_NORMAL);
	rc = dsi_panel_tx_cmd_set(panel, DSI_CMD_SET_NOLP);
	if (rc)
		pr_err("[%s] failed to send DSI_CMD_SET_NOLP cmd, rc=%d\n",
		       panel->name, rc);
exit:
	mutex_unlock(&panel->panel_lock);
	return rc;
}

int dsi_panel_prepare(struct dsi_panel *panel)
{
	int rc = 0;

	if (!panel) {
		pr_err("invalid params\n");
		return -EINVAL;
	}

	mutex_lock(&panel->panel_lock);


    if (panel->lp11_init){
        rc = dsi_panel_set_pinctrl_state(panel, true);
        if (rc) {
            pr_err("[%s] failed to set pinctrl, rc=%d\n", panel->name, rc);
        }
        rc = dsi_panel_reset(panel);
        if (rc) {
            pr_err("[%s] failed to reset panel, rc=%d\n", panel->name, rc);
        }
    }
	rc = dsi_panel_tx_cmd_set(panel, DSI_CMD_SET_PRE_ON);
	if (rc) {
		pr_err("[%s] failed to send DSI_CMD_SET_PRE_ON cmds, rc=%d\n",
		       panel->name, rc);
		goto error;
	}

error:
	mutex_unlock(&panel->panel_lock);
	return rc;
}

static int dsi_panel_roi_prepare_dcs_cmds(struct dsi_panel_cmd_set *set,
		struct dsi_rect *roi, int ctrl_idx, int unicast)
{
	static const int ROI_CMD_LEN = 5;

	int rc = 0;

	/* DTYPE_DCS_LWRITE */
	static char *caset, *paset;

	set->cmds = NULL;

	caset = kzalloc(ROI_CMD_LEN, GFP_KERNEL);
	if (!caset) {
		rc = -ENOMEM;
		goto exit;
	}
	caset[0] = 0x2a;
	caset[1] = (roi->x & 0xFF00) >> 8;
	caset[2] = roi->x & 0xFF;
	caset[3] = ((roi->x - 1 + roi->w) & 0xFF00) >> 8;
	caset[4] = (roi->x - 1 + roi->w) & 0xFF;

	paset = kzalloc(ROI_CMD_LEN, GFP_KERNEL);
	if (!paset) {
		rc = -ENOMEM;
		goto error_free_mem;
	}
	paset[0] = 0x2b;
	paset[1] = (roi->y & 0xFF00) >> 8;
	paset[2] = roi->y & 0xFF;
	paset[3] = ((roi->y - 1 + roi->h) & 0xFF00) >> 8;
	paset[4] = (roi->y - 1 + roi->h) & 0xFF;

	set->type = DSI_CMD_SET_ROI;
	set->state = DSI_CMD_SET_STATE_LP;
	set->count = 2; /* send caset + paset together */
	set->cmds = kcalloc(set->count, sizeof(*set->cmds), GFP_KERNEL);
	if (!set->cmds) {
		rc = -ENOMEM;
		goto error_free_mem;
	}
	set->cmds[0].msg.channel = 0;
	set->cmds[0].msg.type = MIPI_DSI_DCS_LONG_WRITE;
	set->cmds[0].msg.flags = unicast ? MIPI_DSI_MSG_UNICAST : 0;
	set->cmds[0].msg.ctrl = unicast ? ctrl_idx : 0;
	set->cmds[0].msg.tx_len = ROI_CMD_LEN;
	set->cmds[0].msg.tx_buf = caset;
	set->cmds[0].msg.rx_len = 0;
	set->cmds[0].msg.rx_buf = 0;
	set->cmds[0].msg.wait_ms = 0;
	set->cmds[0].last_command = 0;
	set->cmds[0].post_wait_ms = 0;

	set->cmds[1].msg.channel = 0;
	set->cmds[1].msg.type = MIPI_DSI_DCS_LONG_WRITE;
	set->cmds[1].msg.flags = unicast ? MIPI_DSI_MSG_UNICAST : 0;
	set->cmds[1].msg.ctrl = unicast ? ctrl_idx : 0;
	set->cmds[1].msg.tx_len = ROI_CMD_LEN;
	set->cmds[1].msg.tx_buf = paset;
	set->cmds[1].msg.rx_len = 0;
	set->cmds[1].msg.rx_buf = 0;
	set->cmds[1].msg.wait_ms = 0;
	set->cmds[1].last_command = 1;
	set->cmds[1].post_wait_ms = 0;

	goto exit;

error_free_mem:
	kfree(caset);
	kfree(paset);
	kfree(set->cmds);

exit:
	return rc;
}

int dsi_panel_send_qsync_on_dcs(struct dsi_panel *panel,
		int ctrl_idx)
{
	int rc = 0;

	if (!panel) {
		pr_err("invalid params\n");
		return -EINVAL;
	}

	mutex_lock(&panel->panel_lock);

	pr_debug("ctrl:%d qsync on\n", ctrl_idx);
	rc = dsi_panel_tx_cmd_set(panel, DSI_CMD_SET_QSYNC_ON);
	if (rc)
		pr_err("[%s] failed to send DSI_CMD_SET_QSYNC_ON cmds rc=%d\n",
		       panel->name, rc);

	mutex_unlock(&panel->panel_lock);
	return rc;
}

int dsi_panel_send_qsync_off_dcs(struct dsi_panel *panel,
		int ctrl_idx)
{
	int rc = 0;

	if (!panel) {
		pr_err("invalid params\n");
		return -EINVAL;
	}

	mutex_lock(&panel->panel_lock);

	pr_debug("ctrl:%d qsync off\n", ctrl_idx);
	rc = dsi_panel_tx_cmd_set(panel, DSI_CMD_SET_QSYNC_OFF);
	if (rc)
		pr_err("[%s] failed to send DSI_CMD_SET_QSYNC_OFF cmds rc=%d\n",
		       panel->name, rc);

	mutex_unlock(&panel->panel_lock);
	return rc;
}

int dsi_panel_send_roi_dcs(struct dsi_panel *panel, int ctrl_idx,
		struct dsi_rect *roi)
{
	int rc = 0;
	struct dsi_panel_cmd_set *set;
	struct dsi_display_mode_priv_info *priv_info;

	if (!panel || !panel->cur_mode) {
		pr_err("Invalid params\n");
		return -EINVAL;
	}

	priv_info = panel->cur_mode->priv_info;
	set = &priv_info->cmd_sets[DSI_CMD_SET_ROI];

	rc = dsi_panel_roi_prepare_dcs_cmds(set, roi, ctrl_idx, true);
	if (rc) {
		pr_err("[%s] failed to prepare DSI_CMD_SET_ROI cmds, rc=%d\n",
				panel->name, rc);
		return rc;
	}
	pr_debug("[%s] send roi x %d y %d w %d h %d\n", panel->name,
			roi->x, roi->y, roi->w, roi->h);

	mutex_lock(&panel->panel_lock);

	rc = dsi_panel_tx_cmd_set(panel, DSI_CMD_SET_ROI);
	if (rc)
		pr_err("[%s] failed to send DSI_CMD_SET_ROI cmds, rc=%d\n",
				panel->name, rc);

	mutex_unlock(&panel->panel_lock);

	dsi_panel_destroy_cmd_packets(set);
	dsi_panel_dealloc_cmd_packets(set);

	return rc;
}

int dsi_panel_pre_mode_switch_to_video(struct dsi_panel *panel)
{
	int rc = 0;

	if (!panel) {
		pr_err("Invalid params\n");
		return -EINVAL;
	}

	mutex_lock(&panel->panel_lock);
	rc = dsi_panel_tx_cmd_set(panel, DSI_CMD_SET_CMD_TO_VID_SWITCH);
	if (rc)
		pr_err("[%s] failed to send DSI_CMD_SET_CMD_TO_VID_SWITCH cmds, rc=%d\n",
			panel->name, rc);
	mutex_unlock(&panel->panel_lock);

	return rc;
}

int dsi_panel_pre_mode_switch_to_cmd(struct dsi_panel *panel)
{
	int rc = 0;

	if (!panel) {
		pr_err("Invalid params\n");
		return -EINVAL;
	}

	mutex_lock(&panel->panel_lock);
	rc = dsi_panel_tx_cmd_set(panel, DSI_CMD_SET_VID_TO_CMD_SWITCH);
	if (rc)
		pr_err("[%s] failed to send DSI_CMD_SET_VID_TO_CMD_SWITCH cmds, rc=%d\n",
			panel->name, rc);
	mutex_unlock(&panel->panel_lock);
	return rc;
}

int dsi_panel_mode_switch_to_cmd(struct dsi_panel *panel)
{
	int rc = 0;

	if (!panel) {
		pr_err("Invalid params\n");
		return -EINVAL;
	}

	mutex_lock(&panel->panel_lock);
	rc = dsi_panel_tx_cmd_set(panel, DSI_CMD_SET_POST_VID_TO_CMD_SWITCH);
	if (rc)
		pr_err("[%s] failed to send DSI_CMD_SET_POST_VID_TO_CMD_SWITCH cmds, rc=%d\n",
			panel->name, rc);
	mutex_unlock(&panel->panel_lock);
	return rc;
}

int dsi_panel_mode_switch_to_vid(struct dsi_panel *panel)
{
	int rc = 0;

	if (!panel) {
		pr_err("Invalid params\n");
		return -EINVAL;
	}

	mutex_lock(&panel->panel_lock);
	rc = dsi_panel_tx_cmd_set(panel, DSI_CMD_SET_POST_CMD_TO_VID_SWITCH);
	if (rc)
		pr_err("[%s] failed to send DSI_CMD_SET_POST_CMD_TO_VID_SWITCH cmds, rc=%d\n",
			panel->name, rc);
	mutex_unlock(&panel->panel_lock);
	return rc;
}

int dsi_panel_switch(struct dsi_panel *panel)
{
	int rc = 0;

	if (!panel) {
		pr_err("Invalid params\n");
		return -EINVAL;
	}

	if ((strcmp(panel->name, "samsung dsc cmd mode oneplus dsi panel") != 0) && (strcmp(panel->name, "samsung sofef03f_m fhd cmd mode dsc dsi panel") != 0))
		return rc;

	mutex_lock(&panel->panel_lock);

	rc = dsi_panel_tx_cmd_set(panel, DSI_CMD_SET_TIMING_SWITCH);
	if (rc)
		pr_err("[%s] failed to send DSI_CMD_SET_TIMING_SWITCH cmds, rc=%d\n",
		       panel->name, rc);
	pr_err("Send DSI_CMD_SET_TIMING_SWITCH cmds\n");
	pr_err("panel->cur_mode->timing->h_active = %d\n", panel->cur_mode->timing.h_active);
	if((strcmp(panel->name, "samsung dsc cmd mode oneplus dsi panel") == 0) && (gamma_read_flag == GAMMA_READ_SUCCESS)) {
		if (mode_fps == 90) {
			rc = dsi_panel_tx_gamma_cmd_set(panel, DSI_GAMMA_CMD_SET_SWITCH_90HZ);
			pr_err("Send DSI_GAMMA_CMD_SET_SWITCH_90HZ cmds\n");
			if (rc)
				pr_err("[%s] Failed to send DSI_GAMMA_CMD_SET_SWITCH_90HZ cmds, rc=%d\n",
					panel->name, rc);
		}
		else {
			rc = dsi_panel_tx_gamma_cmd_set(panel, DSI_GAMMA_CMD_SET_SWITCH_60HZ);
			pr_err("Send DSI_GAMMA_CMD_SET_SWITCH_60HZ cmds\n");
			if (rc)
				pr_err("[%s] Failed to send DSI_GAMMA_CMD_SET_SWITCH_60HZ cmds, rc=%d\n",
					panel->name, rc);
		}
	}
	mutex_unlock(&panel->panel_lock);
	return rc;
}

int dsi_panel_post_switch(struct dsi_panel *panel)
{
	int rc = 0;

	if (!panel) {
		pr_err("Invalid params\n");
		return -EINVAL;
	}

	mutex_lock(&panel->panel_lock);
    pr_err("%s: Send the command DSI_CMD_SET_POST_TIMING_SWITCH \n", __func__);
	rc = dsi_panel_tx_cmd_set(panel, DSI_CMD_SET_POST_TIMING_SWITCH);
	if (rc)
		pr_err("[%s] failed to send DSI_CMD_SET_POST_TIMING_SWITCH cmds, rc=%d\n",
		       panel->name, rc);

	mutex_unlock(&panel->panel_lock);
	return rc;
}
bool aod_fod_flag;
bool aod_complete;
bool real_aod_mode;
int dsi_panel_enable(struct dsi_panel *panel)
{
	int rc = 0;
	int blank;
	struct msm_drm_notifier notifier_data;

	if (!panel) {
		pr_err("Invalid params\n");
		return -EINVAL;
	}
	pr_err("start\n");

	mutex_lock(&panel->panel_lock);
	if (panel->aod_mode == 2) {
		pr_err("Send dsi_panel_set_aod_mode 2 cmds\n");
		rc = dsi_panel_set_aod_mode(panel, 2);
		panel->aod_status = 1;
	}

	if ((EVT2_113MHZ_OSC == panel->panel_stage_info) || (PVT_113MHZ_OSC == panel->panel_stage_info) || (PVT_113MHZ_OSC_XTALK == panel->panel_stage_info)) {
		rc = dsi_panel_tx_cmd_set(panel, DSI_CMD_SET_113MHZ_OSC_ON);
		pr_err("Send DSI_CMD_SET_113MHZ_OSC_ON cmds\n");
	} else {
		rc = dsi_panel_tx_cmd_set(panel, DSI_CMD_SET_ON);
		pr_err("Send DSI_CMD_SET_ON cmds\n");
	}
	if (rc) {
		pr_err("[%s] failed to send DSI_CMD_SET_ON cmds, rc=%d\n",
		       panel->name, rc);
	}
	panel->need_power_on_backlight = true;

	if ((strcmp(panel->name, "samsung dsc cmd mode oneplus dsi panel") == 0) && (gamma_read_flag == GAMMA_READ_SUCCESS)) {
		if (mode_fps == 60) {
			rc = dsi_panel_tx_gamma_cmd_set(panel, DSI_GAMMA_CMD_SET_SWITCH_60HZ);
			pr_err("Send DSI_GAMMA_CMD_SET_SWITCH_60HZ cmds\n");
			if (rc)
				pr_err("[%s] Failed to send DSI_GAMMA_CMD_SET_SWITCH_60HZ cmds, rc=%d\n",
					panel->name, rc);
		}
	}

	panel->panel_initialized = true;
	pr_err("dsi_panel_enable aod_mode =%d\n",panel->aod_mode);

	blank = MSM_DRM_BLANK_UNBLANK_CHARGE;
	notifier_data.data = &blank;
	notifier_data.id = connector_state_crtc_index;
	msm_drm_notifier_call_chain(MSM_DRM_EARLY_EVENT_BLANK, &notifier_data);
	if (panel->aod_mode == 0) {
		pr_err("Send dsi_panel_set_aod_mode 0 cmds\n");
		panel->aod_status = 0;
		aod_complete = false;
	}
	mutex_unlock(&panel->panel_lock);
	pr_err("end\n");
	/* remove print actvie ws */
	pm_print_active_wakeup_sources_queue(false);

	return rc;
}

int dsi_panel_post_enable(struct dsi_panel *panel)
{
	int rc = 0;

	if (!panel) {
		pr_err("invalid params\n");
		return -EINVAL;
	}

	mutex_lock(&panel->panel_lock);

	rc = dsi_panel_tx_cmd_set(panel, DSI_CMD_SET_POST_ON);
	if (rc) {
		pr_err("[%s] failed to send DSI_CMD_SET_POST_ON cmds, rc=%d\n",
		       panel->name, rc);
		goto error;
	}
error:
	mutex_unlock(&panel->panel_lock);
	return rc;
}

int dsi_panel_pre_disable(struct dsi_panel *panel)
{
	int rc = 0;

	if (!panel) {
		pr_err("invalid params\n");
		return -EINVAL;
	}

	mutex_lock(&panel->panel_lock);

	rc = dsi_panel_tx_cmd_set(panel, DSI_CMD_SET_PRE_OFF);
	if (rc) {
		pr_err("[%s] failed to send DSI_CMD_SET_PRE_OFF cmds, rc=%d\n",
		       panel->name, rc);
		goto error;
	}

error:
	mutex_unlock(&panel->panel_lock);
	return rc;
}

int dsi_panel_disable(struct dsi_panel *panel)
{
	int rc = 0;

	if (!panel) {
		pr_err("invalid params\n");
		return -EINVAL;
	}
	pr_err("dsi_panel_disable aod_mode =%d\n",panel->aod_mode);
	printk(KERN_ERR"dsi_panel_disable ++\n");
	mutex_lock(&panel->panel_lock);

	/* Avoid sending panel off commands when ESD recovery is underway */
	if (!atomic_read(&panel->esd_recovery_pending)) {

		HBM_flag = false;
	if(panel->aod_mode==2){
			panel->aod_status=1;
			}
	if(panel->aod_mode==0){
		panel->aod_status=0;
		}

		/*
		 * Need to set IBB/AB regulator mode to STANDBY,
		 * if panel is going off from AOD mode.
		 */
		if (dsi_panel_is_type_oled(panel) &&
		      (panel->power_mode == SDE_MODE_DPMS_LP1 ||
		       panel->power_mode == SDE_MODE_DPMS_LP2))
			dsi_pwr_panel_regulator_mode_set(&panel->power_info,
				"ibb", REGULATOR_MODE_STANDBY);

		rc = dsi_panel_tx_cmd_set(panel, DSI_CMD_SET_OFF);
		if (rc) {
			/*
			 * Sending panel off commands may fail when  DSI
			 * controller is in a bad state. These failures can be
			 * ignored since controller will go for full reset on
			 * subsequent display enable anyway.
			 */
			pr_warn_ratelimited("[%s] failed to send DSI_CMD_SET_OFF cmds, rc=%d\n",
					panel->name, rc);
			rc = 0;
		}
	}
	panel->panel_initialized = false;
	panel->power_mode = SDE_MODE_DPMS_OFF;

	mutex_unlock(&panel->panel_lock);
	/* add print actvie ws */
	pm_print_active_wakeup_sources_queue(true);
	printk(KERN_ERR"dsi_panel_disable --\n");
	return rc;
}

int dsi_panel_unprepare(struct dsi_panel *panel)
{
	int rc = 0;

	if (!panel) {
		pr_err("invalid params\n");
		return -EINVAL;
	}

	mutex_lock(&panel->panel_lock);

	rc = dsi_panel_tx_cmd_set(panel, DSI_CMD_SET_POST_OFF);
	if (rc) {
		pr_err("[%s] failed to send DSI_CMD_SET_POST_OFF cmds, rc=%d\n",
		       panel->name, rc);
		goto error;
	}

error:
	mutex_unlock(&panel->panel_lock);
	return rc;
}

int dsi_panel_post_unprepare(struct dsi_panel *panel)
{
	int rc = 0;
	int blank;
	struct msm_drm_notifier notifier_data;

	if (!panel) {
		pr_err("invalid params\n");
		return -EINVAL;
	}

	if (panel->err_flag_status == true) {
		pr_err("no need to power off when err flag irq comes\n");
		return rc;
	}

	mutex_lock(&panel->panel_lock);


	rc = dsi_panel_power_off(panel);
	if (rc) {
		pr_err("[%s] panel power_Off failed, rc=%d\n",
		       panel->name, rc);
	}

	if (!tp_1v8_power) {
		if (gpio_is_valid(panel->tp1v8_gpio)) {
			gpio_set_value(panel->tp1v8_gpio, 0);
			pr_err("disable tp1v8 gpio\n");
		}
	}

	blank = MSM_DRM_BLANK_POWERDOWN_CHARGE;
	notifier_data.data = &blank;
	notifier_data.id = connector_state_crtc_index;
	msm_drm_notifier_call_chain(MSM_DRM_EARLY_EVENT_BLANK, &notifier_data);

	mutex_unlock(&panel->panel_lock);
	return rc;
}
int dsi_panel_set_hbm_mode(struct dsi_panel *panel, int level)
	{
		int rc = 0;
		u32 count;
		struct dsi_display_mode *mode;

		if (!panel || !panel->cur_mode) {
			pr_err("Invalid params\n");
			return -EINVAL;
		}

		mutex_lock(&panel->panel_lock);
		mode = panel->cur_mode;

		switch (level) {
		case 0:
			count = mode->priv_info->cmd_sets[DSI_CMD_SET_HBM_OFF].count;
			if (!count) {
				pr_err("This panel does not support HBM mode off.\n");
				goto error;
			}
			else {
				HBM_flag = false;
				rc = dsi_panel_tx_cmd_set(panel, DSI_CMD_SET_HBM_OFF);
				pr_err("Send DSI_CMD_SET_HBM_OFF cmds.\n");
				pr_err("hbm_backight = %d, panel->bl_config.bl_level = %d\n",panel->hbm_backlight, panel->bl_config.bl_level);
				rc= dsi_panel_update_backlight(panel,panel->hbm_backlight);
			}
			break;

		case 1:
			count = mode->priv_info->cmd_sets[DSI_CMD_SET_HBM_ON_1].count;
			if (!count) {
				pr_err("This panel does not support HBM mode 1.\n");
				goto error;
			}
			else {
				rc = dsi_panel_tx_cmd_set(panel, DSI_CMD_SET_HBM_ON_1);
				pr_err("Send DSI_CMD_SET_HBM_ON_1 cmds.\n");
			}
			break;

		case 2:
			count = mode->priv_info->cmd_sets[DSI_CMD_SET_HBM_ON_2].count;
			if (!count) {
				pr_err("This panel does not support HBM mode 2.\n");
				goto error;
			}
			else {
				rc = dsi_panel_tx_cmd_set(panel, DSI_CMD_SET_HBM_ON_2);
				pr_err("Send DSI_CMD_SET_HBM_ON_2 cmds.\n");
			}
			break;

		case 3:
			count = mode->priv_info->cmd_sets[DSI_CMD_SET_HBM_ON_3].count;
			if (!count) {
				pr_err("This panel does not support HBM mode 3.\n");
				goto error;
			}
			else {
				rc = dsi_panel_tx_cmd_set(panel, DSI_CMD_SET_HBM_ON_3);
				pr_err("Send DSI_CMD_SET_HBM_ON_3 cmds.\n");
			}
			break;

		case 4:
			count = mode->priv_info->cmd_sets[DSI_CMD_SET_HBM_ON_4].count;
			if (!count) {
				pr_err("This panel does not support HBM mode 4.\n");
				goto error;
			}
			else {
				rc = dsi_panel_tx_cmd_set(panel, DSI_CMD_SET_HBM_ON_4);
				pr_err("Send DSI_CMD_SET_HBM_ON_4 cmds.\n");
			}
			break;

		case 5:
			count = mode->priv_info->cmd_sets[DSI_CMD_SET_HBM_ON_5].count;
			if (!count) {
				pr_err("This panel does not support HBM mode 5.\n");
				goto error;
			}
			else {
				HBM_flag = true;
				rc = dsi_panel_tx_cmd_set(panel, DSI_CMD_SET_HBM_ON_5);
				pr_err("Send DSI_CMD_SET_HBM_ON_5 cmds.\n");
			}
			break;

		default:
			break;
		}

		pr_err("Set HBM Mode = %d\n", level);
		if(level == 5){
			pr_err("HBM == 5 for fingerprint\n");
		}

	error:
		mutex_unlock(&panel->panel_lock);
		return rc;
	}

int dsi_panel_set_hbm_brightness(struct dsi_panel *panel, int level)
{
	int rc = 0;
	u32 count;
	struct mipi_dsi_device *dsi;
	struct dsi_display_mode *mode;

	if (!panel->cur_mode) {
		pr_err("Invalid params\n");
		return -EINVAL;
	}

	dsi = &panel->mipi_device;
	mode = panel->cur_mode;

	if (panel->is_hbm_enabled) {
		hbm_finger_print = true;
		pr_err("HBM is enabled\n");
		return 0;
	}

	mutex_lock(&panel->panel_lock);
	if (hbm_brightness_flag == 0) {
		count = mode->priv_info->cmd_sets[DSI_CMD_SET_HBM_BRIGHTNESS_ON].count;
		if (!count) {
			pr_err("This panel does not support HBM brightness on mode.\n");
			goto error;
		}
		else {
			pr_err("Send DSI_CMD_SET_HBM_BRIGHTNESS_ON cmds.\n");
			rc = dsi_panel_tx_cmd_set(panel, DSI_CMD_SET_HBM_BRIGHTNESS_ON);
			hbm_brightness_flag = 1;
		}
	}

	if (strcmp(panel->name, "samsung sofef03f_m fhd cmd mode dsc dsi panel") == 0)
		level = level + 1023;
	rc= mipi_dsi_dcs_set_display_brightness_samsung(dsi, level);
	pr_err("hbm backlight = %d\n", level);

error:
	mutex_unlock(&panel->panel_lock);
	return rc;
}

int dsi_panel_set_acl_mode(struct dsi_panel *panel, int level)
{
	int rc = 0;
	u32 count;
    struct dsi_cmd_desc *cmds;
    struct dsi_display_mode *mode;
    u8 *tx = NULL;

	if (!panel || !panel->cur_mode) {
		pr_err("Invalid params\n");
		return -EINVAL;
	}
	mutex_lock(&panel->panel_lock);

    mode = panel->cur_mode;

    count = mode->priv_info->cmd_sets[DSI_CMD_SET_ACL_MODE].count;
    cmds = mode->priv_info->cmd_sets[DSI_CMD_SET_ACL_MODE].cmds;

	if (count == 0) {
		pr_err("This panel does not support acl mode\n");
		goto error;
	}

    tx = (u8 *)cmds[panel->acl_cmd_index].msg.tx_buf;
    if (tx != NULL) {
	    tx[panel->acl_mode_index] = level;
	}
	rc = dsi_panel_tx_cmd_set(panel, DSI_CMD_SET_ACL_MODE);

    pr_err("Set ACL Mode = %d\n", level);

error:
	mutex_unlock(&panel->panel_lock);

	return rc;
}


int dsi_panel_set_dci_p3_mode(struct dsi_panel *panel, int level)
{
	int rc = 0;
	u32 count;
    struct dsi_display_mode *mode;
	if (aod_fod_flag == true)
		return rc;

	if (!panel || !panel->cur_mode) {
		pr_err("Invalid params\n");
		return -EINVAL;
	}
    mode = panel->cur_mode;
	mutex_lock(&panel->panel_lock);
    if (level) {
        count = mode->priv_info->cmd_sets[DSI_CMD_SET_DCI_P3_ON].count;


            rc = dsi_panel_tx_cmd_set(panel, DSI_CMD_SET_DCI_P3_ON);
            pr_err("DCI-P3 Mode On.\n");
    } else {

            rc = dsi_panel_tx_cmd_set(panel, DSI_CMD_SET_DCI_P3_OFF);
            pr_err("DCI-P3 Mode Off.\n");
    }
	mutex_unlock(&panel->panel_lock);
	return rc;
}

int dsi_panel_set_night_mode(struct dsi_panel *panel, int level)
{
	int rc = 0;
	u32 count;
    struct dsi_display_mode *mode;

	if (!panel || !panel->cur_mode) {
		pr_err("Invalid params\n");
		return -EINVAL;
	}
    mode = panel->cur_mode;
	mutex_lock(&panel->panel_lock);
    if (level) {
        count = mode->priv_info->cmd_sets[DSI_CMD_SET_NIGHT_ON].count;

            rc = dsi_panel_tx_cmd_set(panel, DSI_CMD_SET_NIGHT_ON);
            pr_err("night Mode On.\n");
    } else {
        count = mode->priv_info->cmd_sets[DSI_CMD_SET_NIGHT_OFF].count;

            rc = dsi_panel_tx_cmd_set(panel, DSI_CMD_SET_NIGHT_OFF);
            pr_err("night Mode Off.\n");
    }
	mutex_unlock(&panel->panel_lock);
	return rc;
}
int dsi_panel_set_native_display_p3_mode(struct dsi_panel *panel, int level)
{
	int rc = 0;
	u32 count;
    struct dsi_display_mode *mode;

	if (!panel || !panel->cur_mode) {
		pr_err("Invalid params\n");
		return -EINVAL;
	}
    mode = panel->cur_mode;
	mutex_lock(&panel->panel_lock);

    if (level) {
        count = mode->priv_info->cmd_sets[DSI_CMD_SET_NATIVE_DISPLAY_P3_ON].count;

            rc = dsi_panel_tx_cmd_set(panel, DSI_CMD_SET_NATIVE_DISPLAY_P3_ON);
            pr_err("Native Display p3 Mode On.\n");
    } else {
        count = mode->priv_info->cmd_sets[DSI_CMD_SET_NATIVE_DISPLAY_P3_OFF].count;

            rc = dsi_panel_tx_cmd_set(panel, DSI_CMD_SET_NATIVE_DISPLAY_P3_OFF);
            pr_err("Native Display p3 Mode Off.\n");
    }
	mutex_unlock(&panel->panel_lock);
return rc;
}

int dsi_panel_set_native_display_wide_color_mode(struct dsi_panel *panel, int level)
{
	int rc = 0;
	u32 count;
    struct dsi_display_mode *mode;

	if (!panel || !panel->cur_mode) {
		pr_err("Invalid params\n");
		return -EINVAL;
	}
    mode = panel->cur_mode;
	mutex_lock(&panel->panel_lock);

    if (level) {
        count = mode->priv_info->cmd_sets[DSI_CMD_SET_NATIVE_DISPLAY_WIDE_COLOR_ON].count;

            rc = dsi_panel_tx_cmd_set(panel, DSI_CMD_SET_NATIVE_DISPLAY_WIDE_COLOR_ON);
            pr_err("Native wide color Mode On.\n");
    } else {
        count = mode->priv_info->cmd_sets[DSI_CMD_SET_NATIVE_DISPLAY_WIDE_COLOR_OFF].count;

            rc = dsi_panel_tx_cmd_set(panel, DSI_CMD_SET_NATIVE_DISPLAY_WIDE_COLOR_OFF);
            pr_err("Native wide color Mode Off.\n");
    }
	mutex_unlock(&panel->panel_lock);
return rc;
}

int dsi_panel_set_native_display_srgb_color_mode(struct dsi_panel *panel, int level)
{
	int rc = 0;
	u32 count;
    struct dsi_display_mode *mode;

	if (!panel || !panel->cur_mode) {
		pr_err("Invalid params\n");
		return -EINVAL;
	}
    mode = panel->cur_mode;
	mutex_lock(&panel->panel_lock);

    if (level) {
        count = mode->priv_info->cmd_sets[DSI_CMD_SET_NATIVE_DISPLAY_SRGB_COLOR_ON].count;

            rc = dsi_panel_tx_cmd_set(panel, DSI_CMD_SET_NATIVE_DISPLAY_SRGB_COLOR_ON);
            pr_err("Native srgb color Mode On.\n");
    } else {
        count = mode->priv_info->cmd_sets[DSI_CMD_SET_NATIVE_DISPLAY_SRGB_COLOR_OFF].count;

            rc = dsi_panel_tx_cmd_set(panel, DSI_CMD_SET_NATIVE_DISPLAY_SRGB_COLOR_OFF);
            pr_err("Native  srgb color Mode Off.\n");
    }
	mutex_unlock(&panel->panel_lock);
return rc;
}


int dsi_panel_set_native_loading_effect_mode(struct dsi_panel *panel, int level)
{
	int rc = 0;
	u32 count;
    struct dsi_display_mode *mode;

	if (!panel || !panel->cur_mode) {
		pr_err("Invalid params\n");
		return -EINVAL;
	}
    mode = panel->cur_mode;
	mutex_lock(&panel->panel_lock);

    if (level) {
        count = mode->priv_info->cmd_sets[DSI_CMD_LOADING_EFFECT_ON].count;

            rc = dsi_panel_tx_cmd_set(panel, DSI_CMD_LOADING_EFFECT_ON);
            pr_err("turn on loading effect\n");
    } else {
        count = mode->priv_info->cmd_sets[DSI_CMD_LOADING_EFFECT_OFF].count;

            rc = dsi_panel_tx_cmd_set(panel, DSI_CMD_LOADING_EFFECT_OFF);
            pr_err("turn off loading effect.\n");
    }
	mutex_unlock(&panel->panel_lock);
return rc;
}

int dsi_panel_set_customer_srgb_mode(struct dsi_panel *panel, int level)
{
	int rc = 0;
	u32 count;
    struct dsi_display_mode *mode;

	if (!panel || !panel->cur_mode) {
		pr_err("Invalid params\n");
		return -EINVAL;
	}
    mode = panel->cur_mode;
	mutex_lock(&panel->panel_lock);

    if (level) {
        count = mode->priv_info->cmd_sets[DSI_CMD_LOADING_CUSTOMER_RGB_ON].count;

            rc = dsi_panel_tx_cmd_set(panel, DSI_CMD_LOADING_CUSTOMER_RGB_ON);
            pr_err("turn on customer srgb\n");
    } else {
        count = mode->priv_info->cmd_sets[DSI_CMD_LOADING_CUSTOMER_RGB_OFF].count;

            rc = dsi_panel_tx_cmd_set(panel, DSI_CMD_LOADING_CUSTOMER_RGB_OFF);
            pr_err("turn off customer srgb\n");
    }
	mutex_unlock(&panel->panel_lock);
return rc;
}

int dsi_panel_set_customer_p3_mode(struct dsi_panel *panel, int level)
{
	int rc = 0;
	u32 count;
    struct dsi_display_mode *mode;

	if (!panel || !panel->cur_mode) {
		pr_err("Invalid params\n");
		return -EINVAL;
	}
    mode = panel->cur_mode;
	mutex_lock(&panel->panel_lock);

    if (level) {
        count = mode->priv_info->cmd_sets[DSI_CMD_LOADING_CUSTOMER_P3_ON].count;

            rc = dsi_panel_tx_cmd_set(panel, DSI_CMD_LOADING_CUSTOMER_P3_ON);
            pr_err("turn on customer P3\n");
    } else {
        count = mode->priv_info->cmd_sets[DSI_CMD_LOADING_CUSTOMER_P3_OFF].count;

            rc = dsi_panel_tx_cmd_set(panel, DSI_CMD_LOADING_CUSTOMER_P3_OFF);
            pr_err("turn off customer P3\n");
    }
	mutex_unlock(&panel->panel_lock);
return rc;
}

int dsi_panel_set_aod_mode(struct dsi_panel *panel, int level)
{
	int rc = 0;
    struct dsi_display_mode *mode;
	struct msm_drm_notifier notifier_data;
	int tp_aod_flag;
	if (!panel || !panel->cur_mode) {
		pr_err("Invalid params\n");
		return -EINVAL;
	}
    if (panel->aod_disable) {
        return 0;
    }
	pr_err("panel->aod_status ==%d\n", panel->aod_status);
    mode = panel->cur_mode;
	if (level == 1) {
		mutex_lock(&panel->panel_lock);
		panel->aod_status == 1;
		real_aod_mode = true;
		rc = dsi_panel_tx_cmd_set(panel, DSI_CMD_SET_AOD_ON_1);
		pr_err("send AOD ON commd mode 1 start \n");
		aod_complete = true;
		pr_err("send AOD ON commd mode 1 end \n");
		tp_aod_flag = 100;
		notifier_data.data = &tp_aod_flag;
		pr_err("set aod state TP flag: %d\n", tp_aod_flag);
		msm_drm_notifier_call_chain(MSM_DRM_EARLY_EVENT_BLANK, &notifier_data);
		aod_fod_flag = false;
		mutex_unlock(&panel->panel_lock);
	} else if (level == 2) {
        if (panel->aod_status == 0) {
			panel->aod_status = 1;
			real_aod_mode = false;
			pr_err("send AOD ON commd mode 2 start \n");
            rc = dsi_panel_tx_cmd_set(panel, DSI_CMD_SET_AOD_ON_2);
			if (level == 2) {
				tp_aod_flag=100;
				notifier_data.data = &tp_aod_flag;
				notifier_data.id = MSM_DRM_PRIMARY_DISPLAY;
				pr_err("set aod state TP flag: %d\n", tp_aod_flag);
				msm_drm_notifier_call_chain(MSM_DRM_EARLY_EVENT_BLANK,&notifier_data);
				}
			aod_fod_flag = false;
			pr_err("send AOD ON commd mode 2 end   \n");
		}
	} else if (level == 3) {
		mutex_lock(&panel->panel_lock);
		panel->aod_status = 1;
		real_aod_mode = true;
		rc = dsi_panel_tx_cmd_set(panel, DSI_CMD_SET_AOD_ON_3);
		aod_complete = true;
		pr_err("Send DSI_CMD_SET_AOD_ON_3 cmds\n");

		tp_aod_flag = 100;
		notifier_data.data = &tp_aod_flag;
		pr_err("set aod state TP flag: %d\n", tp_aod_flag);
		msm_drm_notifier_call_chain(MSM_DRM_EARLY_EVENT_BLANK, &notifier_data);

		aod_fod_flag = false;
		mutex_unlock(&panel->panel_lock);
	} else if (level == 4 || level == 5) {
		mutex_lock(&panel->panel_lock);
		panel->aod_status = 1;
		real_aod_mode = true;
		rc = dsi_panel_tx_cmd_set(panel, DSI_CMD_SET_AOD_ON_5);
		aod_complete = true;
		pr_err("Send DSI_CMD_SET_AOD_ON_5 cmds\n");

		tp_aod_flag = 100;
		notifier_data.data = &tp_aod_flag;
		pr_err("set aod state TP flag: %d\n", tp_aod_flag);
		msm_drm_notifier_call_chain(MSM_DRM_EARLY_EVENT_BLANK, &notifier_data);

		aod_fod_flag = false;
		mutex_unlock(&panel->panel_lock);
	}
	else {
		if (panel->aod_status) {
			panel->aod_status = 0;
			pr_err("send AOD OFF cmds start\n");
			if (aod_fod_flag == true) {
				if (real_aod_mode) {
					mutex_lock(&panel->panel_lock);
					rc = dsi_panel_tx_cmd_set(panel, DSI_CMD_SET_AOD_OFF);
					mutex_unlock(&panel->panel_lock);
					pr_err("Send DSI_CMD_SET_AOD_OFF cmds\n");
				} else {
					pr_err("real_aod_mode is %d, aod_fod_flag is %d\n", real_aod_mode, aod_fod_flag);
				}
			}
			if (aod_fod_flag == false) {
				if (real_aod_mode) {
					mutex_lock(&panel->panel_lock);
					rc = dsi_panel_tx_cmd_set(panel, DSI_CMD_SET_AOD_OFF_NEW);
					mutex_unlock(&panel->panel_lock);
					pr_err("Send DSI_CMD_SET_AOD_OFF_NEW cmds\n");
				} else {
					pr_err("real_aod_mode is %d, aod_fod_flag is %d\n", real_aod_mode, aod_fod_flag);
				}
				if (level == 0) {
					tp_aod_flag = 200;
					notifier_data.data = &tp_aod_flag;
					notifier_data.id = MSM_DRM_PRIMARY_DISPLAY;
					pr_err("set aod state TP flag: %d\n", tp_aod_flag);
					msm_drm_notifier_call_chain(MSM_DRM_EARLY_EVENT_BLANK, &notifier_data);
				}
			}
			aod_complete = false;
			pr_err("Send AOD OFF cmds end \n");
		}
	}

	panel->aod_curr_mode = level;
	pr_err("AOD MODE = %d\n", level);
return rc;
}

int dsi_panel_send_dsi_panel_command(struct dsi_panel *panel)
{
	int rc = 0;
	int count;
	struct dsi_display_mode *mode;

	if (!panel || !panel->cur_mode) {
		pr_err("Invalid params\n");
		return -EINVAL;
	}
	mode = panel->cur_mode;
	mutex_lock(&panel->panel_lock);

	count = mode->priv_info->cmd_sets[DSI_CMD_SET_PANEL_COMMAND].count;
	if (!count) {
		pr_err("This panel does not support DSI_CMD_SET_PANEL_COMMAND\n");
		goto error;
	}
	rc = dsi_panel_tx_cmd_set(panel, DSI_CMD_SET_PANEL_COMMAND);
	if (rc)
		pr_err("Failed to send dsi panel command\n");
	pr_err("Send DSI_CMD_SET_PANEL_COMMAND cmds.\n");

error:
	mutex_unlock(&panel->panel_lock);
	return rc;
}

int dsi_panel_send_dsi_seed_command(struct dsi_panel *panel)
{
	int rc = 0;
	int count;
	struct dsi_display_mode *mode;

	if (!panel || !panel->cur_mode) {
		pr_err("Invalid params\n");
		return -EINVAL;
	}
	mode = panel->cur_mode;

	count = mode->priv_info->cmd_sets[DSI_CMD_SET_SEED_COMMAND].count;
	if (!count) {
		pr_err("This panel does not support DSI_CMD_SET_SEED_COMMAND\n");
		goto error;
	}
	rc = dsi_panel_tx_cmd_set(panel, DSI_CMD_SET_SEED_COMMAND);
	if (rc)
		pr_err("Failed to send dsi seed command\n");

error:
	return rc;
}

static int dsi_panel_parse_gamma_cmd_sets_sub(struct dsi_panel_cmd_set *cmd, const char *data, unsigned int length, enum dsi_cmd_set_state state, enum dsi_gamma_cmd_set_type type)
{
	int rc = 0;
	u32 packet_count = 0;

	if (!data) {
		pr_debug("[%s] data not found\n", gamma_cmd_set_map[type]);
		rc = -ENOTSUPP;
		goto error;
	}

	pr_debug("type=%d, name=%s, length=%d\n", type,
		gamma_cmd_set_map[type], length);

	print_hex_dump_debug("", DUMP_PREFIX_NONE,
		       8, 1, data, length, false);

	rc = dsi_panel_get_cmd_pkt_count(data, length, &packet_count);
	if (rc) {
		pr_err("commands failed, rc=%d\n", rc);
		goto error;
	}
	pr_debug("[%s] packet-count=%d, %d\n", gamma_cmd_set_map[type],
		packet_count, length);

	rc = dsi_panel_alloc_cmd_packets(cmd, packet_count);
	if (rc) {
		pr_err("failed to allocate cmd packets, rc=%d\n", rc);
		goto error;
	}

	rc = dsi_panel_create_cmd_packets(data, length, packet_count,
					  cmd->cmds);
	if (rc) {
		pr_err("failed to create cmd packets, rc=%d\n", rc);
		goto error_free_mem;
	}

	cmd->state = state;

	return rc;

error_free_mem:
	kfree(cmd->cmds);
	cmd->cmds = NULL;

error:
	return rc;

}

int dsi_panel_parse_gamma_cmd_sets(void)
{
    int rc = 0;
    int i = 0;

    memset(gamma_cmd_set, 0, 2*sizeof(struct dsi_panel_cmd_set));

    for (i = 0; i < 2; i++) {
        rc = dsi_panel_parse_gamma_cmd_sets_sub(&gamma_cmd_set[i], (char *)&gamma_para[i], sizeof(gamma_para)/2, DSI_CMD_SET_STATE_HS, i);
        if (rc) {
            pr_err("Failed to parse gamma cmd sets %d, rc=%d\n", i, rc);
        }
    }

    return rc;
}

int dsi_panel_tx_gamma_cmd_set(struct dsi_panel *panel,
				enum dsi_gamma_cmd_set_type type)
{
	int rc = 0, i = 0;
	ssize_t len;
	struct dsi_cmd_desc *cmds;
	u32 count;
	enum dsi_cmd_set_state state;
	const struct mipi_dsi_host_ops *ops = panel->host->ops;

	if (!panel)
		return -EINVAL;

	cmds = gamma_cmd_set[type].cmds;
	count = gamma_cmd_set[type].count;
	state = gamma_cmd_set[type].state;

	if (count == 0) {
		pr_debug("[%s] No commands to be sent for gamma state(%d)\n",
			 panel->name, type);
		goto error;
	}

	for (i = 0; i < count; i++) {
		if (state == DSI_CMD_SET_STATE_LP)
			cmds->msg.flags |= MIPI_DSI_MSG_USE_LPM;

		if (cmds->last_command)
			cmds->msg.flags |= MIPI_DSI_MSG_LASTCOMMAND;

		len = ops->transfer(panel->host, &cmds->msg);
		if (len < 0) {
			rc = len;
			pr_err("failed to set cmds(%d), rc=%d\n", type, rc);
			goto error;
		}
		if (cmds->post_wait_ms)
			usleep_range(cmds->post_wait_ms*1000,
					((cmds->post_wait_ms*1000)+10));
		cmds++;
	}
error:
	return rc;
}

int dsi_panel_update_cmd_sets_sub(struct dsi_panel_cmd_set *cmd,
					enum dsi_cmd_set_type type, const char *data, unsigned int length)
{
	int i = 0;
	int rc = 0;
	u32 packet_count = 0;

	if (!data) {
		pr_err("%s commands not defined\n", cmd_set_prop_map[type]);
		rc = -ENOTSUPP;
		goto error;
	}

	pr_debug("type=%d, name=%s, length=%d\n", type,
		cmd_set_prop_map[type], length);

	print_hex_dump_debug("", DUMP_PREFIX_NONE,
		       8, 1, data, length, false);

	for (i = 0; i < length; i++) {
		pr_debug("data[%d]=%02X", i, data[i]);
	}
	rc = dsi_panel_get_cmd_pkt_count(data, length, &packet_count);
	if (rc) {
		pr_err("commands failed, rc=%d\n", rc);
		goto error;
	}
	pr_debug("[%s] packet-count=%d, %d\n", cmd_set_prop_map[type],
		packet_count, length);

	for (i = 0; i < cmd->count; i++) {
		kfree(cmd->cmds[i].msg.tx_buf);
	}
	kfree(cmd->cmds);
	cmd->cmds = NULL;
	pr_debug("Free tx_buf and dsi_cmd_desc struct pointers done.");

	rc = dsi_panel_alloc_cmd_packets(cmd, packet_count);
	if (rc) {
		pr_err("failed to allocate cmd packets, rc=%d\n", rc);
		goto error;
	}

	rc = dsi_panel_create_cmd_packets(data, length, packet_count,
					  cmd->cmds);
	if (rc) {
		pr_err("failed to create cmd packets, rc=%d\n", rc);
		goto error_free_mem;
	}

	return rc;

error_free_mem:
	kfree(cmd->cmds);
	cmd->cmds = NULL;

error:
	return rc;

}

int dsi_panel_update_dsi_seed_command(struct dsi_cmd_desc *cmds,
					enum dsi_cmd_set_type type, const char *data)
{
	int i = 0;
	int rc = 0;
	u8 *payload;

	if (!data) {
		pr_err("%s commands not defined\n", cmd_set_prop_map[type]);
		rc = -ENOTSUPP;
		goto error;
	}

	payload = (u8 *)cmds[3].msg.tx_buf;
	for (i = 0; i < 0x16; i++)
		payload[i] = data[i];

error:
	return rc;
}<|MERGE_RESOLUTION|>--- conflicted
+++ resolved
@@ -942,7 +942,6 @@
 			}
 		}
 
-<<<<<<< HEAD
 		rc = mipi_dsi_dcs_set_display_brightness_samsung(dsi, bl_lvl);
 		pr_err("backlight = %d\n", bl_lvl);
 		cur_backlight = bl_lvl;
@@ -953,12 +952,6 @@
 	else
 		rc = mipi_dsi_dcs_set_display_brightness(dsi,
 			bl_lvl);
-=======
-	if (panel->bl_config.bl_inverted_dbv)
-		bl_lvl = (((bl_lvl & 0xff) << 8) | (bl_lvl >> 8));
-
-	rc = mipi_dsi_dcs_set_display_brightness(dsi, bl_lvl);
->>>>>>> da2f8f6c
 	if (rc < 0)
 		pr_err("failed to update dcs backlight:%d\n", bl_lvl);
 
