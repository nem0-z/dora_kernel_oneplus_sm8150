--- conflicted
+++ resolved
@@ -5125,26 +5125,18 @@
 	panel->panel_initialized = true;
 	pr_debug("dsi_panel_enable aod_mode =%d\n",panel->aod_mode);
 	oneplus_panel_status = 2; // DISPLAY_POWER_ON
-<<<<<<< HEAD
+	if (oneplus_auth_status == 2) {
+		backup_dimlayer_hbm = 0;
+		backup_dim_status = 0;
+	} else if (oneplus_auth_status == 1) {
+		backup_dimlayer_hbm = 1;
+		backup_dim_status = 1;
+	}
 	oneplus_dimlayer_hbm_enable = backup_dimlayer_hbm;
 	oneplus_dim_status = backup_dim_status;
-	pr_err("Restore dim when panel goes on");
-=======
-	if (is_a12 && !is_stock) {
-		if (oneplus_auth_status == 2) {
-			backup_dimlayer_hbm = 0;
-			backup_dim_status = 0;
-		} else if (oneplus_auth_status == 1) {
-			backup_dimlayer_hbm = 1;
-			backup_dim_status = 1;
-		}
-		oneplus_dimlayer_hbm_enable = backup_dimlayer_hbm;
-		oneplus_dim_status = backup_dim_status;
-		if (oneplus_auth_status != 2)
-			pr_err("Restore dim when panel goes on");
-		oneplus_auth_status = 0;
-	}
->>>>>>> 854a4f56
+	if (oneplus_auth_status != 2)
+		pr_err("Restore dim when panel goes on");
+	oneplus_auth_status = 0;
 
 
 	blank = MSM_DRM_BLANK_UNBLANK_CHARGE;
