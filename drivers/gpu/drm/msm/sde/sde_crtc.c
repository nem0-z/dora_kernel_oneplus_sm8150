/*
 * Copyright (c) 2014-2021 The Linux Foundation. All rights reserved.
 * Copyright (C) 2013 Red Hat
 * Author: Rob Clark <robdclark@gmail.com>
 *
 * This program is free software; you can redistribute it and/or modify it
 * under the terms of the GNU General Public License version 2 as published by
 * the Free Software Foundation.
 *
 * This program is distributed in the hope that it will be useful, but WITHOUT
 * ANY WARRANTY; without even the implied warranty of MERCHANTABILITY or
 * FITNESS FOR A PARTICULAR PURPOSE.  See the GNU General Public License for
 * more details.
 *
 * You should have received a copy of the GNU General Public License along with
 * this program.  If not, see <http://www.gnu.org/licenses/>.
 */

#define pr_fmt(fmt)	"[drm:%s:%d] " fmt, __func__, __LINE__
#include <linux/sort.h>
#include <linux/debugfs.h>
#include <linux/ktime.h>
#include <uapi/drm/sde_drm.h>
#include <drm/drm_mode.h>02802d2189f2ef696bd871e9768e110375a257a7
#include <drm/drm_crtc.h>
#include <drm/drm_crtc_helper.h>
#include <drm/drm_flip_work.h>
#include <linux/clk/qcom.h>
#include <linux/sde_rsc.h>

#include "sde_kms.h"
#include "sde_hw_lm.h"
#include "sde_hw_ctl.h"
#include "sde_crtc.h"
#include "sde_plane.h"
#include "sde_hw_util.h"
#include "sde_hw_catalog.h"
#include "sde_color_processing.h"
#include "sde_encoder.h"
#include "sde_connector.h"
#include "sde_vbif.h"
#include "sde_power_handle.h"
#include "sde_core_perf.h"
#include <linux/msm_drm_notify.h>
#include <linux/notifier.h>


#include <linux/err.h>
#include <linux/list.h>
#include <linux/of.h>
#include <linux/err.h>
#include "msm_drv.h"
#include "sde_connector.h"
#include "msm_mmu.h"
#include "dsi_display.h"
#include "dsi_panel.h"
#include "dsi_ctrl.h"
#include "dsi_ctrl_hw.h"
#include "dsi_drm.h"
#include "dsi_clk.h"
#include "dsi_pwr.h"
#include "sde_dbg.h"
#include <linux/kobject.h>
#include <linux/string.h>
#include <linux/sysfs.h>
#include <linux/module.h>
#include <linux/init.h>
#include <linux/cpu_input_boost.h>
#include <linux/devfreq_boost.h>
#include <drm/drm_mipi_dsi.h>
extern int msm_drm_notifier_call_chain(unsigned long val, void *v);

#define SDE_PSTATES_MAX (SDE_STAGE_MAX * 4)
#define SDE_MULTIRECT_PLANE_MAX (SDE_STAGE_MAX * 2)

#include <drm/drm_sysfs.h>
#include <drm/drmP.h>
#define to_drm_connector(d) dev_get_drvdata(d)
#define to_dsi_bridge(x)  container_of((x), struct dsi_bridge, base)

struct sde_crtc_custom_events {
	u32 event;
	int (*func)(struct drm_crtc *crtc, bool en,
			struct sde_irq_callback *irq);
};

static int sde_crtc_power_interrupt_handler(struct drm_crtc *crtc_drm,
	bool en, struct sde_irq_callback *ad_irq);
static int sde_crtc_idle_interrupt_handler(struct drm_crtc *crtc_drm,
	bool en, struct sde_irq_callback *idle_irq);
static int sde_crtc_pm_event_handler(struct drm_crtc *crtc, bool en,
		struct sde_irq_callback *noirq);

static struct sde_crtc_custom_events custom_events[] = {
	{DRM_EVENT_AD_BACKLIGHT, sde_cp_ad_interrupt},
	{DRM_EVENT_CRTC_POWER, sde_crtc_power_interrupt_handler},
	{DRM_EVENT_IDLE_NOTIFY, sde_crtc_idle_interrupt_handler},
	{DRM_EVENT_HISTOGRAM, sde_cp_hist_interrupt},
	{DRM_EVENT_SDE_POWER, sde_crtc_pm_event_handler},
};

/* default input fence timeout, in ms */
#define SDE_CRTC_INPUT_FENCE_TIMEOUT    10000

/*
 * The default input fence timeout is 2 seconds while max allowed
 * range is 10 seconds. Any value above 10 seconds adds glitches beyond
 * tolerance limit.
 */
#define SDE_CRTC_MAX_INPUT_FENCE_TIMEOUT 10000

/* layer mixer index on sde_crtc */
#define LEFT_MIXER 0
#define RIGHT_MIXER 1

#define MISR_BUFF_SIZE			256

/*
 * Time period for fps calculation in micro seconds.
 * Default value is set to 1 sec.
 */
#define DEFAULT_FPS_PERIOD_1_SEC	1000000
#define MAX_FPS_PERIOD_5_SECONDS	5000000
#define MAX_FRAME_COUNT			1000
#define MILI_TO_MICRO			1000

/* default line padding ratio limitation */
#define MAX_VPADDING_RATIO_M		63
#define MAX_VPADDING_RATIO_N		15

static inline struct sde_kms *_sde_crtc_get_kms(struct drm_crtc *crtc)
{
	struct msm_drm_private *priv;

	if (!crtc || !crtc->dev || !crtc->dev->dev_private) {
		SDE_ERROR("invalid crtc\n");
		return NULL;
	}
	priv = crtc->dev->dev_private;
	if (!priv || !priv->kms) {
		SDE_ERROR("invalid kms\n");
		return NULL;
	}

	return to_sde_kms(priv->kms);
}

static inline int _sde_crtc_power_enable(struct sde_crtc *sde_crtc, bool enable)
{
	struct drm_crtc *crtc;
	struct msm_drm_private *priv;
	struct sde_kms *sde_kms;

	if (!sde_crtc) {
		SDE_ERROR("invalid sde crtc\n");
		return -EINVAL;
	}

	crtc = &sde_crtc->base;
	if (!crtc->dev || !crtc->dev->dev_private) {
		SDE_ERROR("invalid drm device\n");
		return -EINVAL;
	}

	priv = crtc->dev->dev_private;
	if (!priv->kms) {
		SDE_ERROR("invalid kms\n");
		return -EINVAL;
	}

	sde_kms = to_sde_kms(priv->kms);

	return sde_power_resource_enable(&priv->phandle, sde_kms->core_client,
									enable);
}

/**
 * sde_crtc_calc_fps() - Calculates fps value.
 * @sde_crtc   : CRTC structure
 *
 * This function is called at frame done. It counts the number
 * of frames done for every 1 sec. Stores the value in measured_fps.
 * measured_fps value is 10 times the calculated fps value.
 * For example, measured_fps= 594 for calculated fps of 59.4
 */
static void sde_crtc_calc_fps(struct sde_crtc *sde_crtc)
{
	ktime_t current_time_us;
	u64 fps, diff_us;

	current_time_us = ktime_get();
	diff_us = (u64)ktime_us_delta(current_time_us,
			sde_crtc->fps_info.last_sampled_time_us);
	sde_crtc->fps_info.frame_count++;

	if (diff_us >= DEFAULT_FPS_PERIOD_1_SEC) {

		 /* Multiplying with 10 to get fps in floating point */
		fps = ((u64)sde_crtc->fps_info.frame_count)
						* DEFAULT_FPS_PERIOD_1_SEC * 10;
		do_div(fps, diff_us);
		sde_crtc->fps_info.measured_fps = (unsigned int)fps;
		SDE_DEBUG(" FPS for crtc%d is %d.%d\n",
				sde_crtc->base.base.id, (unsigned int)fps/10,
				(unsigned int)fps%10);
		sde_crtc->fps_info.last_sampled_time_us = current_time_us;
		sde_crtc->fps_info.frame_count = 0;
	}

	if (!sde_crtc->fps_info.time_buf)
		return;

	/**
	 * Array indexing is based on sliding window algorithm.
	 * sde_crtc->time_buf has a maximum capacity of MAX_FRAME_COUNT
	 * time slots. As the count increases to MAX_FRAME_COUNT + 1, the
	 * counter loops around and comes back to the first index to store
	 * the next ktime.
	 */
	sde_crtc->fps_info.time_buf[sde_crtc->fps_info.next_time_index++] =
								ktime_get();
	sde_crtc->fps_info.next_time_index %= MAX_FRAME_COUNT;
}

/**
 * _sde_crtc_rp_to_crtc - get crtc from resource pool object
 * @rp: Pointer to resource pool
 * return: Pointer to drm crtc if success; null otherwise
 */
static struct drm_crtc *_sde_crtc_rp_to_crtc(struct sde_crtc_respool *rp)
{
	if (!rp)
		return NULL;

	return container_of(rp, struct sde_crtc_state, rp)->base.crtc;
}

/**
 * _sde_crtc_rp_reclaim - reclaim unused, or all if forced, resources in pool
 * @rp: Pointer to resource pool
 * @force: True to reclaim all resources; otherwise, reclaim only unused ones
 * return: None
 */
static void _sde_crtc_rp_reclaim(struct sde_crtc_respool *rp, bool force)
{
	struct sde_crtc_res *res, *next;
	struct drm_crtc *crtc;

	crtc = _sde_crtc_rp_to_crtc(rp);
	if (!crtc) {
		SDE_ERROR("invalid crtc\n");
		return;
	}

	SDE_DEBUG("crtc%d.%u %s\n", crtc->base.id, rp->sequence_id,
			force ? "destroy" : "free_unused");

	list_for_each_entry_safe(res, next, &rp->res_list, list) {
		if (!force && !(res->flags & SDE_CRTC_RES_FLAG_FREE))
			continue;
		SDE_DEBUG("crtc%d.%u reclaim res:0x%x/0x%llx/%pK/%d\n",
				crtc->base.id, rp->sequence_id,
				res->type, res->tag, res->val,
				atomic_read(&res->refcount));
		list_del(&res->list);
		if (res->ops.put)
			res->ops.put(res->val);
		kfree(res);
	}
}

/**
 * _sde_crtc_rp_free_unused - free unused resource in pool
 * @rp: Pointer to resource pool
 * return: none
 */
static void _sde_crtc_rp_free_unused(struct sde_crtc_respool *rp)
{
	mutex_lock(rp->rp_lock);
	_sde_crtc_rp_reclaim(rp, false);
	mutex_unlock(rp->rp_lock);
}

/**
 * _sde_crtc_rp_destroy - destroy resource pool
 * @rp: Pointer to resource pool
 * return: None
 */
static void _sde_crtc_rp_destroy(struct sde_crtc_respool *rp)
{
	mutex_lock(rp->rp_lock);
	list_del_init(&rp->rp_list);
	_sde_crtc_rp_reclaim(rp, true);
	mutex_unlock(rp->rp_lock);
}

/**
 * _sde_crtc_hw_blk_get - get callback for hardware block
 * @val: Resource handle
 * @type: Resource type
 * @tag: Search tag for given resource
 * return: Resource handle
 */
static void *_sde_crtc_hw_blk_get(void *val, u32 type, u64 tag)
{
	SDE_DEBUG("res:%d/0x%llx/%pK\n", type, tag, val);
	return sde_hw_blk_get(val, type, tag);
}

/**
 * _sde_crtc_hw_blk_put - put callback for hardware block
 * @val: Resource handle
 * return: None
 */
static void _sde_crtc_hw_blk_put(void *val)
{
	SDE_DEBUG("res://%pK\n", val);
	sde_hw_blk_put(val);
}

/**
 * _sde_crtc_rp_duplicate - duplicate resource pool and reset reference count
 * @rp: Pointer to original resource pool
 * @dup_rp: Pointer to duplicated resource pool
 * return: None
 */
static void _sde_crtc_rp_duplicate(struct sde_crtc_respool *rp,
		struct sde_crtc_respool *dup_rp)
{
	struct sde_crtc_res *res, *dup_res;
	struct drm_crtc *crtc;

	if (!rp || !dup_rp || !rp->rp_head) {
		SDE_ERROR("invalid resource pool\n");
		return;
	}

	crtc = _sde_crtc_rp_to_crtc(rp);
	if (!crtc) {
		SDE_ERROR("invalid crtc\n");
		return;
	}

	SDE_DEBUG("crtc%d.%u duplicate\n", crtc->base.id, rp->sequence_id);

	mutex_lock(rp->rp_lock);
	dup_rp->sequence_id = rp->sequence_id + 1;
	INIT_LIST_HEAD(&dup_rp->res_list);
	dup_rp->ops = rp->ops;
	list_for_each_entry(res, &rp->res_list, list) {
		dup_res = kzalloc(sizeof(struct sde_crtc_res), GFP_KERNEL);
		if (!dup_res) {
			mutex_unlock(rp->rp_lock);
			return;
		}
		INIT_LIST_HEAD(&dup_res->list);
		atomic_set(&dup_res->refcount, 0);
		dup_res->type = res->type;
		dup_res->tag = res->tag;
		dup_res->val = res->val;
		dup_res->ops = res->ops;
		dup_res->flags = SDE_CRTC_RES_FLAG_FREE;
		SDE_DEBUG("crtc%d.%u dup res:0x%x/0x%llx/%pK/%d\n",
				crtc->base.id, dup_rp->sequence_id,
				dup_res->type, dup_res->tag, dup_res->val,
				atomic_read(&dup_res->refcount));
		list_add_tail(&dup_res->list, &dup_rp->res_list);
		if (dup_res->ops.get)
			dup_res->ops.get(dup_res->val, 0, -1);
	}

	dup_rp->rp_lock = rp->rp_lock;
	dup_rp->rp_head = rp->rp_head;
	INIT_LIST_HEAD(&dup_rp->rp_list);
	list_add_tail(&dup_rp->rp_list, rp->rp_head);
	mutex_unlock(rp->rp_lock);
}

/**
 * _sde_crtc_rp_reset - reset resource pool after allocation
 * @rp: Pointer to original resource pool
 * @rp_lock: Pointer to serialization resource pool lock
 * @rp_head: Pointer to crtc resource pool head
 * return: None
 */
static void _sde_crtc_rp_reset(struct sde_crtc_respool *rp,
		struct mutex *rp_lock, struct list_head *rp_head)
{
	if (!rp || !rp_lock || !rp_head) {
		SDE_ERROR("invalid resource pool\n");
		return;
	}

	mutex_lock(rp_lock);
	rp->rp_lock = rp_lock;
	rp->rp_head = rp_head;
	INIT_LIST_HEAD(&rp->rp_list);
	rp->sequence_id = 0;
	INIT_LIST_HEAD(&rp->res_list);
	rp->ops.get = _sde_crtc_hw_blk_get;
	rp->ops.put = _sde_crtc_hw_blk_put;
	list_add_tail(&rp->rp_list, rp->rp_head);
	mutex_unlock(rp_lock);
}

/**
 * _sde_crtc_rp_add_no_lock - add given resource to resource pool without lock
 * @rp: Pointer to original resource pool
 * @type: Resource type
 * @tag: Search tag for given resource
 * @val: Resource handle
 * @ops: Resource callback operations
 * return: 0 if success; error code otherwise
 */
static int _sde_crtc_rp_add_no_lock(struct sde_crtc_respool *rp, u32 type,
		u64 tag, void *val, struct sde_crtc_res_ops *ops)
{
	struct sde_crtc_res *res;
	struct drm_crtc *crtc;

	if (!rp || !ops) {
		SDE_ERROR("invalid resource pool/ops\n");
		return -EINVAL;
	}

	crtc = _sde_crtc_rp_to_crtc(rp);
	if (!crtc) {
		SDE_ERROR("invalid crtc\n");
		return -EINVAL;
	}

	list_for_each_entry(res, &rp->res_list, list) {
		if (res->type != type || res->tag != tag)
			continue;
		SDE_ERROR("crtc%d.%u already exist res:0x%x/0x%llx/%pK/%d\n",
				crtc->base.id, rp->sequence_id,
				res->type, res->tag, res->val,
				atomic_read(&res->refcount));
		return -EEXIST;
	}
	res = kzalloc(sizeof(struct sde_crtc_res), GFP_KERNEL);
	if (!res)
		return -ENOMEM;
	INIT_LIST_HEAD(&res->list);
	atomic_set(&res->refcount, 1);
	res->type = type;
	res->tag = tag;
	res->val = val;
	res->ops = *ops;
	list_add_tail(&res->list, &rp->res_list);
	SDE_DEBUG("crtc%d.%u added res:0x%x/0x%llx\n",
			crtc->base.id, rp->sequence_id, type, tag);
	return 0;
}

/**
 * _sde_crtc_rp_add - add given resource to resource pool
 * @rp: Pointer to original resource pool
 * @type: Resource type
 * @tag: Search tag for given resource
 * @val: Resource handle
 * @ops: Resource callback operations
 * return: 0 if success; error code otherwise
 */
static int _sde_crtc_rp_add(struct sde_crtc_respool *rp, u32 type, u64 tag,
		void *val, struct sde_crtc_res_ops *ops)
{
	int rc;

	if (!rp) {
		SDE_ERROR("invalid resource pool\n");
		return -EINVAL;
	}

	mutex_lock(rp->rp_lock);
	rc = _sde_crtc_rp_add_no_lock(rp, type, tag, val, ops);
	mutex_unlock(rp->rp_lock);
	return rc;
}

/**
 * _sde_crtc_rp_get - lookup the resource from given resource pool and obtain
 *	if available; otherwise, obtain resource from global pool
 * @rp: Pointer to original resource pool
 * @type: Resource type
 * @tag:  Search tag for given resource
 * return: Resource handle if success; pointer error or null otherwise
 */
static void *_sde_crtc_rp_get(struct sde_crtc_respool *rp, u32 type, u64 tag)
{
	struct sde_crtc_respool *old_rp;
	struct sde_crtc_res *res;
	void *val = NULL;
	int rc;
	struct drm_crtc *crtc;

	if (!rp) {
		SDE_ERROR("invalid resource pool\n");
		return NULL;
	}

	crtc = _sde_crtc_rp_to_crtc(rp);
	if (!crtc) {
		SDE_ERROR("invalid crtc\n");
		return NULL;
	}

	mutex_lock(rp->rp_lock);
	list_for_each_entry(res, &rp->res_list, list) {
		if (res->type != type || res->tag != tag)
			continue;
		SDE_DEBUG("crtc%d.%u found res:0x%x/0x%llx/%pK/%d\n",
				crtc->base.id, rp->sequence_id,
				res->type, res->tag, res->val,
				atomic_read(&res->refcount));
		atomic_inc(&res->refcount);
		res->flags &= ~SDE_CRTC_RES_FLAG_FREE;
		mutex_unlock(rp->rp_lock);
		return res->val;
	}
	list_for_each_entry(res, &rp->res_list, list) {
		if (res->type != type || !(res->flags & SDE_CRTC_RES_FLAG_FREE))
			continue;
		SDE_DEBUG("crtc%d.%u retag res:0x%x/0x%llx/%pK/%d\n",
				crtc->base.id, rp->sequence_id,
				res->type, res->tag, res->val,
				atomic_read(&res->refcount));
		atomic_inc(&res->refcount);
		res->tag = tag;
		res->flags &= ~SDE_CRTC_RES_FLAG_FREE;
		mutex_unlock(rp->rp_lock);
		return res->val;
	}
	/* not in this rp, try to grab from global pool */
	if (rp->ops.get)
		val = rp->ops.get(NULL, type, -1);
	if (!IS_ERR_OR_NULL(val))
		goto add_res;
	/*
	 * Search older resource pools for hw blk with matching type,
	 * necessary when resource is being used by this object,
	 * but in previous states not yet cleaned up.
	 *
	 * This enables searching of all resources currently owned
	 * by this crtc even though the resource might not be used
	 * in the current atomic state. This allows those resources
	 * to be re-acquired by the new atomic state immediately
	 * without waiting for the resources to be fully released.
	 */
	else if (IS_ERR_OR_NULL(val) && (type < SDE_HW_BLK_MAX)) {
		list_for_each_entry(old_rp, rp->rp_head, rp_list) {
			if (old_rp == rp)
				continue;

			list_for_each_entry(res, &old_rp->res_list, list) {
				if (res->type != type)
					continue;
				SDE_DEBUG(
					"crtc%d.%u found res:0x%x//%pK/ in crtc%d.%d\n",
						crtc->base.id,
						rp->sequence_id,
						res->type, res->val,
						crtc->base.id,
						old_rp->sequence_id);
				SDE_EVT32_VERBOSE(crtc->base.id,
						rp->sequence_id,
						res->type, res->val,
						crtc->base.id,
						old_rp->sequence_id);
				if (res->ops.get)
					res->ops.get(res->val, 0, -1);
				val = res->val;
				break;
			}

			if (!IS_ERR_OR_NULL(val))
				break;
		}
	}
	if (IS_ERR_OR_NULL(val)) {
		SDE_DEBUG("crtc%d.%u failed to get res:0x%x//\n",
				crtc->base.id, rp->sequence_id, type);
		mutex_unlock(rp->rp_lock);
		return NULL;
	}
add_res:
	rc = _sde_crtc_rp_add_no_lock(rp, type, tag, val, &rp->ops);
	if (rc) {
		SDE_ERROR("crtc%d.%u failed to add res:0x%x/0x%llx\n",
				crtc->base.id, rp->sequence_id, type, tag);
		if (rp->ops.put)
			rp->ops.put(val);
		val = NULL;
	}
	mutex_unlock(rp->rp_lock);
	return val;
}

/**
 * _sde_crtc_rp_put - return given resource to resource pool
 * @rp: Pointer to original resource pool
 * @type: Resource type
 * @tag: Search tag for given resource
 * return: None
 */
static void _sde_crtc_rp_put(struct sde_crtc_respool *rp, u32 type, u64 tag)
{
	struct sde_crtc_res *res, *next;
	struct drm_crtc *crtc;

	if (!rp) {
		SDE_ERROR("invalid resource pool\n");
		return;
	}

	crtc = _sde_crtc_rp_to_crtc(rp);
	if (!crtc) {
		SDE_ERROR("invalid crtc\n");
		return;
	}

	mutex_lock(rp->rp_lock);
	list_for_each_entry_safe(res, next, &rp->res_list, list) {
		if (res->type != type || res->tag != tag)
			continue;
		SDE_DEBUG("crtc%d.%u found res:0x%x/0x%llx/%pK/%d\n",
				crtc->base.id, rp->sequence_id,
				res->type, res->tag, res->val,
				atomic_read(&res->refcount));
		if (res->flags & SDE_CRTC_RES_FLAG_FREE)
			SDE_ERROR(
				"crtc%d.%u already free res:0x%x/0x%llx/%pK/%d\n",
					crtc->base.id, rp->sequence_id,
					res->type, res->tag, res->val,
					atomic_read(&res->refcount));
		else if (atomic_dec_return(&res->refcount) == 0)
			res->flags |= SDE_CRTC_RES_FLAG_FREE;

		mutex_unlock(rp->rp_lock);
		return;
	}
	SDE_ERROR("crtc%d.%u not found res:0x%x/0x%llx\n",
			crtc->base.id, rp->sequence_id, type, tag);
	mutex_unlock(rp->rp_lock);
}

int sde_crtc_res_add(struct drm_crtc_state *state, u32 type, u64 tag,
		void *val, struct sde_crtc_res_ops *ops)
{
	struct sde_crtc_respool *rp;

	if (!state) {
		SDE_ERROR("invalid parameters\n");
		return -EINVAL;
	}

	rp = &to_sde_crtc_state(state)->rp;
	return _sde_crtc_rp_add(rp, type, tag, val, ops);
}

void *sde_crtc_res_get(struct drm_crtc_state *state, u32 type, u64 tag)
{
	struct sde_crtc_respool *rp;
	void *val;

	if (!state) {
		SDE_ERROR("invalid parameters\n");
		return NULL;
	}

	rp = &to_sde_crtc_state(state)->rp;
	val = _sde_crtc_rp_get(rp, type, tag);
	if (IS_ERR(val)) {
		SDE_ERROR("failed to get res type:0x%x:0x%llx\n",
				type, tag);
		return NULL;
	}

	return val;
}

void sde_crtc_res_put(struct drm_crtc_state *state, u32 type, u64 tag)
{
	struct sde_crtc_respool *rp;

	if (!state) {
		SDE_ERROR("invalid parameters\n");
		return;
	}

	rp = &to_sde_crtc_state(state)->rp;
	_sde_crtc_rp_put(rp, type, tag);
}

static void _sde_crtc_deinit_events(struct sde_crtc *sde_crtc)
{
	if (!sde_crtc)
		return;
}

#ifdef CONFIG_DEBUG_FS
static int _sde_debugfs_fps_status_show(struct seq_file *s, void *data)
{
	struct sde_crtc *sde_crtc;
	u64 fps_int, fps_float;
	ktime_t current_time_us;
	u64 fps, diff_us;

	if (!s || !s->private) {
		SDE_ERROR("invalid input param(s)\n");
		return -EAGAIN;
	}

	sde_crtc = s->private;

	current_time_us = ktime_get();
	diff_us = (u64)ktime_us_delta(current_time_us,
			sde_crtc->fps_info.last_sampled_time_us);

	if (diff_us >= DEFAULT_FPS_PERIOD_1_SEC) {

		 /* Multiplying with 10 to get fps in floating point */
		fps = ((u64)sde_crtc->fps_info.frame_count)
						* DEFAULT_FPS_PERIOD_1_SEC * 10;
		do_div(fps, diff_us);
		sde_crtc->fps_info.measured_fps = (unsigned int)fps;
		sde_crtc->fps_info.last_sampled_time_us = current_time_us;
		sde_crtc->fps_info.frame_count = 0;
		SDE_DEBUG("Measured FPS for crtc%d is %d.%d\n",
				sde_crtc->base.base.id, (unsigned int)fps/10,
				(unsigned int)fps%10);
	}

	fps_int = (unsigned int) sde_crtc->fps_info.measured_fps;
	fps_float = do_div(fps_int, 10);

	seq_printf(s, "fps: %llu.%llu\n", fps_int, fps_float);

	return 0;
}


static int _sde_debugfs_fps_status(struct inode *inode, struct file *file)
{
	return single_open(file, _sde_debugfs_fps_status_show,
			inode->i_private);
}
#endif

static ssize_t set_fps_periodicity(struct device *device,
		struct device_attribute *attr, const char *buf, size_t count)
{
	struct drm_crtc *crtc;
	struct sde_crtc *sde_crtc;
	int res;

	/* Base of the input */
	int cnt = 10;

	if (!device || !buf) {
		SDE_ERROR("invalid input param(s)\n");
		return -EAGAIN;
	}

	crtc = dev_get_drvdata(device);
	if (!crtc)
		return -EINVAL;

	sde_crtc = to_sde_crtc(crtc);

	res = kstrtou32(buf, cnt, &sde_crtc->fps_info.fps_periodic_duration);
	if (res < 0)
		return res;

	if (sde_crtc->fps_info.fps_periodic_duration <= 0)
		sde_crtc->fps_info.fps_periodic_duration =
						DEFAULT_FPS_PERIOD_1_SEC;
	else if ((sde_crtc->fps_info.fps_periodic_duration) * MILI_TO_MICRO >
						MAX_FPS_PERIOD_5_SECONDS)
		sde_crtc->fps_info.fps_periodic_duration =
						MAX_FPS_PERIOD_5_SECONDS;
	else
		sde_crtc->fps_info.fps_periodic_duration *= MILI_TO_MICRO;

	return count;
}

static ssize_t fps_periodicity_show(struct device *device,
		struct device_attribute *attr, char *buf)
{
	struct drm_crtc *crtc;
	struct sde_crtc *sde_crtc;

	if (!device || !buf) {
		SDE_ERROR("invalid input param(s)\n");
		return -EAGAIN;
	}

	crtc = dev_get_drvdata(device);
	if (!crtc)
		return -EINVAL;

	sde_crtc = to_sde_crtc(crtc);

	return scnprintf(buf, PAGE_SIZE, "%d\n",
		(sde_crtc->fps_info.fps_periodic_duration)/MILI_TO_MICRO);
}

static ssize_t measured_fps_show(struct device *device,
		struct device_attribute *attr, char *buf)
{
	struct drm_crtc *crtc;
	struct sde_crtc *sde_crtc;
	uint64_t fps_int, fps_decimal;
	u64 fps = 0, frame_count = 0;
	ktime_t current_time;
	int i = 0, current_time_index;
	u64 diff_us;

	if (!device || !buf) {
		SDE_ERROR("invalid input param(s)\n");
		return -EAGAIN;
	}

	crtc = dev_get_drvdata(device);
	if (!crtc) {
		scnprintf(buf, PAGE_SIZE, "fps information not available");
		return -EINVAL;
	}

	sde_crtc = to_sde_crtc(crtc);

	if (!sde_crtc->fps_info.time_buf) {
		scnprintf(buf, PAGE_SIZE,
				"timebuf null - fps information not available");
		return -EINVAL;
	}

	/**
	 * Whenever the time_index counter comes to zero upon decrementing,
	 * it is set to the last index since it is the next index that we
	 * should check for calculating the buftime.
	 */
	current_time_index = (sde_crtc->fps_info.next_time_index == 0) ?
		MAX_FRAME_COUNT - 1 : (sde_crtc->fps_info.next_time_index - 1);

	current_time = ktime_get();

	for (i = 0; i < MAX_FRAME_COUNT; i++) {
		u64 ptime = (u64)ktime_to_us(current_time);
		u64 buftime = (u64)ktime_to_us(
			sde_crtc->fps_info.time_buf[current_time_index]);
		diff_us = (u64)ktime_us_delta(current_time,
			sde_crtc->fps_info.time_buf[current_time_index]);
		if (ptime > buftime && diff_us >= (u64)
				sde_crtc->fps_info.fps_periodic_duration) {

			/* Multiplying with 10 to get fps in floating point */
			fps = frame_count * DEFAULT_FPS_PERIOD_1_SEC * 10;
			do_div(fps, diff_us);
			sde_crtc->fps_info.measured_fps = (unsigned int)fps;
			SDE_DEBUG("measured fps: %d\n",
					sde_crtc->fps_info.measured_fps);
			break;
		}

		current_time_index = (current_time_index == 0) ?
			(MAX_FRAME_COUNT - 1) : (current_time_index - 1);
		SDE_DEBUG("current time index: %d\n", current_time_index);

		frame_count++;
	}

	if (i == MAX_FRAME_COUNT) {

		current_time_index = (sde_crtc->fps_info.next_time_index == 0) ?
		MAX_FRAME_COUNT - 1 : (sde_crtc->fps_info.next_time_index - 1);

		diff_us = (u64)ktime_us_delta(current_time,
			sde_crtc->fps_info.time_buf[current_time_index]);

		if (diff_us >= sde_crtc->fps_info.fps_periodic_duration) {

			/* Multiplying with 10 to get fps in floating point */
			fps = (frame_count) * DEFAULT_FPS_PERIOD_1_SEC * 10;
			do_div(fps, diff_us);
			sde_crtc->fps_info.measured_fps = (unsigned int)fps;
		}
	}

	fps_int = (uint64_t) sde_crtc->fps_info.measured_fps;
	fps_decimal = do_div(fps_int, 10);
	return scnprintf(buf, PAGE_SIZE,
	"fps: %d.%d duration:%d frame_count:%llu\n", fps_int, fps_decimal,
			sde_crtc->fps_info.fps_periodic_duration, frame_count);
}

static ssize_t vsync_event_show(struct device *device,
	struct device_attribute *attr, char *buf)
{
	struct drm_crtc *crtc;
	struct sde_crtc *sde_crtc;

	if (!device || !buf) {
		SDE_ERROR("invalid input param(s)\n");
		return -EAGAIN;
	}

	crtc = dev_get_drvdata(device);
	sde_crtc = to_sde_crtc(crtc);
	return scnprintf(buf, PAGE_SIZE, "VSYNC=%llu\n",
			ktime_to_ns(sde_crtc->vblank_last_cb_time));
}

static DEVICE_ATTR_RO(vsync_event);
static DEVICE_ATTR(measured_fps, 0444, measured_fps_show, NULL);
static DEVICE_ATTR(fps_periodicity_ms, 0644, fps_periodicity_show,
							set_fps_periodicity);
static struct attribute *sde_crtc_dev_attrs[] = {
	&dev_attr_vsync_event.attr,
	&dev_attr_measured_fps.attr,
	&dev_attr_fps_periodicity_ms.attr,
	NULL
};

static const struct attribute_group sde_crtc_attr_group = {
	.attrs = sde_crtc_dev_attrs,
};

static const struct attribute_group *sde_crtc_attr_groups[] = {
	&sde_crtc_attr_group,
	NULL,
};

static void sde_crtc_destroy(struct drm_crtc *crtc)
{
	struct sde_crtc *sde_crtc = to_sde_crtc(crtc);

	SDE_DEBUG("\n");

	if (!crtc)
		return;

	if (sde_crtc->vsync_event_sf)
		sysfs_put(sde_crtc->vsync_event_sf);
	if (sde_crtc->sysfs_dev)
		device_unregister(sde_crtc->sysfs_dev);

	if (sde_crtc->blob_info)
		drm_property_blob_put(sde_crtc->blob_info);
	msm_property_destroy(&sde_crtc->property_info);
	sde_cp_crtc_destroy_properties(crtc);

	sde_fence_deinit(sde_crtc->output_fence);
	_sde_crtc_deinit_events(sde_crtc);

	drm_crtc_cleanup(crtc);
	mutex_destroy(&sde_crtc->crtc_lock);
	kfree(sde_crtc);
}

static bool sde_crtc_mode_fixup(struct drm_crtc *crtc,
		const struct drm_display_mode *mode,
		struct drm_display_mode *adjusted_mode)
{
	SDE_DEBUG("\n");

	if ((msm_is_mode_seamless(adjusted_mode) ||
	     (msm_is_mode_seamless_vrr(adjusted_mode) ||
	      msm_is_mode_seamless_dyn_clk(adjusted_mode))) &&
	    (!crtc->enabled)) {
		SDE_ERROR("crtc state prevents seamless transition\n");
		return false;
	}

	return true;
}

static int _sde_crtc_get_ctlstart_timeout(struct drm_crtc *crtc)
{
	struct drm_encoder *encoder;
	int rc = 0;

	if (!crtc || !crtc->dev)
		return 0;

	list_for_each_entry(encoder,
			&crtc->dev->mode_config.encoder_list, head) {
		if (encoder->crtc != crtc)
			continue;

		if (sde_encoder_get_intf_mode(encoder) == INTF_MODE_CMD)
			rc += sde_encoder_get_ctlstart_timeout_state(encoder);
	}

	return rc;
}

static void _sde_crtc_setup_blend_cfg(struct sde_crtc_mixer *mixer,
	struct sde_plane_state *pstate, struct sde_format *format)
{
	uint32_t blend_op, fg_alpha, bg_alpha;
	uint32_t blend_type;
	struct sde_hw_mixer *lm = mixer->hw_lm;

	/* default to opaque blending */
	fg_alpha = sde_plane_get_property(pstate, PLANE_PROP_ALPHA);
	bg_alpha = 0xFF - fg_alpha;
	blend_op = SDE_BLEND_FG_ALPHA_FG_CONST | SDE_BLEND_BG_ALPHA_BG_CONST;
	blend_type = sde_plane_get_property(pstate, PLANE_PROP_BLEND_OP);

	SDE_DEBUG("blend type:0x%x blend alpha:0x%x\n", blend_type, fg_alpha);

	switch (blend_type) {

	case SDE_DRM_BLEND_OP_OPAQUE:
		blend_op = SDE_BLEND_FG_ALPHA_FG_CONST |
			SDE_BLEND_BG_ALPHA_BG_CONST;
		break;

	case SDE_DRM_BLEND_OP_PREMULTIPLIED:
		if (format->alpha_enable) {
			blend_op = SDE_BLEND_FG_ALPHA_FG_CONST |
				SDE_BLEND_BG_ALPHA_FG_PIXEL;
			if (fg_alpha != 0xff) {
				bg_alpha = fg_alpha;
				blend_op |= SDE_BLEND_BG_MOD_ALPHA |
					SDE_BLEND_BG_INV_MOD_ALPHA;
			} else {
				blend_op |= SDE_BLEND_BG_INV_ALPHA;
			}
		}
		break;

	case SDE_DRM_BLEND_OP_COVERAGE:
		if (format->alpha_enable) {
			blend_op = SDE_BLEND_FG_ALPHA_FG_PIXEL |
				SDE_BLEND_BG_ALPHA_FG_PIXEL;
			if (fg_alpha != 0xff) {
				bg_alpha = fg_alpha;
				blend_op |= SDE_BLEND_FG_MOD_ALPHA |
					SDE_BLEND_BG_MOD_ALPHA |
					SDE_BLEND_BG_INV_MOD_ALPHA;
			} else {
				blend_op |= SDE_BLEND_BG_INV_ALPHA;
			}
		}
		break;
	default:
		/* do nothing */
		break;
	}

	lm->ops.setup_blend_config(lm, pstate->stage, fg_alpha,
						bg_alpha, blend_op);
	SDE_DEBUG(
		"format: %4.4s, alpha_enable %u fg alpha:0x%x bg alpha:0x%x blend_op:0x%x\n",
		(char *) &format->base.pixel_format,
		format->alpha_enable, fg_alpha, bg_alpha, blend_op);
}

static void _sde_crtc_setup_dim_layer_cfg(struct drm_crtc *crtc,
		struct sde_crtc *sde_crtc, struct sde_crtc_mixer *mixer,
		struct sde_hw_dim_layer *dim_layer)
{
	struct sde_crtc_state *cstate;
	struct sde_hw_mixer *lm;
	struct sde_hw_dim_layer split_dim_layer;
	int i;

	if (!dim_layer->rect.w || !dim_layer->rect.h) {
		SDE_DEBUG("empty dim_layer\n");
		return;
	}

	cstate = to_sde_crtc_state(crtc->state);

	SDE_DEBUG("dim_layer - flags:%d, stage:%d\n",
			dim_layer->flags, dim_layer->stage);

	split_dim_layer.stage = dim_layer->stage;
	split_dim_layer.color_fill = dim_layer->color_fill;

	/*
	 * traverse through the layer mixers attached to crtc and find the
	 * intersecting dim layer rect in each LM and program accordingly.
	 */
	for (i = 0; i < sde_crtc->num_mixers; i++) {
		split_dim_layer.flags = dim_layer->flags;

		sde_kms_rect_intersect(&cstate->lm_roi[i], &dim_layer->rect,
					&split_dim_layer.rect);
		if (sde_kms_rect_is_null(&split_dim_layer.rect)) {
			/*
			 * no extra programming required for non-intersecting
			 * layer mixers with INCLUSIVE dim layer
			 */
			if (split_dim_layer.flags & SDE_DRM_DIM_LAYER_INCLUSIVE)
				continue;

			/*
			 * program the other non-intersecting layer mixers with
			 * INCLUSIVE dim layer of full size for uniformity
			 * with EXCLUSIVE dim layer config.
			 */
			split_dim_layer.flags &= ~SDE_DRM_DIM_LAYER_EXCLUSIVE;
			split_dim_layer.flags |= SDE_DRM_DIM_LAYER_INCLUSIVE;
			memcpy(&split_dim_layer.rect, &cstate->lm_bounds[i],
					sizeof(split_dim_layer.rect));

		} else {
			split_dim_layer.rect.x =
					split_dim_layer.rect.x -
						cstate->lm_roi[i].x;
			split_dim_layer.rect.y =
					split_dim_layer.rect.y -
						cstate->lm_roi[i].y;
		}

		/* update dim layer rect for panel stacking crtc */
		if (cstate->padding_height) {
			uint32_t padding_y, padding_start, padding_height;

			sde_crtc_calc_vpadding_param(crtc->state,
				split_dim_layer.rect.y, split_dim_layer.rect.h,
				&padding_y, &padding_start, &padding_height);

			split_dim_layer.rect.y = padding_y;
			split_dim_layer.rect.h = padding_height;
		}

		SDE_EVT32_VERBOSE(DRMID(crtc),
				cstate->lm_roi[i].x,
				cstate->lm_roi[i].y,
				cstate->lm_roi[i].w,
				cstate->lm_roi[i].h,
				dim_layer->rect.x,
				dim_layer->rect.y,
				dim_layer->rect.w,
				dim_layer->rect.h,
				split_dim_layer.rect.x,
				split_dim_layer.rect.y,
				split_dim_layer.rect.w,
				split_dim_layer.rect.h);

		SDE_DEBUG("split_dim_layer - LM:%d, rect:{%d,%d,%d,%d}}\n",
			i, split_dim_layer.rect.x, split_dim_layer.rect.y,
			split_dim_layer.rect.w, split_dim_layer.rect.h);

		lm = mixer[i].hw_lm;
		mixer[i].mixer_op_mode |= 1 << split_dim_layer.stage;
		lm->ops.setup_dim_layer(lm, &split_dim_layer);
	}
}

void sde_crtc_get_crtc_roi(struct drm_crtc_state *state,
		const struct sde_rect **crtc_roi)
{
	struct sde_crtc_state *crtc_state;

	if (!state || !crtc_roi)
		return;

	crtc_state = to_sde_crtc_state(state);
	*crtc_roi = &crtc_state->crtc_roi;
}

bool sde_crtc_is_crtc_roi_dirty(struct drm_crtc_state *state)
{
	struct sde_crtc_state *cstate;
	struct sde_crtc *sde_crtc;

	if (!state || !state->crtc)
		return false;

	sde_crtc = to_sde_crtc(state->crtc);
	cstate = to_sde_crtc_state(state);

	return msm_property_is_dirty(&sde_crtc->property_info,
			&cstate->property_state, CRTC_PROP_ROI_V1);
}

static int _sde_crtc_set_roi_v1(struct drm_crtc_state *state,
		void __user *usr_ptr)
{
	struct drm_crtc *crtc;
	struct sde_crtc_state *cstate;
	struct sde_drm_roi_v1 roi_v1;
	int i;

	if (!state) {
		SDE_ERROR("invalid args\n");
		return -EINVAL;
	}

	cstate = to_sde_crtc_state(state);
	crtc = cstate->base.crtc;

	memset(&cstate->user_roi_list, 0, sizeof(cstate->user_roi_list));

	if (!usr_ptr) {
		SDE_DEBUG("crtc%d: rois cleared\n", DRMID(crtc));
		return 0;
	}

	if (copy_from_user(&roi_v1, usr_ptr, sizeof(roi_v1))) {
		SDE_ERROR("crtc%d: failed to copy roi_v1 data\n", DRMID(crtc));
		return -EINVAL;
	}

	SDE_DEBUG("crtc%d: num_rects %d\n", DRMID(crtc), roi_v1.num_rects);

	if (roi_v1.num_rects == 0) {
		SDE_DEBUG("crtc%d: rois cleared\n", DRMID(crtc));
		return 0;
	}

	if (roi_v1.num_rects > SDE_MAX_ROI_V1) {
		SDE_ERROR("crtc%d: too many rects specified: %d\n", DRMID(crtc),
				roi_v1.num_rects);
		return -EINVAL;
	}

	cstate->user_roi_list.num_rects = roi_v1.num_rects;
	for (i = 0; i < roi_v1.num_rects; ++i) {
		cstate->user_roi_list.roi[i] = roi_v1.roi[i];
		SDE_DEBUG("crtc%d: roi%d: roi (%d,%d) (%d,%d)\n",
				DRMID(crtc), i,
				cstate->user_roi_list.roi[i].x1,
				cstate->user_roi_list.roi[i].y1,
				cstate->user_roi_list.roi[i].x2,
				cstate->user_roi_list.roi[i].y2);
		SDE_EVT32_VERBOSE(DRMID(crtc),
				cstate->user_roi_list.roi[i].x1,
				cstate->user_roi_list.roi[i].y1,
				cstate->user_roi_list.roi[i].x2,
				cstate->user_roi_list.roi[i].y2);
	}

	return 0;
}

static bool _sde_crtc_setup_is_3dmux_dsc(struct drm_crtc_state *state)
{
	int i;
	struct sde_crtc_state *cstate;
	bool is_3dmux_dsc = false;

	cstate = to_sde_crtc_state(state);

	for (i = 0; i < cstate->num_connectors; i++) {
		struct drm_connector *conn = cstate->connectors[i];

		if (sde_connector_get_topology_name(conn) ==
				SDE_RM_TOPOLOGY_DUALPIPE_3DMERGE_DSC)
			is_3dmux_dsc = true;
	}

	return is_3dmux_dsc;
}

static int _sde_crtc_set_crtc_roi(struct drm_crtc *crtc,
		struct drm_crtc_state *state)
{
	struct drm_connector *conn;
	struct drm_connector_state *conn_state;
	struct sde_crtc *sde_crtc;
	struct sde_crtc_state *crtc_state;
	struct sde_rect *crtc_roi;
	struct msm_mode_info mode_info;
	int i = 0;
	int rc;
	bool is_crtc_roi_dirty;
	bool is_any_conn_roi_dirty;

	if (!crtc || !state)
		return -EINVAL;

	sde_crtc = to_sde_crtc(crtc);
	crtc_state = to_sde_crtc_state(state);
	crtc_roi = &crtc_state->crtc_roi;

	is_crtc_roi_dirty = sde_crtc_is_crtc_roi_dirty(state);
	is_any_conn_roi_dirty = false;

	for_each_connector_in_state(state->state, conn, conn_state, i) {
		struct sde_connector *sde_conn;
		struct sde_connector_state *sde_conn_state;
		struct sde_rect conn_roi;

		if (!conn_state || conn_state->crtc != crtc)
			continue;

		rc = sde_connector_get_mode_info(conn_state, &mode_info);
		if (rc) {
			SDE_ERROR("failed to get mode info\n");
			return -EINVAL;
		}

		sde_conn = to_sde_connector(conn_state->connector);
		sde_conn_state = to_sde_connector_state(conn_state);

		is_any_conn_roi_dirty = is_any_conn_roi_dirty ||
				msm_property_is_dirty(
						&sde_conn->property_info,
						&sde_conn_state->property_state,
						CONNECTOR_PROP_ROI_V1);

		if (!mode_info.roi_caps.enabled)
			continue;

		/*
		 * current driver only supports same connector and crtc size,
		 * but if support for different sizes is added, driver needs
		 * to check the connector roi here to make sure is full screen
		 * for dsc 3d-mux topology that doesn't support partial update.
		 */
		if (memcmp(&sde_conn_state->rois, &crtc_state->user_roi_list,
				sizeof(crtc_state->user_roi_list))) {
			SDE_ERROR("%s: crtc -> conn roi scaling unsupported\n",
					sde_crtc->name);
			return -EINVAL;
		}

		sde_kms_rect_merge_rectangles(&sde_conn_state->rois, &conn_roi);
		SDE_EVT32_VERBOSE(DRMID(crtc), DRMID(conn),
				conn_roi.x, conn_roi.y,
				conn_roi.w, conn_roi.h);
	}

	/*
	 * Check against CRTC ROI and Connector ROI not being updated together.
	 * This restriction should be relaxed when Connector ROI scaling is
	 * supported.
	 */
	if (is_any_conn_roi_dirty != is_crtc_roi_dirty) {
		SDE_ERROR("connector/crtc rois not updated together\n");
		return -EINVAL;
	}

	sde_kms_rect_merge_rectangles(&crtc_state->user_roi_list, crtc_roi);

	/* clear the ROI to null if it matches full screen anyways */
	if (crtc_roi->x == 0 && crtc_roi->y == 0 &&
			crtc_roi->w == state->adjusted_mode.hdisplay &&
			crtc_roi->h == state->adjusted_mode.vdisplay)
		memset(crtc_roi, 0, sizeof(*crtc_roi));

	SDE_DEBUG("%s: crtc roi (%d,%d,%d,%d)\n", sde_crtc->name,
			crtc_roi->x, crtc_roi->y, crtc_roi->w, crtc_roi->h);
	SDE_EVT32_VERBOSE(DRMID(crtc), crtc_roi->x, crtc_roi->y, crtc_roi->w,
			crtc_roi->h);

	return 0;
}

static int _sde_crtc_check_autorefresh(struct drm_crtc *crtc,
		struct drm_crtc_state *state)
{
	struct sde_crtc *sde_crtc;
	struct sde_crtc_state *crtc_state;
	struct drm_connector *conn;
	struct drm_connector_state *conn_state;
	int i;

	if (!crtc || !state)
		return -EINVAL;

	sde_crtc = to_sde_crtc(crtc);
	crtc_state = to_sde_crtc_state(state);

	if (sde_kms_rect_is_null(&crtc_state->crtc_roi))
		return 0;

	/* partial update active, check if autorefresh is also requested */
	for_each_connector_in_state(state->state, conn, conn_state, i) {
		uint64_t autorefresh;

		if (!conn_state || conn_state->crtc != crtc)
			continue;

		autorefresh = sde_connector_get_property(conn_state,
				CONNECTOR_PROP_AUTOREFRESH);
		if (autorefresh) {
			SDE_ERROR(
				"%s: autorefresh & partial crtc roi incompatible %llu\n",
					sde_crtc->name, autorefresh);
			return -EINVAL;
		}
	}

	return 0;
}

static int _sde_crtc_set_lm_roi(struct drm_crtc *crtc,
		struct drm_crtc_state *state, int lm_idx)
{
	struct sde_crtc *sde_crtc;
	struct sde_crtc_state *crtc_state;
	const struct sde_rect *crtc_roi;
	const struct sde_rect *lm_bounds;
	struct sde_rect *lm_roi;

	if (!crtc || !state || lm_idx >= ARRAY_SIZE(crtc_state->lm_bounds))
		return -EINVAL;

	sde_crtc = to_sde_crtc(crtc);
	crtc_state = to_sde_crtc_state(state);
	crtc_roi = &crtc_state->crtc_roi;
	lm_bounds = &crtc_state->lm_bounds[lm_idx];
	lm_roi = &crtc_state->lm_roi[lm_idx];

	if (sde_kms_rect_is_null(crtc_roi))
		memcpy(lm_roi, lm_bounds, sizeof(*lm_roi));
	else
		sde_kms_rect_intersect(crtc_roi, lm_bounds, lm_roi);

	SDE_DEBUG("%s: lm%d roi (%d,%d,%d,%d)\n", sde_crtc->name, lm_idx,
			lm_roi->x, lm_roi->y, lm_roi->w, lm_roi->h);

	/*
	 * partial update is not supported with 3dmux dsc or dest scaler.
	 * hence, crtc roi must match the mixer dimensions.
	 */
	if (crtc_state->num_ds_enabled ||
		_sde_crtc_setup_is_3dmux_dsc(state)) {
		if (memcmp(lm_roi, lm_bounds, sizeof(struct sde_rect))) {
			SDE_ERROR("Unsupported: Dest scaler/3d mux DSC + PU\n");
			return -EINVAL;
		}
	}

	/* if any dimension is zero, clear all dimensions for clarity */
	if (sde_kms_rect_is_null(lm_roi))
		memset(lm_roi, 0, sizeof(*lm_roi));

	return 0;
}

static u32 _sde_crtc_get_displays_affected(struct drm_crtc *crtc,
		struct drm_crtc_state *state)
{
	struct sde_crtc *sde_crtc;
	struct sde_crtc_state *crtc_state;
	struct drm_encoder *encoder;
	u32 disp_bitmask = 0;
	int i;
	bool is_ppsplit = false;

	if (!crtc || !state) {
		pr_err("Invalid crtc or state\n");
		return 0;
	}

	sde_crtc = to_sde_crtc(crtc);
	crtc_state = to_sde_crtc_state(state);

	list_for_each_entry(encoder,
			&crtc->dev->mode_config.encoder_list, head) {
		if (encoder->crtc != state->crtc)
			continue;

		is_ppsplit |= sde_encoder_is_topology_ppsplit(encoder);
	}

	/* pingpong split: one ROI, one LM, two physical displays */
	if (is_ppsplit) {
		u32 lm_split_width = crtc_state->lm_bounds[0].w / 2;
		struct sde_rect *roi = &crtc_state->lm_roi[0];

		if (sde_kms_rect_is_null(roi))
			disp_bitmask = 0;
		else if ((u32)roi->x + (u32)roi->w <= lm_split_width)
			disp_bitmask = BIT(0);		/* left only */
		else if (roi->x >= lm_split_width)
			disp_bitmask = BIT(1);		/* right only */
		else
			disp_bitmask = BIT(0) | BIT(1); /* left and right */
	} else {
		for (i = 0; i < sde_crtc->num_mixers; i++) {
			if (!sde_kms_rect_is_null(&crtc_state->lm_roi[i]))
				disp_bitmask |= BIT(i);
		}
	}

	SDE_DEBUG("affected displays 0x%x\n", disp_bitmask);

	return disp_bitmask;
}

static int _sde_crtc_check_rois_centered_and_symmetric(struct drm_crtc *crtc,
		struct drm_crtc_state *state)
{
	struct sde_crtc *sde_crtc;
	struct sde_crtc_state *crtc_state;
	const struct sde_rect *roi[CRTC_DUAL_MIXERS];

	if (!crtc || !state)
		return -EINVAL;

	sde_crtc = to_sde_crtc(crtc);
	crtc_state = to_sde_crtc_state(state);

	if (sde_crtc->num_mixers > CRTC_DUAL_MIXERS) {
		SDE_ERROR("%s: unsupported number of mixers: %d\n",
				sde_crtc->name, sde_crtc->num_mixers);
		return -EINVAL;
	}

	/*
	 * If using pingpong split: one ROI, one LM, two physical displays
	 * then the ROI must be centered on the panel split boundary and
	 * be of equal width across the split.
	 */
	if (crtc_state->is_ppsplit) {
		u16 panel_split_width;
		u32 display_mask;

		roi[0] = &crtc_state->lm_roi[0];

		if (sde_kms_rect_is_null(roi[0]))
			return 0;

		display_mask = _sde_crtc_get_displays_affected(crtc, state);
		if (display_mask != (BIT(0) | BIT(1)))
			return 0;

		panel_split_width = crtc_state->lm_bounds[0].w / 2;
		if (roi[0]->x + roi[0]->w / 2 != panel_split_width) {
			SDE_ERROR("%s: roi x %d w %d split %d\n",
					sde_crtc->name, roi[0]->x, roi[0]->w,
					panel_split_width);
			return -EINVAL;
		}

		return 0;
	}

	/*
	 * On certain HW, if using 2 LM, ROIs must be split evenly between the
	 * LMs and be of equal width.
	 */
	if (sde_crtc->num_mixers < 2)
		return 0;

	roi[0] = &crtc_state->lm_roi[0];
	roi[1] = &crtc_state->lm_roi[1];

	/* if one of the roi is null it's a left/right-only update */
	if (sde_kms_rect_is_null(roi[0]) || sde_kms_rect_is_null(roi[1]))
		return 0;

	/* check lm rois are equal width & first roi ends at 2nd roi */
	if (roi[0]->x + roi[0]->w != roi[1]->x || roi[0]->w != roi[1]->w) {
		SDE_ERROR(
			"%s: rois not centered and symmetric: roi0 x %d w %d roi1 x %d w %d\n",
				sde_crtc->name, roi[0]->x, roi[0]->w,
				roi[1]->x, roi[1]->w);
		return -EINVAL;
	}

	return 0;
}

static int _sde_crtc_check_planes_within_crtc_roi(struct drm_crtc *crtc,
		struct drm_crtc_state *state)
{
	struct sde_crtc *sde_crtc;
	struct sde_crtc_state *crtc_state;
	const struct sde_rect *crtc_roi;
	const struct drm_plane_state *pstate;
	struct drm_plane *plane;

	if (!crtc || !state)
		return -EINVAL;

	/*
	 * Reject commit if a Plane CRTC destination coordinates fall outside
	 * the partial CRTC ROI. LM output is determined via connector ROIs,
	 * if they are specified, not Plane CRTC ROIs.
	 */

	sde_crtc = to_sde_crtc(crtc);
	crtc_state = to_sde_crtc_state(state);
	crtc_roi = &crtc_state->crtc_roi;

	if (sde_kms_rect_is_null(crtc_roi))
		return 0;

	drm_atomic_crtc_state_for_each_plane_state(plane, pstate, state) {
		struct sde_rect plane_roi, intersection;

		if (IS_ERR_OR_NULL(pstate)) {
			int rc = PTR_ERR(pstate);

			SDE_ERROR("%s: failed to get plane%d state, %d\n",
					sde_crtc->name, plane->base.id, rc);
			return rc;
		}

		plane_roi.x = pstate->crtc_x;
		plane_roi.y = pstate->crtc_y;
		plane_roi.w = pstate->crtc_w;
		plane_roi.h = pstate->crtc_h;
		sde_kms_rect_intersect(crtc_roi, &plane_roi, &intersection);
		if (!sde_kms_rect_is_equal(&plane_roi, &intersection)) {
			SDE_ERROR(
				"%s: plane%d crtc roi (%d,%d,%d,%d) outside crtc roi (%d,%d,%d,%d)\n",
					sde_crtc->name, plane->base.id,
					plane_roi.x, plane_roi.y,
					plane_roi.w, plane_roi.h,
					crtc_roi->x, crtc_roi->y,
					crtc_roi->w, crtc_roi->h);
			return -E2BIG;
		}
	}

	return 0;
}

static int _sde_crtc_check_rois(struct drm_crtc *crtc,
		struct drm_crtc_state *state)
{
	struct sde_crtc *sde_crtc;
	struct sde_crtc_state *sde_crtc_state;
	struct msm_mode_info mode_info;
	int rc, lm_idx, i;

	if (!crtc || !state)
		return -EINVAL;

	memset(&mode_info, 0, sizeof(mode_info));

	sde_crtc = to_sde_crtc(crtc);
	sde_crtc_state = to_sde_crtc_state(state);

	/*
	 * check connector array cached at modeset time since incoming atomic
	 * state may not include any connectors if they aren't modified
	 */
	for (i = 0; i < sde_crtc_state->num_connectors; i++) {
		struct drm_connector *conn = sde_crtc_state->connectors[i];

		if (!conn || !conn->state)
			continue;

		rc = sde_connector_get_mode_info(conn->state, &mode_info);
		if (rc) {
			SDE_ERROR("failed to get mode info\n");
			return -EINVAL;
		}

		if (!mode_info.roi_caps.enabled)
			continue;

		if (sde_crtc_state->user_roi_list.num_rects >
				mode_info.roi_caps.num_roi) {
			SDE_ERROR("roi count is exceeding limit, %d > %d\n",
					sde_crtc_state->user_roi_list.num_rects,
					mode_info.roi_caps.num_roi);
			return -E2BIG;
		}

		rc = _sde_crtc_set_crtc_roi(crtc, state);
		if (rc)
			return rc;

		rc = _sde_crtc_check_autorefresh(crtc, state);
		if (rc)
			return rc;

		for (lm_idx = 0; lm_idx < sde_crtc->num_mixers; lm_idx++) {
			rc = _sde_crtc_set_lm_roi(crtc, state, lm_idx);
			if (rc)
				return rc;
		}

		rc = _sde_crtc_check_rois_centered_and_symmetric(crtc, state);
		if (rc)
			return rc;

		rc = _sde_crtc_check_planes_within_crtc_roi(crtc, state);
		if (rc)
			return rc;
	}

	return 0;
}

static u32 _sde_crtc_calc_gcd(u32 a, u32 b)
{
	if (b == 0)
		return a;

	return _sde_crtc_calc_gcd(b, a % b);
}

static int _sde_crtc_check_panel_stacking(struct drm_crtc *crtc,
		struct drm_crtc_state *state)
{
	struct sde_kms *kms;
	struct sde_crtc *sde_crtc;
	struct sde_crtc_state *sde_crtc_state;
	struct drm_connector *conn;
	struct msm_mode_info mode_info;
	u32 gcd, m, n;
	int rc;

	kms = _sde_crtc_get_kms(crtc);
	if (!kms || !kms->catalog) {
		SDE_ERROR("invalid kms\n");
		return -EINVAL;
	}

	if (!kms->catalog->has_line_insertion)
		return 0;

	sde_crtc = to_sde_crtc(crtc);
	sde_crtc_state = to_sde_crtc_state(state);

	/* panel stacking only support single connector */
	if (sde_crtc_state->num_connectors != 1)
		return 0;

	conn = sde_crtc_state->connectors[0];
	rc = sde_connector_get_mode_info(conn->state, &mode_info);
	if (rc) {
		SDE_ERROR("failed to get mode info\n");
		return -EINVAL;
	}

	if (!mode_info.vpadding)
		goto done;

	if (mode_info.vpadding < state->mode.vdisplay) {
		SDE_ERROR("padding height %d is less than vdisplay %d\n",
			mode_info.vpadding, state->mode.vdisplay);
		return -EINVAL;
	}

	/* skip calculation if already cached */
	if (mode_info.vpadding == sde_crtc_state->padding_height)
		return 0;

	gcd = _sde_crtc_calc_gcd(mode_info.vpadding, state->mode.vdisplay);
	if (!gcd) {
		SDE_ERROR("zero gcd found for padding height %d %d\n",
			mode_info.vpadding, state->mode.vdisplay);
		return -EINVAL;
	}

	m = state->mode.vdisplay / gcd;
	n = mode_info.vpadding / gcd - m;

	if (m > MAX_VPADDING_RATIO_M || n > MAX_VPADDING_RATIO_N) {
		SDE_ERROR("unsupported panel stacking pattern %d:%d", m, n);
		return -EINVAL;
	}

	sde_crtc_state->padding_active = m;
	sde_crtc_state->padding_dummy = n;

done:
	sde_crtc_state->padding_height = mode_info.vpadding;
	return 0;
}

static void _sde_crtc_program_lm_output_roi(struct drm_crtc *crtc)
{
	struct sde_crtc *sde_crtc;
	struct sde_crtc_state *crtc_state;
	const struct sde_rect *lm_roi;
	struct sde_hw_mixer *hw_lm;
	int lm_idx, lm_horiz_position;

	if (!crtc)
		return;

	sde_crtc = to_sde_crtc(crtc);
	crtc_state = to_sde_crtc_state(crtc->state);

	lm_horiz_position = 0;
	for (lm_idx = 0; lm_idx < sde_crtc->num_mixers; lm_idx++) {
		struct sde_hw_mixer_cfg cfg;

		lm_roi = &crtc_state->lm_roi[lm_idx];
		hw_lm = sde_crtc->mixers[lm_idx].hw_lm;

		SDE_EVT32(DRMID(crtc_state->base.crtc), lm_idx,
			lm_roi->x, lm_roi->y, lm_roi->w, lm_roi->h);

		if (sde_kms_rect_is_null(lm_roi))
			continue;

		hw_lm->cfg.out_width = lm_roi->w;
		hw_lm->cfg.out_height = lm_roi->h;
		hw_lm->cfg.right_mixer = lm_horiz_position;

		cfg.out_width = lm_roi->w;
		cfg.out_height = lm_roi->h;
		cfg.right_mixer = lm_horiz_position++;
		cfg.flags = 0;
		hw_lm->ops.setup_mixer_out(hw_lm, &cfg);
	}
}

/**
 * _sde_crtc_calc_inline_prefill - calculate rotator start prefill
 * @crtc: Pointer to drm crtc
 * return: prefill time in lines
 */
static u32 _sde_crtc_calc_inline_prefill(struct drm_crtc *crtc)
{
	struct sde_kms *sde_kms;

	if (!crtc) {
		SDE_ERROR("invalid parameters\n");
		return 0;
	}

	sde_kms = _sde_crtc_get_kms(crtc);
	if (!sde_kms || !sde_kms->catalog) {
		SDE_ERROR("invalid kms\n");
		return 0;
	}

	return sde_kms->catalog->sbuf_prefill + sde_kms->catalog->sbuf_headroom;
}

uint64_t sde_crtc_get_sbuf_clk(struct drm_crtc_state *state)
{
	struct sde_crtc_state *cstate;
	u64 tmp;

	if (!state) {
		SDE_ERROR("invalid crtc state\n");
		return 0;
	}
	cstate = to_sde_crtc_state(state);

	/*
	 * Select the max of the current and previous frame's user mode
	 * clock setting so that reductions in clock voting don't take effect
	 * until the current frame has completed.
	 *
	 * If the sbuf_clk_rate[] FIFO hasn't yet been updated in this commit
	 * cycle (as part of the CRTC's atomic check), compare the current
	 * clock value against sbuf_clk_rate[1] instead of comparing the
	 * sbuf_clk_rate[0]/sbuf_clk_rate[1] values.
	 */
	if (cstate->sbuf_clk_shifted)
		tmp = cstate->sbuf_clk_rate[0];
	else
		tmp = sde_crtc_get_property(cstate, CRTC_PROP_ROT_CLK);

	return max_t(u64, cstate->sbuf_clk_rate[1], tmp);
}

struct plane_state {
	struct sde_plane_state *sde_pstate;
	const struct drm_plane_state *drm_pstate;
	int stage;
	u32 pipe_id;
};

static int pstate_cmp(const void *a, const void *b)
{
	struct plane_state *pa = (struct plane_state *)a;
	struct plane_state *pb = (struct plane_state *)b;
	int rc = 0;
	int pa_zpos, pb_zpos;

	pa_zpos = sde_plane_get_property(pa->sde_pstate, PLANE_PROP_ZPOS);
	pb_zpos = sde_plane_get_property(pb->sde_pstate, PLANE_PROP_ZPOS);

	if (pa_zpos != pb_zpos)
		rc = pa_zpos - pb_zpos;
	else
		rc = pa->drm_pstate->crtc_x - pb->drm_pstate->crtc_x;

	return rc;
}

/*
 * validate and set source split:
 * use pstates sorted by stage to check planes on same stage
 * we assume that all pipes are in source split so its valid to compare
 * without taking into account left/right mixer placement
 */
static int _sde_crtc_validate_src_split_order(struct drm_crtc *crtc,
		struct plane_state *pstates, int cnt)
{
	struct plane_state *prv_pstate, *cur_pstate;
	struct sde_rect left_rect, right_rect;
	struct sde_kms *sde_kms;
	int32_t left_pid, right_pid;
	int32_t stage;
	int i, rc = 0;

	sde_kms = _sde_crtc_get_kms(crtc);
	if (!sde_kms || !sde_kms->catalog) {
		SDE_ERROR("invalid parameters\n");
		return -EINVAL;
	}

	for (i = 1; i < cnt; i++) {
		prv_pstate = &pstates[i - 1];
		cur_pstate = &pstates[i];

		if (prv_pstate->stage != cur_pstate->stage)
			continue;

		stage = cur_pstate->stage;

		left_pid = prv_pstate->sde_pstate->base.plane->base.id;
		POPULATE_RECT(&left_rect, prv_pstate->drm_pstate->crtc_x,
			prv_pstate->drm_pstate->crtc_y,
			prv_pstate->drm_pstate->crtc_w,
			prv_pstate->drm_pstate->crtc_h, false);

		right_pid = cur_pstate->sde_pstate->base.plane->base.id;
		POPULATE_RECT(&right_rect, cur_pstate->drm_pstate->crtc_x,
			cur_pstate->drm_pstate->crtc_y,
			cur_pstate->drm_pstate->crtc_w,
			cur_pstate->drm_pstate->crtc_h, false);

		if (right_rect.x < left_rect.x) {
			swap(left_pid, right_pid);
			swap(left_rect, right_rect);
			swap(prv_pstate, cur_pstate);
		}

		/*
		 * - planes are enumerated in pipe-priority order such that
		 *   planes with lower drm_id must be left-most in a shared
		 *   blend-stage when using source split.
		 * - planes in source split must be contiguous in width
		 * - planes in source split must have same dest yoff and height
		 */
		if ((right_pid < left_pid) &&
			!sde_kms->catalog->pipe_order_type) {
			SDE_ERROR(
			  "invalid src split cfg, stage:%d left:%d right:%d\n",
				stage, left_pid, right_pid);
			return -EINVAL;
		} else if (right_rect.x != (left_rect.x + left_rect.w)) {
			SDE_ERROR(
			  "invalid coordinates, stage:%d l:%d-%d r:%d-%d\n",
				stage, left_rect.x, left_rect.w,
				right_rect.x, right_rect.w);
			return -EINVAL;
		} else if ((left_rect.y != right_rect.y) ||
				(left_rect.h != right_rect.h)) {
			SDE_ERROR(
			  "stage:%d invalid yoff/ht: l_yxh:%dx%d r_yxh:%dx%d\n",
				stage, left_rect.y, left_rect.h,
				right_rect.y, right_rect.h);
			return -EINVAL;
		}
	}

	return rc;
}

static void _sde_crtc_set_src_split_order(struct drm_crtc *crtc,
		struct plane_state *pstates, int cnt)
{
	struct plane_state *prv_pstate, *cur_pstate, *nxt_pstate;
	struct sde_kms *sde_kms;
	struct sde_rect left_rect, right_rect;
	int32_t left_pid, right_pid;
	int32_t stage;
	int i;

	sde_kms = _sde_crtc_get_kms(crtc);
	if (!sde_kms || !sde_kms->catalog) {
		SDE_ERROR("invalid parameters\n");
		return;
	}

	if (!sde_kms->catalog->pipe_order_type)
		return;

	for (i = 0; i < cnt; i++) {
		prv_pstate = (i > 0) ? &pstates[i - 1] : NULL;
		cur_pstate = &pstates[i];
		nxt_pstate = ((i + 1) < cnt) ? &pstates[i + 1] : NULL;

		if ((!prv_pstate) || (prv_pstate->stage != cur_pstate->stage)) {
			/*
			 * reset if prv or nxt pipes are not in the same stage
			 * as the cur pipe
			 */
			if ((!nxt_pstate)
				    || (nxt_pstate->stage != cur_pstate->stage))
				cur_pstate->sde_pstate->pipe_order_flags = 0;

			continue;
		}

		stage = cur_pstate->stage;

		left_pid = prv_pstate->sde_pstate->base.plane->base.id;
		POPULATE_RECT(&left_rect, prv_pstate->drm_pstate->crtc_x,
			prv_pstate->drm_pstate->crtc_y,
			prv_pstate->drm_pstate->crtc_w,
			prv_pstate->drm_pstate->crtc_h, false);

		right_pid = cur_pstate->sde_pstate->base.plane->base.id;
		POPULATE_RECT(&right_rect, cur_pstate->drm_pstate->crtc_x,
			cur_pstate->drm_pstate->crtc_y,
			cur_pstate->drm_pstate->crtc_w,
			cur_pstate->drm_pstate->crtc_h, false);

		if (right_rect.x < left_rect.x) {
			swap(left_pid, right_pid);
			swap(left_rect, right_rect);
			swap(prv_pstate, cur_pstate);
		}

		cur_pstate->sde_pstate->pipe_order_flags = SDE_SSPP_RIGHT;
		prv_pstate->sde_pstate->pipe_order_flags = 0;
	}

	for (i = 0; i < cnt; i++) {
		cur_pstate = &pstates[i];
		sde_plane_setup_src_split_order(
			cur_pstate->drm_pstate->plane,
			cur_pstate->sde_pstate->multirect_index,
			cur_pstate->sde_pstate->pipe_order_flags);
	}
}

static void _sde_crtc_blend_setup_mixer(struct drm_crtc *crtc,
		struct drm_crtc_state *old_state, struct sde_crtc *sde_crtc,
		struct sde_crtc_mixer *mixer)
{
	struct drm_plane *plane;
	struct drm_framebuffer *fb;
	struct drm_plane_state *state;
	struct sde_crtc_state *cstate;
	struct sde_plane_state *pstate = NULL;
	struct plane_state pstates[SDE_PSTATES_MAX];
	struct sde_format *format;
	struct sde_hw_ctl *ctl;
	struct sde_hw_mixer *lm;
	struct sde_hw_stage_cfg *stage_cfg;
	struct sde_rect plane_crtc_roi;
	uint32_t prefill;
	uint32_t stage_idx, lm_idx;
	int zpos_cnt[SDE_STAGE_MAX + 1] = { 0 };
	int i, rot_id = 0, cnt = 0;
	bool bg_alpha_enable = false;
	bool is_video_mode;

	if (!sde_crtc || !crtc->state || !mixer) {
		SDE_ERROR("invalid sde_crtc or mixer\n");
		return;
	}

	ctl = mixer->hw_ctl;
	lm = mixer->hw_lm;
	stage_cfg = &sde_crtc->stage_cfg;
	cstate = to_sde_crtc_state(crtc->state);

	is_video_mode = sde_encoder_check_curr_mode(sde_crtc->mixers[0].encoder,
					       MSM_DISPLAY_CAP_VID_MODE);
	if (is_video_mode)
		cstate->sbuf_prefill_line = _sde_crtc_calc_inline_prefill(crtc);
	sde_crtc->sbuf_rot_id_old = sde_crtc->sbuf_rot_id;
	sde_crtc->sbuf_rot_id = 0x0;
	sde_crtc->sbuf_rot_id_delta = 0x0;

	drm_atomic_crtc_for_each_plane(plane, crtc) {
		state = plane->state;
		if (!state)
			continue;

		plane_crtc_roi.x = state->crtc_x;
		plane_crtc_roi.y = state->crtc_y;
		plane_crtc_roi.w = state->crtc_w;
		plane_crtc_roi.h = state->crtc_h;

		pstate = to_sde_plane_state(state);
		fb = state->fb;

		/* assume all rotated planes report the same prefill amount */
		if (is_video_mode) {
			prefill = sde_plane_rot_get_prefill(plane);
			if (prefill)
				cstate->sbuf_prefill_line = prefill;
		}

		sde_plane_ctl_flush(plane, ctl, true);
		rot_id = sde_plane_get_sbuf_id(plane);

		/* save sbuf id for later */
		if (old_state && drm_atomic_get_existing_plane_state(
					old_state->state, plane) &&
				!sde_crtc->sbuf_rot_id_old)
			sde_crtc->sbuf_rot_id_delta = rot_id;
		if (!sde_crtc->sbuf_rot_id)
			sde_crtc->sbuf_rot_id = rot_id;

		SDE_DEBUG("crtc %d stage:%d - plane %d sspp %d fb %d\n",
				crtc->base.id,
				pstate->stage,
				plane->base.id,
				sde_plane_pipe(plane) - SSPP_VIG0,
				state->fb ? state->fb->base.id : -1);

		format = to_sde_format(msm_framebuffer_format(pstate->base.fb));
		if (!format) {
			SDE_ERROR("invalid format\n");
			return;
		}

		if (pstate->stage == SDE_STAGE_BASE && format->alpha_enable)
			bg_alpha_enable = true;

		SDE_EVT32(DRMID(crtc), DRMID(plane),
				state->fb ? state->fb->base.id : -1,
				state->src_x >> 16, state->src_y >> 16,
				state->src_w >> 16, state->src_h >> 16,
				state->crtc_x, state->crtc_y,
				state->crtc_w, state->crtc_h,
				rot_id != 0);

		stage_idx = zpos_cnt[pstate->stage]++;
		stage_cfg->stage[pstate->stage][stage_idx] =
					sde_plane_pipe(plane);
		stage_cfg->multirect_index[pstate->stage][stage_idx] =
					pstate->multirect_index;

		SDE_EVT32(DRMID(crtc), DRMID(plane), stage_idx,
			sde_plane_pipe(plane) - SSPP_VIG0, pstate->stage,
			pstate->multirect_index, pstate->multirect_mode,
			format->base.pixel_format, fb ? fb->modifier : 0);

		/* blend config update */
		for (lm_idx = 0; lm_idx < sde_crtc->num_mixers; lm_idx++) {
			_sde_crtc_setup_blend_cfg(mixer + lm_idx, pstate,
								format);

			if (bg_alpha_enable && !format->alpha_enable)
				mixer[lm_idx].mixer_op_mode = 0;
			else
				mixer[lm_idx].mixer_op_mode |=
						1 << pstate->stage;
		}

		if (cnt >= SDE_PSTATES_MAX)
			continue;

		pstates[cnt].sde_pstate = pstate;
		pstates[cnt].drm_pstate = state;
		pstates[cnt].stage = sde_plane_get_property(
				pstates[cnt].sde_pstate, PLANE_PROP_ZPOS);
		pstates[cnt].pipe_id = sde_plane_pipe(plane);

		cnt++;
	}

	if (cnt > 0)
		sort(pstates, cnt, sizeof(pstates[0]), pstate_cmp, NULL);

	_sde_crtc_set_src_split_order(crtc, pstates, cnt);

	if (lm && lm->ops.setup_dim_layer) {
		cstate = to_sde_crtc_state(crtc->state);
		for (i = 0; i < cstate->num_dim_layers; i++)
			_sde_crtc_setup_dim_layer_cfg(crtc, sde_crtc,
					mixer, &cstate->dim_layer[i]);
	if (cstate->fingerprint_dim_layer)
		{
		_sde_crtc_setup_dim_layer_cfg(crtc, sde_crtc,
					mixer, cstate->fingerprint_dim_layer);
		}
	}

	_sde_crtc_program_lm_output_roi(crtc);
}

static void _sde_crtc_swap_mixers_for_right_partial_update(
		struct drm_crtc *crtc)
{
	struct sde_crtc *sde_crtc;
	struct sde_crtc_state *cstate;
	struct drm_encoder *drm_enc;
	bool is_right_only;
	bool encoder_in_dsc_merge = false;

	if (!crtc || !crtc->state)
		return;

	sde_crtc = to_sde_crtc(crtc);
	cstate = to_sde_crtc_state(crtc->state);

	if (sde_crtc->num_mixers != CRTC_DUAL_MIXERS)
		return;

	drm_for_each_encoder(drm_enc, crtc->dev) {
		if (drm_enc->crtc == crtc &&
				sde_encoder_is_dsc_merge(drm_enc)) {
			encoder_in_dsc_merge = true;
			break;
		}
	}

	/**
	 * For right-only partial update with DSC merge, we swap LM0 & LM1.
	 * This is due to two reasons:
	 * - On 8996, there is a DSC HW requirement that in DSC Merge Mode,
	 *   the left DSC must be used, right DSC cannot be used alone.
	 *   For right-only partial update, this means swap layer mixers to map
	 *   Left LM to Right INTF. On later HW this was relaxed.
	 * - In DSC Merge mode, the physical encoder has already registered
	 *   PP0 as the master, to switch to right-only we would have to
	 *   reprogram to be driven by PP1 instead.
	 * To support both cases, we prefer to support the mixer swap solution.
	 */
	if (!encoder_in_dsc_merge)
		return;

	is_right_only = sde_kms_rect_is_null(&cstate->lm_roi[0]) &&
			!sde_kms_rect_is_null(&cstate->lm_roi[1]);

	if (is_right_only && !sde_crtc->mixers_swapped) {
		/* right-only update swap mixers */
		swap(sde_crtc->mixers[0], sde_crtc->mixers[1]);
		sde_crtc->mixers_swapped = true;
	} else if (!is_right_only && sde_crtc->mixers_swapped) {
		/* left-only or full update, swap back */
		swap(sde_crtc->mixers[0], sde_crtc->mixers[1]);
		sde_crtc->mixers_swapped = false;
	}

	SDE_DEBUG("%s: right_only %d swapped %d, mix0->lm%d, mix1->lm%d\n",
			sde_crtc->name, is_right_only, sde_crtc->mixers_swapped,
			sde_crtc->mixers[0].hw_lm->idx - LM_0,
			sde_crtc->mixers[1].hw_lm->idx - LM_0);
	SDE_EVT32(DRMID(crtc), is_right_only, sde_crtc->mixers_swapped,
			sde_crtc->mixers[0].hw_lm->idx - LM_0,
			sde_crtc->mixers[1].hw_lm->idx - LM_0);
}

/**
 * _sde_crtc_blend_setup - configure crtc mixers
 * @crtc: Pointer to drm crtc structure
 * @old_state: Pointer to old crtc state
 * @add_planes: Whether or not to add planes to mixers
 */
static void _sde_crtc_blend_setup(struct drm_crtc *crtc,
		struct drm_crtc_state *old_state, bool add_planes)
{
	struct sde_crtc *sde_crtc;
	struct sde_crtc_state *sde_crtc_state;
	struct sde_crtc_mixer *mixer;
	struct sde_hw_ctl *ctl;
	struct sde_hw_mixer *lm;
	struct sde_ctl_flush_cfg cfg = {0,};

	int i;

	if (!crtc)
		return;

	sde_crtc = to_sde_crtc(crtc);
	sde_crtc_state = to_sde_crtc_state(crtc->state);
	mixer = sde_crtc->mixers;

	SDE_DEBUG("%s\n", sde_crtc->name);

	if (sde_crtc->num_mixers > CRTC_DUAL_MIXERS) {
		SDE_ERROR("invalid number mixers: %d\n", sde_crtc->num_mixers);
		return;
	}

	for (i = 0; i < sde_crtc->num_mixers; i++) {
		if (!mixer[i].hw_lm || !mixer[i].hw_ctl) {
			SDE_ERROR("invalid lm or ctl assigned to mixer\n");
			return;
		}
		mixer[i].mixer_op_mode = 0;
		if (mixer[i].hw_ctl->ops.clear_all_blendstages)
			mixer[i].hw_ctl->ops.clear_all_blendstages(
					mixer[i].hw_ctl);

		/* clear dim_layer settings */
		lm = mixer[i].hw_lm;
		if (lm->ops.clear_dim_layer)
			lm->ops.clear_dim_layer(lm);
	}

	_sde_crtc_swap_mixers_for_right_partial_update(crtc);

	/* initialize stage cfg */
	memset(&sde_crtc->stage_cfg, 0, sizeof(struct sde_hw_stage_cfg));

	if (add_planes)
		_sde_crtc_blend_setup_mixer(crtc, old_state, sde_crtc, mixer);

	for (i = 0; i < sde_crtc->num_mixers; i++) {
		const struct sde_rect *lm_roi = &sde_crtc_state->lm_roi[i];

		ctl = mixer[i].hw_ctl;
		lm = mixer[i].hw_lm;

		if (sde_kms_rect_is_null(lm_roi)) {
			SDE_DEBUG(
				"%s: lm%d leave ctl%d mask 0 since null roi\n",
					sde_crtc->name, lm->idx - LM_0,
					ctl->idx - CTL_0);
			continue;
		}

		lm->ops.setup_alpha_out(lm, mixer[i].mixer_op_mode);

		/* stage config flush mask */
		ctl->ops.update_bitmask_mixer(ctl, mixer[i].hw_lm->idx, 1);
		ctl->ops.get_pending_flush(ctl, &cfg);

		SDE_DEBUG("lm %d, op_mode 0x%X, ctl %d, flush mask 0x%x\n",
			mixer[i].hw_lm->idx - LM_0,
			mixer[i].mixer_op_mode,
			ctl->idx - CTL_0,
			cfg.pending_flush_mask);

		ctl->ops.setup_blendstage(ctl, mixer[i].hw_lm->idx,
			&sde_crtc->stage_cfg);
	}

	_sde_crtc_program_lm_output_roi(crtc);
}

int sde_crtc_find_plane_fb_modes(struct drm_crtc *crtc,
		uint32_t *fb_ns, uint32_t *fb_sec, uint32_t *fb_sec_dir)
{
	struct drm_plane *plane;
	struct sde_plane_state *sde_pstate;
	uint32_t mode = 0;
	int rc;

	if (!crtc) {
		SDE_ERROR("invalid state\n");
		return -EINVAL;
	}

	*fb_ns = 0;
	*fb_sec = 0;
	*fb_sec_dir = 0;
	drm_atomic_crtc_for_each_plane(plane, crtc) {
		if (IS_ERR_OR_NULL(plane) || IS_ERR_OR_NULL(plane->state)) {
			rc = PTR_ERR(plane);
			SDE_ERROR("crtc%d failed to get plane%d state%d\n",
					DRMID(crtc), DRMID(plane), rc);
			return rc;
		}
		sde_pstate = to_sde_plane_state(plane->state);
		mode = sde_plane_get_property(sde_pstate,
				PLANE_PROP_FB_TRANSLATION_MODE);

		switch (mode) {
		case SDE_DRM_FB_NON_SEC:
			(*fb_ns)++;
			break;
		case SDE_DRM_FB_SEC:
			(*fb_sec)++;
			break;
		case SDE_DRM_FB_SEC_DIR_TRANS:
			(*fb_sec_dir)++;
			break;
		default:
			SDE_ERROR("Error: Plane[%d], fb_trans_mode:%d",
					DRMID(plane), mode);
			return -EINVAL;
		}
	}
	return 0;
}

int sde_crtc_state_find_plane_fb_modes(struct drm_crtc_state *state,
		uint32_t *fb_ns, uint32_t *fb_sec, uint32_t *fb_sec_dir)
{
	struct drm_plane *plane;
	const struct drm_plane_state *pstate;
	struct sde_plane_state *sde_pstate;
	uint32_t mode = 0;
	int rc;

	if (!state) {
		SDE_ERROR("invalid state\n");
		return -EINVAL;
	}

	*fb_ns = 0;
	*fb_sec = 0;
	*fb_sec_dir = 0;
	drm_atomic_crtc_state_for_each_plane_state(plane, pstate, state) {
		if (IS_ERR_OR_NULL(pstate)) {
			rc = PTR_ERR(pstate);
			SDE_ERROR("crtc%d failed to get plane%d state%d\n",
					DRMID(state->crtc), DRMID(plane), rc);
			return rc;
		}
		sde_pstate = to_sde_plane_state(pstate);
		mode = sde_plane_get_property(sde_pstate,
				PLANE_PROP_FB_TRANSLATION_MODE);

		switch (mode) {
		case SDE_DRM_FB_NON_SEC:
			(*fb_ns)++;
			break;
		case SDE_DRM_FB_SEC:
			(*fb_sec)++;
			break;
		case SDE_DRM_FB_SEC_DIR_TRANS:
			(*fb_sec_dir)++;
			break;
		default:
			SDE_ERROR("Error: Plane[%d], fb_trans_mode:%d",
					DRMID(plane), mode);
			return -EINVAL;
		}
	}
	return 0;
}

/**
 * sde_crtc_get_secure_transition_ops - determines the operations that
 * need to be performed before transitioning to secure state
 * This function should be called after swapping the new state
 * @crtc: Pointer to drm crtc structure
 * Returns the bitmask of operations need to be performed, -Error in
 * case of error cases
 */
int sde_crtc_get_secure_transition_ops(struct drm_crtc *crtc,
		struct drm_crtc_state *old_crtc_state,
		bool old_valid_fb)
{
	struct drm_plane *plane;
	struct drm_encoder *encoder;
	struct sde_crtc *sde_crtc;
	struct sde_kms *sde_kms;
	struct sde_mdss_cfg *catalog;
	struct sde_kms_smmu_state_data *smmu_state;
	uint32_t translation_mode = 0, secure_level;
	int ops  = 0;
	bool post_commit = false;

	if (!crtc || !crtc->state) {
		SDE_ERROR("invalid crtc\n");
		return -EINVAL;
	}

	sde_kms = _sde_crtc_get_kms(crtc);
	if (!sde_kms)
		return -EINVAL;

	smmu_state = &sde_kms->smmu_state;
	sde_crtc = to_sde_crtc(crtc);
	secure_level = sde_crtc_get_secure_level(crtc, crtc->state);
	catalog = sde_kms->catalog;

	/*
	 * SMMU operations need to be delayed in case of video mode panels
	 * when switching back to non_secure mode
	 */
	drm_for_each_encoder(encoder, crtc->dev) {
		if (encoder->crtc != crtc)
			continue;

		post_commit |= sde_encoder_check_curr_mode(encoder,
						MSM_DISPLAY_VIDEO_MODE);
	}

	SDE_DEBUG("crtc%d: secure_level %d old_valid_fb %d post_commit %d\n",
			DRMID(crtc), secure_level, old_valid_fb, post_commit);
	SDE_EVT32_VERBOSE(DRMID(crtc), secure_level, smmu_state->state,
			old_valid_fb, post_commit, SDE_EVTLOG_FUNC_ENTRY);

	drm_atomic_crtc_for_each_plane(plane, crtc) {
		if (!plane->state)
			continue;

		translation_mode = sde_plane_get_property(
				to_sde_plane_state(plane->state),
				PLANE_PROP_FB_TRANSLATION_MODE);
		if (translation_mode > SDE_DRM_FB_SEC_DIR_TRANS) {
			SDE_ERROR("crtc%d: invalid translation_mode %d\n",
					DRMID(crtc), translation_mode);
			return -EINVAL;
		}

		/* we can break if we find sec_dir plane */
		if (translation_mode == SDE_DRM_FB_SEC_DIR_TRANS)
			break;
	}

	mutex_lock(&sde_kms->secure_transition_lock);

	switch (translation_mode) {
	case SDE_DRM_FB_SEC_DIR_TRANS:
		/* secure display usecase */
		if ((smmu_state->state == ATTACHED)
				&& (secure_level == SDE_DRM_SEC_ONLY)) {
			smmu_state->state = catalog->sui_ns_allowed ?
						DETACH_SEC_REQ : DETACH_ALL_REQ;
			smmu_state->secure_level = secure_level;
			smmu_state->transition_type = PRE_COMMIT;
			ops |= SDE_KMS_OPS_SECURE_STATE_CHANGE;
			if (old_valid_fb)
				ops |= (SDE_KMS_OPS_WAIT_FOR_TX_DONE  |
						SDE_KMS_OPS_CLEANUP_PLANE_FB);
			if (catalog->sui_misr_supported)
				smmu_state->sui_misr_state =
						SUI_MISR_ENABLE_REQ;
		/* secure camera usecase */
		} else if (smmu_state->state == ATTACHED) {
			smmu_state->state = DETACH_SEC_REQ;
			smmu_state->secure_level = secure_level;
			smmu_state->transition_type = PRE_COMMIT;
			ops |= SDE_KMS_OPS_SECURE_STATE_CHANGE;
		}
		break;

	case SDE_DRM_FB_SEC:
	case SDE_DRM_FB_NON_SEC:
		if (((smmu_state->state == DETACHED)
				|| (smmu_state->state == DETACH_ALL_REQ))
			|| ((smmu_state->secure_level == SDE_DRM_SEC_ONLY)
				&& ((smmu_state->state == DETACHED_SEC)
				  || (smmu_state->state == DETACH_SEC_REQ)))) {
			smmu_state->state = catalog->sui_ns_allowed ?
						ATTACH_SEC_REQ : ATTACH_ALL_REQ;
			smmu_state->transition_type = post_commit ?
						POST_COMMIT : PRE_COMMIT;
			ops |= SDE_KMS_OPS_SECURE_STATE_CHANGE;
			if (old_valid_fb)
				ops |= SDE_KMS_OPS_WAIT_FOR_TX_DONE;
			if (catalog->sui_misr_supported)
				smmu_state->sui_misr_state =
						SUI_MISR_DISABLE_REQ;
		} else if ((smmu_state->state == DETACHED_SEC)
				|| (smmu_state->state == DETACH_SEC_REQ)) {
			smmu_state->state = ATTACH_SEC_REQ;
			smmu_state->transition_type = post_commit ?
						POST_COMMIT : PRE_COMMIT;
			ops |= SDE_KMS_OPS_SECURE_STATE_CHANGE;
			if (old_valid_fb)
				ops |= SDE_KMS_OPS_WAIT_FOR_TX_DONE;
		}
		break;

	default:
		SDE_ERROR("crtc%d: invalid plane fb_mode %d\n",
				DRMID(crtc), translation_mode);
		ops = -EINVAL;
	}

	/* log only during actual transition times */
	if (ops) {
		SDE_DEBUG("crtc%d: state%d sec%d sec_lvl%d type%d ops%x\n",
			DRMID(crtc), smmu_state->state,
			secure_level, smmu_state->secure_level,
			smmu_state->transition_type, ops);
		SDE_EVT32(DRMID(crtc), secure_level, translation_mode,
				smmu_state->state, smmu_state->transition_type,
				smmu_state->secure_level, old_valid_fb,
				post_commit, ops, SDE_EVTLOG_FUNC_EXIT);
	}

	mutex_unlock(&sde_kms->secure_transition_lock);

	return ops;
}

/**
 * _sde_crtc_setup_scaler3_lut - Set up scaler lut
 * LUTs are configured only once during boot
 * @sde_crtc: Pointer to sde crtc
 * @cstate: Pointer to sde crtc state
 */
static int _sde_crtc_set_dest_scaler_lut(struct sde_crtc *sde_crtc,
		struct sde_crtc_state *cstate, uint32_t lut_idx)
{
	struct sde_hw_scaler3_lut_cfg *cfg;
	struct sde_kms *sde_kms;
	u32 *lut_data = NULL;
	size_t len = 0;
	int ret = 0;

	if (!sde_crtc || !cstate) {
		SDE_ERROR("invalid args\n");
		return -EINVAL;
	}

	sde_kms = _sde_crtc_get_kms(&sde_crtc->base);
	if (!sde_kms)
		return -EINVAL;

	if (is_qseed3_rev_qseed3lite(sde_kms->catalog))
		return 0;

	lut_data = msm_property_get_blob(&sde_crtc->property_info,
			&cstate->property_state, &len, lut_idx);
	if (!lut_data || !len) {
		SDE_DEBUG("%s: lut(%d): cleared: %pK, %zu\n", sde_crtc->name,
				lut_idx, lut_data, len);
		lut_data = NULL;
		len = 0;
	}

	cfg = &cstate->scl3_lut_cfg;

	switch (lut_idx) {
	case CRTC_PROP_DEST_SCALER_LUT_ED:
		cfg->dir_lut = lut_data;
		cfg->dir_len = len;
		break;
	case CRTC_PROP_DEST_SCALER_LUT_CIR:
		cfg->cir_lut = lut_data;
		cfg->cir_len = len;
		break;
	case CRTC_PROP_DEST_SCALER_LUT_SEP:
		cfg->sep_lut = lut_data;
		cfg->sep_len = len;
		break;
	default:
		ret = -EINVAL;
		SDE_ERROR("%s:invalid LUT idx(%d)\n", sde_crtc->name, lut_idx);
		SDE_EVT32(DRMID(&sde_crtc->base), lut_idx, SDE_EVTLOG_ERROR);
		break;
	}

	cfg->is_configured = cfg->dir_lut && cfg->cir_lut && cfg->sep_lut;

	SDE_EVT32_VERBOSE(DRMID(&sde_crtc->base), ret, lut_idx, len,
			cfg->is_configured);
	return ret;
}

void sde_crtc_timeline_status(struct drm_crtc *crtc)
{
	struct sde_crtc *sde_crtc;

	if (!crtc) {
		SDE_ERROR("invalid crtc\n");
		return;
	}

	sde_crtc = to_sde_crtc(crtc);
	sde_fence_timeline_status(sde_crtc->output_fence, &crtc->base);
}

static int _sde_validate_hw_resources(struct sde_crtc *sde_crtc)
{
	int i;

	/**
	 * Check if sufficient hw resources are
	 * available as per target caps & topology
	 */
	if (!sde_crtc) {
		SDE_ERROR("invalid argument\n");
		return -EINVAL;
	}

	if (!sde_crtc->num_mixers ||
		sde_crtc->num_mixers > CRTC_DUAL_MIXERS) {
		SDE_ERROR("%s: invalid number mixers: %d\n",
			sde_crtc->name, sde_crtc->num_mixers);
		SDE_EVT32(DRMID(&sde_crtc->base), sde_crtc->num_mixers,
			SDE_EVTLOG_ERROR);
		return -EINVAL;
	}

	for (i = 0; i < sde_crtc->num_mixers; i++) {
		if (!sde_crtc->mixers[i].hw_lm || !sde_crtc->mixers[i].hw_ctl
			|| !sde_crtc->mixers[i].hw_ds) {
			SDE_ERROR("%s:insufficient resources for mixer(%d)\n",
				sde_crtc->name, i);
			SDE_EVT32(DRMID(&sde_crtc->base), sde_crtc->num_mixers,
				i, sde_crtc->mixers[i].hw_lm,
				sde_crtc->mixers[i].hw_ctl,
				sde_crtc->mixers[i].hw_ds, SDE_EVTLOG_ERROR);
			return -EINVAL;
		}
	}

	return 0;
}

/**
 * _sde_crtc_dest_scaler_setup - Set up dest scaler block
 * @crtc: Pointer to drm crtc
 */
static void _sde_crtc_dest_scaler_setup(struct drm_crtc *crtc)
{
	struct sde_crtc *sde_crtc;
	struct sde_crtc_state *cstate;
	struct sde_hw_mixer *hw_lm;
	struct sde_hw_ctl *hw_ctl;
	struct sde_hw_ds *hw_ds;
	struct sde_hw_ds_cfg *cfg;
	struct sde_kms *kms;
	u32 op_mode = 0;
	u32 lm_idx = 0, num_mixers = 0;
	int i, count = 0;
	bool ds_dirty = false;

	if (!crtc)
		return;

	sde_crtc = to_sde_crtc(crtc);
	cstate = to_sde_crtc_state(crtc->state);
	kms = _sde_crtc_get_kms(crtc);
	num_mixers = sde_crtc->num_mixers;
	count = cstate->num_ds;

	SDE_DEBUG("crtc%d\n", crtc->base.id);
	SDE_EVT32(DRMID(crtc), num_mixers, count, cstate->ds_dirty,
		sde_crtc->ds_reconfig, cstate->num_ds_enabled);

	/**
	 * destination scaler configuration will be done either
	 * or on set property or on power collapse (idle/suspend)
	 */
	ds_dirty = (cstate->ds_dirty || sde_crtc->ds_reconfig);
	if (sde_crtc->ds_reconfig) {
		SDE_DEBUG("reconfigure dest scaler block\n");
		sde_crtc->ds_reconfig = false;
	}

	if (!ds_dirty) {
		SDE_DEBUG("no change in settings, skip commit\n");
	} else if (!kms || !kms->catalog) {
		SDE_ERROR("crtc%d:invalid parameters\n", crtc->base.id);
	} else if (!kms->catalog->mdp[0].has_dest_scaler) {
		SDE_DEBUG("dest scaler feature not supported\n");
	} else if (_sde_validate_hw_resources(sde_crtc)) {
		//do nothing
	} else if ((!cstate->scl3_lut_cfg.is_configured) &&
			(!is_qseed3_rev_qseed3lite(kms->catalog))) {
		SDE_ERROR("crtc%d:no LUT data available\n", crtc->base.id);
	} else {
		for (i = 0; i < count; i++) {
			cfg = &cstate->ds_cfg[i];

			if (!cfg->flags)
				continue;

			lm_idx = cfg->idx;
			hw_lm  = sde_crtc->mixers[lm_idx].hw_lm;
			hw_ctl = sde_crtc->mixers[lm_idx].hw_ctl;
			hw_ds  = sde_crtc->mixers[lm_idx].hw_ds;

			/* Setup op mode - Dual/single */
			if (cfg->flags & SDE_DRM_DESTSCALER_ENABLE)
				op_mode |= BIT(hw_ds->idx - DS_0);

			if ((i == count-1) && hw_ds->ops.setup_opmode) {
				op_mode |= (cstate->num_ds_enabled ==
					CRTC_DUAL_MIXERS) ?
					SDE_DS_OP_MODE_DUAL : 0;
				hw_ds->ops.setup_opmode(hw_ds, op_mode);
				SDE_EVT32_VERBOSE(DRMID(crtc), op_mode);
			}

			/* Setup scaler */
			if ((cfg->flags & SDE_DRM_DESTSCALER_SCALE_UPDATE) ||
				(cfg->flags &
					SDE_DRM_DESTSCALER_ENHANCER_UPDATE)) {
				if (hw_ds->ops.setup_scaler)
					hw_ds->ops.setup_scaler(hw_ds,
						&cfg->scl3_cfg,
						&cstate->scl3_lut_cfg);

			}

			/*
			 * Dest scaler shares the flush bit of the LM in control
			 */
			if (hw_ctl && hw_ctl->ops.update_bitmask_mixer)
				hw_ctl->ops.update_bitmask_mixer(
						hw_ctl, hw_lm->idx, 1);
		}
	}
}

static void sde_crtc_frame_event_cb(void *data, u32 event)
{
	struct drm_crtc *crtc = (struct drm_crtc *)data;
	struct sde_crtc *sde_crtc;
	struct msm_drm_private *priv;
	struct sde_crtc_frame_event *fevent;
	struct sde_crtc_frame_event_cb_data *cb_data;
	struct drm_plane *plane;
	u32 ubwc_error;
	unsigned long flags;
	u32 crtc_id;

	cb_data = (struct sde_crtc_frame_event_cb_data *)data;
	if (!data) {
		SDE_ERROR("invalid parameters\n");
		return;
	}

	crtc = cb_data->crtc;
	if (!crtc || !crtc->dev || !crtc->dev->dev_private) {
		SDE_ERROR("invalid parameters\n");
		return;
	}
	sde_crtc = to_sde_crtc(crtc);
	priv = crtc->dev->dev_private;
	crtc_id = drm_crtc_index(crtc);

	SDE_DEBUG("crtc%d\n", crtc->base.id);
	SDE_EVT32_VERBOSE(DRMID(crtc), event);

	spin_lock_irqsave(&sde_crtc->spin_lock, flags);
	fevent = list_first_entry_or_null(&sde_crtc->frame_event_list,
			struct sde_crtc_frame_event, list);
	if (fevent)
		list_del_init(&fevent->list);
	spin_unlock_irqrestore(&sde_crtc->spin_lock, flags);

	if (!fevent) {
		SDE_ERROR("crtc%d event %d overflow\n",
				crtc->base.id, event);
		SDE_EVT32(DRMID(crtc), event);
		return;
	}

	/* log and clear plane ubwc errors if any */
	if (event & (SDE_ENCODER_FRAME_EVENT_ERROR
				| SDE_ENCODER_FRAME_EVENT_PANEL_DEAD
				| SDE_ENCODER_FRAME_EVENT_DONE)) {
		drm_for_each_plane_mask(plane, crtc->dev,
						sde_crtc->plane_mask_old) {
			ubwc_error = sde_plane_get_ubwc_error(plane);
			if (ubwc_error) {
				SDE_EVT32(DRMID(crtc), DRMID(plane),
						ubwc_error, SDE_EVTLOG_ERROR);
				SDE_DEBUG("crtc%d plane %d ubwc_error %d\n",
						DRMID(crtc), DRMID(plane),
						ubwc_error);
				sde_plane_clear_ubwc_error(plane);
			}
		}
	}

	fevent->event = event;
	fevent->crtc = crtc;
	fevent->connector = cb_data->connector;
	fevent->ts = ktime_get();
	kthread_queue_work(&priv->event_thread[crtc_id].worker, &fevent->work);
}

void sde_crtc_prepare_commit(struct drm_crtc *crtc,
		struct drm_crtc_state *old_state)
{
	struct drm_device *dev;
	struct sde_crtc *sde_crtc;
	struct sde_crtc_state *cstate;
	struct drm_connector *conn;
	struct drm_encoder *encoder;
	struct drm_connector_list_iter conn_iter;

	if (!crtc || !crtc->state) {
		SDE_ERROR("invalid crtc\n");
		return;
	}

	dev = crtc->dev;
	sde_crtc = to_sde_crtc(crtc);
	cstate = to_sde_crtc_state(crtc->state);
	SDE_EVT32_VERBOSE(DRMID(crtc));


	/* identify connectors attached to this crtc */
	cstate->num_connectors = 0;

	drm_connector_list_iter_begin(dev, &conn_iter);
	drm_for_each_connector_iter(conn, &conn_iter)
		if (conn->state && conn->state->crtc == crtc &&
				cstate->num_connectors < MAX_CONNECTORS) {
			encoder = conn->state->best_encoder;
			if (encoder)
				sde_encoder_register_frame_event_callback(
						encoder,
						sde_crtc_frame_event_cb,
						crtc);

			cstate->connectors[cstate->num_connectors++] = conn;
			sde_connector_prepare_fence(conn);
		}
	drm_connector_list_iter_end(&conn_iter);

	/* prepare main output fence */
	sde_fence_prepare(sde_crtc->output_fence);
}

/**
 *  sde_crtc_complete_flip - signal pending page_flip events
 * Any pending vblank events are added to the vblank_event_list
 * so that the next vblank interrupt shall signal them.
 * However PAGE_FLIP events are not handled through the vblank_event_list.
 * This API signals any pending PAGE_FLIP events requested through
 * DRM_IOCTL_MODE_PAGE_FLIP and are cached in the sde_crtc->event.
 * if file!=NULL, this is preclose potential cancel-flip path
 * @crtc: Pointer to drm crtc structure
 * @file: Pointer to drm file
 */
void sde_crtc_complete_flip(struct drm_crtc *crtc,
		struct drm_file *file)
{
	struct sde_crtc *sde_crtc = to_sde_crtc(crtc);
	struct drm_device *dev = crtc->dev;
	struct drm_pending_vblank_event *event;
	unsigned long flags;

	spin_lock_irqsave(&dev->event_lock, flags);
	event = sde_crtc->event;
	if (!event)
		goto end;

	/*
	 * if regular vblank case (!file) or if cancel-flip from
	 * preclose on file that requested flip, then send the
	 * event:
	 */
	if (!file || (event->base.file_priv == file)) {
		sde_crtc->event = NULL;
		DRM_DEBUG_VBL("%s: send event: %pK\n",
					sde_crtc->name, event);
		SDE_EVT32_VERBOSE(DRMID(crtc));
		drm_crtc_send_vblank_event(crtc, event);
	}

end:
	spin_unlock_irqrestore(&dev->event_lock, flags);
}

enum sde_intf_mode sde_crtc_get_intf_mode(struct drm_crtc *crtc)
{
	struct drm_encoder *encoder;

	if (!crtc || !crtc->dev) {
		SDE_ERROR("invalid crtc\n");
		return INTF_MODE_NONE;
	}

	drm_for_each_encoder(encoder, crtc->dev) {
		if (encoder->crtc != crtc)
			continue;

		/* continue if copy encoder is encountered */
		if (sde_encoder_in_clone_mode(encoder))
			continue;

		return sde_encoder_get_intf_mode(encoder);
	}

	return INTF_MODE_NONE;
}

static void sde_crtc_vblank_cb(void *data)
{
	struct drm_crtc *crtc = (struct drm_crtc *)data;
	struct sde_crtc *sde_crtc = to_sde_crtc(crtc);

	/* keep statistics on vblank callback - with auto reset via debugfs */
	if (ktime_compare(sde_crtc->vblank_cb_time, ktime_set(0, 0)) == 0)
		sde_crtc->vblank_cb_time = ktime_get();
	else
		sde_crtc->vblank_cb_count++;

	sde_crtc->vblank_last_cb_time = ktime_get();
	sysfs_notify_dirent(sde_crtc->vsync_event_sf);

	drm_crtc_handle_vblank(crtc);
	DRM_DEBUG_VBL("crtc%d\n", crtc->base.id);
	SDE_EVT32_VERBOSE(DRMID(crtc));
}

static void _sde_crtc_retire_event(struct drm_connector *connector,
		ktime_t ts, enum sde_fence_event fence_event)
{
	if (!connector) {
		SDE_ERROR("invalid param\n");
		return;
	}

	sde_connector_complete_commit(connector, ts, fence_event);
}

static void sde_crtc_frame_event_work(struct kthread_work *work)
{
	struct msm_drm_private *priv;
	struct sde_crtc_frame_event *fevent;
	struct drm_crtc *crtc;
	struct sde_crtc *sde_crtc;
	struct sde_kms *sde_kms;
	unsigned long flags;
	bool in_clone_mode = false;

	if (!work) {
		SDE_ERROR("invalid work handle\n");
		return;
	}

	fevent = container_of(work, struct sde_crtc_frame_event, work);
	if (!fevent->crtc || !fevent->crtc->state) {
		SDE_ERROR("invalid crtc\n");
		return;
	}

	crtc = fevent->crtc;
	sde_crtc = to_sde_crtc(crtc);

	sde_kms = _sde_crtc_get_kms(crtc);
	if (!sde_kms) {
		SDE_ERROR("invalid kms handle\n");
		return;
	}
	priv = sde_kms->dev->dev_private;

	SDE_DEBUG("crtc%d event:%u ts:%lld\n", crtc->base.id, fevent->event,
			ktime_to_ns(fevent->ts));

	SDE_EVT32_VERBOSE(DRMID(crtc), fevent->event, SDE_EVTLOG_FUNC_ENTRY);

	in_clone_mode = sde_encoder_in_clone_mode(fevent->connector->encoder);

	if (!in_clone_mode && (fevent->event & (SDE_ENCODER_FRAME_EVENT_ERROR
					| SDE_ENCODER_FRAME_EVENT_PANEL_DEAD
					| SDE_ENCODER_FRAME_EVENT_DONE))) {
		if (atomic_read(&sde_crtc->frame_pending) < 1) {
			/* this should not happen */
			SDE_ERROR("crtc%d ts:%lld invalid frame_pending:%d\n",
					crtc->base.id,
					ktime_to_ns(fevent->ts),
					atomic_read(&sde_crtc->frame_pending));
			SDE_EVT32(DRMID(crtc), fevent->event,
							SDE_EVTLOG_FUNC_CASE1);
		} else if (atomic_dec_return(&sde_crtc->frame_pending) == 0) {
			/* release bandwidth and other resources */
			SDE_DEBUG("crtc%d ts:%lld last pending\n",
					crtc->base.id,
					ktime_to_ns(fevent->ts));
			SDE_EVT32(DRMID(crtc), fevent->event,
							SDE_EVTLOG_FUNC_CASE2);
			sde_core_perf_crtc_release_bw(crtc);
		} else {
			SDE_EVT32_VERBOSE(DRMID(crtc), fevent->event,
							SDE_EVTLOG_FUNC_CASE3);
		}
	}

	if (fevent->event & SDE_ENCODER_FRAME_EVENT_SIGNAL_RELEASE_FENCE) {
		sde_fence_signal(sde_crtc->output_fence, fevent->ts,
				(fevent->event & SDE_ENCODER_FRAME_EVENT_ERROR)
				? SDE_FENCE_SIGNAL_ERROR : SDE_FENCE_SIGNAL);
	}

	if (fevent->event & SDE_ENCODER_FRAME_EVENT_SIGNAL_RETIRE_FENCE)
		/* this api should be called without spin_lock */
		_sde_crtc_retire_event(fevent->connector, fevent->ts,
				(fevent->event & SDE_ENCODER_FRAME_EVENT_ERROR)
				? SDE_FENCE_SIGNAL_ERROR : SDE_FENCE_SIGNAL);

	if (fevent->event & SDE_ENCODER_FRAME_EVENT_PANEL_DEAD)
		SDE_ERROR("crtc%d ts:%lld received panel dead event\n",
				crtc->base.id, ktime_to_ns(fevent->ts));

	spin_lock_irqsave(&sde_crtc->spin_lock, flags);
	list_add_tail(&fevent->list, &sde_crtc->frame_event_list);
	spin_unlock_irqrestore(&sde_crtc->spin_lock, flags);
}

void sde_crtc_complete_commit(struct drm_crtc *crtc,
		struct drm_crtc_state *old_state)
{
	struct sde_crtc *sde_crtc;

	if (!crtc || !crtc->state) {
		SDE_ERROR("invalid crtc\n");
		return;
	}

	sde_crtc = to_sde_crtc(crtc);
	SDE_EVT32_VERBOSE(DRMID(crtc));

	sde_core_perf_crtc_update(crtc, 0, false);
	{
		struct sde_crtc_state *old_cstate;
		struct sde_crtc_state *cstate;
		struct msm_drm_notifier notifier_data;
		int blank;

		if (!old_state) {
			SDE_ERROR("failed to find old cstate");
			return;
		}
		old_cstate = to_sde_crtc_state(old_state);
		cstate = to_sde_crtc_state(crtc->state);

		if (old_cstate->fingerprint_pressed != cstate->fingerprint_pressed) {
			blank = cstate->fingerprint_pressed;
			notifier_data.data = &blank;
			notifier_data.id = MSM_DRM_PRIMARY_DISPLAY;
			pr_debug("fingerprint status: %s",
			       blank ? "pressed" : "up");
			msm_drm_notifier_call_chain(MSM_DRM_ONSCREENFINGERPRINT_EVENT,
					&notifier_data);
		}
	}
}

/**
 * _sde_crtc_set_input_fence_timeout - update ns version of in fence timeout
 * @cstate: Pointer to sde crtc state
 */
static void _sde_crtc_set_input_fence_timeout(struct sde_crtc_state *cstate)
{
	if (!cstate) {
		SDE_ERROR("invalid cstate\n");
		return;
	}
	cstate->input_fence_timeout_ns =
		sde_crtc_get_property(cstate, CRTC_PROP_INPUT_FENCE_TIMEOUT);
	cstate->input_fence_timeout_ns *= NSEC_PER_MSEC;
}

void _sde_crtc_clear_dim_layers_v1(struct drm_crtc_state *state)
{
	u32 i;
	struct sde_crtc_state *cstate;

	if (!state)
		return;

	cstate = to_sde_crtc_state(state);

	for (i = 0; i < cstate->num_dim_layers; i++)
		memset(&cstate->dim_layer[i], 0, sizeof(cstate->dim_layer[i]));

	cstate->num_dim_layers = 0;
}

/**
 * _sde_crtc_set_dim_layer_v1 - copy dim layer settings from userspace
 * @cstate:      Pointer to sde crtc state
 * @user_ptr:    User ptr for sde_drm_dim_layer_v1 struct
 */
static void _sde_crtc_set_dim_layer_v1(struct drm_crtc *crtc,
		struct sde_crtc_state *cstate, void __user *usr_ptr)
{
	struct sde_drm_dim_layer_v1 dim_layer_v1;
	struct sde_drm_dim_layer_cfg *user_cfg;
	struct sde_hw_dim_layer *dim_layer;
	u32 count, i;
	struct sde_kms *kms;

	if (!crtc || !cstate) {
		SDE_ERROR("invalid crtc or cstate\n");
		return;
	}

	kms = _sde_crtc_get_kms(crtc);
	if (!kms || !kms->catalog) {
		SDE_ERROR("invalid kms\n");
		return;
	}

	dim_layer = cstate->dim_layer;

	if (!usr_ptr) {
		/* usr_ptr is null when setting the default property value */
		_sde_crtc_clear_dim_layers_v1(&cstate->base);
		SDE_DEBUG("dim_layer data removed\n");
		return;
	}

	if (copy_from_user(&dim_layer_v1, usr_ptr, sizeof(dim_layer_v1))) {
		SDE_ERROR("failed to copy dim_layer data\n");
		return;
	}

	count = dim_layer_v1.num_layers;
	if (count > SDE_MAX_DIM_LAYERS) {
		SDE_ERROR("invalid number of dim_layers:%d", count);
		return;
	}
	/* populate from user space */
	cstate->num_dim_layers = count;
	for (i = 0; i < count; i++) {
		user_cfg = &dim_layer_v1.layer_cfg[i];

		dim_layer[i].flags = user_cfg->flags;
		dim_layer[i].stage = (kms->catalog->has_base_layer) ?
			user_cfg->stage : user_cfg->stage + SDE_STAGE_0;

		dim_layer[i].rect.x = user_cfg->rect.x1;
		dim_layer[i].rect.y = user_cfg->rect.y1;
		dim_layer[i].rect.w = user_cfg->rect.x2 - user_cfg->rect.x1;
		dim_layer[i].rect.h = user_cfg->rect.y2 - user_cfg->rect.y1;

		dim_layer[i].color_fill = (struct sde_mdss_color) {
				user_cfg->color_fill.color_0,
				user_cfg->color_fill.color_1,
				user_cfg->color_fill.color_2,
				user_cfg->color_fill.color_3,
		};

		SDE_DEBUG("dim_layer[%d] - flags:%d, stage:%d\n",
				i, dim_layer[i].flags, dim_layer[i].stage);
		SDE_DEBUG(" rect:{%d,%d,%d,%d}, color:{%d,%d,%d,%d}\n",
				dim_layer[i].rect.x, dim_layer[i].rect.y,
				dim_layer[i].rect.w, dim_layer[i].rect.h,
				dim_layer[i].color_fill.color_0,
				dim_layer[i].color_fill.color_1,
				dim_layer[i].color_fill.color_2,
				dim_layer[i].color_fill.color_3);
	}
}

bool sde_crtc_get_dimlayer_mode(struct drm_crtc_state *crtc_state)
{
	struct sde_crtc_state *cstate;

	if (!crtc_state)
		return false;

	cstate = to_sde_crtc_state(crtc_state);
	return !!cstate->fingerprint_dim_layer;
}

bool sde_crtc_get_fingerprint_mode(struct drm_crtc_state *crtc_state)
{
	struct sde_crtc_state *cstate;

	if (!crtc_state)
		return false;

	cstate = to_sde_crtc_state(crtc_state);
	return !!cstate->fingerprint_mode;
}

bool sde_crtc_get_fingerprint_pressed(struct drm_crtc_state *crtc_state)
{
	struct sde_crtc_state *cstate;

	if (!crtc_state)
		return false;

	cstate = to_sde_crtc_state(crtc_state);
	return cstate->fingerprint_pressed;
}

/*******************************************************************/

extern int oneplus_force_screenfp;
extern int oneplus_panel_alpha;
static int alpha_generated = 0, alpha_generated_dc = 0;

struct ba {
	u32 brightness;
	u32 alpha;
};

struct ba brightness_alpha_lut_1[] = {
	{0, 0xff},
	{1, 0xf1},
	{2, 0xf0},
	{3, 0xee},
	{4, 0xec},
	{6, 0xeb},
	{10, 0xe7},
	{20, 0xdf},
	{30, 0xd8},
	{45, 0xd0},
	{70, 0xc5},
	{100, 0xb9},
	{150, 0xaf},
	{227, 0x99},
	{300, 0x88},
	{400, 0x76},
	{500, 0x66},
	{600, 0x59},
	{800, 0x42},
	{1023, 0x2a},
	{2000, 0x83},
};

struct ba brightness_alpha_lut_2[] = {
	{0, 0xff},
	{1, 0xf1},
	{2, 236},
	{3, 234},
	{4, 232},
	{6, 230},
	{10, 225},
	{20, 215},
	{30, 208},
	{45, 197},
	{70, 184},
	{100, 175},
	{150, 160},
	{227, 142},
	{300, 128},
	{400, 115},
	{500, 100},
	{600, 82},
	{800, 66},
	{1023, 30},
	{2000, 0x83},
};

struct ba brightness_alpha_lut_dc[] = {
	{0, 0xff},
	{1, 0xE0},
	{2, 0xd5},
	{3, 0xd3},
	{4, 0xd0},
	{5, 0xce},
	{6, 0xcb},
	{8, 0xc8},
	{10, 0xc4},
	{15, 0xba},
	{20, 0xb0},
	{30, 0xa0},
	{45, 0x8b},
	{70, 0x72},
	{100, 0x5a},
	{150, 0x38},
	{227, 0xe},
	{260, 0x00}
};

static u32 *alpha_gen, *alpha_gen_dc;

static inline int interpolate(int x, int xa, int xb, int ya, int yb)
{
	int bf, factor, plus;
	int sub = 0;

	bf = 2 * (yb - ya) * (x - xa) / (xb - xa);
	factor = bf / 2;
	plus = bf % 2;

	if ((xa - xb) && (yb - ya))
		sub = 2 * (x - xa) * (x - xb) / (yb - ya) / (xa - xb);

	return ya + factor + plus + sub;
}

u32 alpha_generator(struct ba *pre_gen_array, u32 array_size, u32 brightness)
{
	int i;

	for (i = 0; i < array_size; i++) {
		if (pre_gen_array[i].brightness >= brightness)
			break;
	}

	if (i == 0)
		return pre_gen_array[0].alpha;

	if (i == array_size)
		return pre_gen_array[array_size - 1].alpha;

	return interpolate(brightness,
			pre_gen_array[i - 1].brightness,
			pre_gen_array[i].brightness,
			pre_gen_array[i - 1].alpha,
			pre_gen_array[i].alpha);
}

void gen_alpha(struct ba *pre_gen_array)
{
	int i;

	if (alpha_generated)
		return;

	alpha_gen = kmalloc_array(2001, sizeof(u32), GFP_KERNEL);

	for (i = 0; i < 2001; i++) {
		alpha_gen[i] = alpha_generator(pre_gen_array, 21, i);
	}

	alpha_generated = 1;
}

void gen_alpha_dc(void)
{
	int i;

	if (alpha_generated_dc)
		return;

	alpha_gen_dc = kmalloc_array(261, sizeof(u32), GFP_KERNEL);

	for (i = 0; i < 261; i++) {
		alpha_gen_dc[i] = alpha_generator(brightness_alpha_lut_dc,
				ARRAY_SIZE(brightness_alpha_lut_dc), i);
	}

	alpha_generated_dc = 1;
}

static inline int brightness_to_alpha(int brightness)
{
	static const int level = 2001;

	if (unlikely(brightness < 0))
		return alpha_gen[0];

	if (unlikely(brightness >= level))
		return alpha_gen[level - 1];

	return alpha_gen[brightness];
}

static inline int bl_to_alpha_dc(int brightness)
{
	static const int level = 261;

	if (unlikely(brightness < 0))
		return alpha_gen_dc[0];

	if (unlikely(brightness >= level))
		return alpha_gen_dc[level - 1];

	return alpha_gen_dc[brightness];
}

bool oneplus_dimlayer_hbm_enable;
int oneplus_get_panel_brightness_to_alpha(void)
{
	struct dsi_display *display = get_main_display();

	if (!display)
		return 0;

	if (oneplus_panel_alpha)
		return oneplus_panel_alpha;

    if (oneplus_dimlayer_hbm_enable)
		return brightness_to_alpha(display->panel->hbm_backlight);

	return bl_to_alpha_dc(display->panel->hbm_backlight);
}

int oneplus_onscreenaod_hid = 0;
int oneplus_aod_hid = 0;
ssize_t oneplus_display_notify_aod_hid(struct device *dev,
		struct device_attribute *attr,
		const char *buf, size_t count)
{
	int onscreenaod_hid = 0;
	sscanf(buf, "%du", &onscreenaod_hid);
	//oneplus_onscreenaod_hid = !!onscreenaod_hid;
	if (onscreenaod_hid == oneplus_onscreenaod_hid)
		{
		return count;
		}

	pr_debug("notify aod hid %d\n", onscreenaod_hid );
	oneplus_onscreenaod_hid = onscreenaod_hid;
	return count;
}

int oneplus_onscreenfp_status = 0;
ssize_t oneplus_display_notify_fp_press(struct device *dev,
		struct device_attribute *attr,
		const char *buf, size_t count)
{
	struct drm_connector *connector = to_drm_connector(dev);
	struct dsi_display *dsi_display = NULL;
	struct dsi_bridge *c_bridge;
	struct drm_device *drm_dev;
	struct drm_connector *dsi_connector;
	struct drm_mode_config *mode_config;
	struct drm_atomic_state *state;
	struct drm_crtc_state *crtc_state;
	struct drm_crtc *crtc;
	struct msm_drm_private *priv;
	int err;
	ktime_t now;
	bool need_commit = false;
	int onscreenfp_status = 0;
	devfreq_boost_kick_max(DEVFREQ_CPU_LLCC_DDR_BW, 1000);
	if ((connector == NULL) || (connector->encoder == NULL)
			|| (connector->encoder->bridge == NULL))
		return 0;

	c_bridge =  to_dsi_bridge(connector->encoder->bridge);
	dsi_display = c_bridge->display;

	if ((dsi_display == NULL) || (dsi_display->panel == NULL))
		return -EINVAL;
	drm_dev = dsi_display->drm_dev;
	dsi_connector = dsi_display->drm_conn;
	mode_config = &drm_dev->mode_config;
	sscanf(buf, "%du", &onscreenfp_status);
	//onscreenfp_status = !!onscreenfp_status;
	if (onscreenfp_status == oneplus_onscreenfp_status)
		{
		return count;
		}

	pr_err("notify fingerpress %d\n", onscreenfp_status );
	oneplus_onscreenfp_status = onscreenfp_status;

	drm_modeset_lock_all(drm_dev);
	state = drm_atomic_state_alloc(drm_dev);
	state->acquire_ctx = mode_config->acquire_ctx;
	crtc = dsi_connector->state->crtc;
	crtc_state = drm_atomic_get_crtc_state(state, crtc);
	priv = drm_dev->dev_private;
	now = ktime_get();
	need_commit = (((now- priv->commit_end_time) > 20000000 ? true:false)&&dsi_display->panel->aod_status==0);
	if(need_commit){
	err = drm_atomic_commit(state);
		if (err < 0)
			drm_atomic_state_clear(state);
	}
	drm_modeset_unlock_all(drm_dev);
	return count;
}
extern int aod_layer_hide;
extern int oneplus_panel_status;
extern int backup_dim_status;
extern bool backup_dimlayer_hbm;
extern bool HBM_flag;
extern int dsi_panel_tx_cmd_set (struct dsi_panel *panel, enum dsi_cmd_set_type type);
int oneplus_dim_status = 0;
int oneplus_aod_fod = 0;
int oneplus_aod_dc = 0;
 ssize_t oneplus_display_notify_dim(struct device *dev,
		struct device_attribute *attr,
		const char *buf, size_t count)
{
	struct drm_connector *connector = to_drm_connector(dev);
	struct dsi_display *dsi_display = NULL;
	struct dsi_bridge *c_bridge;
	struct drm_device *drm_dev;
	struct drm_connector *dsi_connector;
	struct drm_mode_config *mode_config;
	struct drm_atomic_state *state;
	struct drm_crtc_state *crtc_state;
	struct drm_crtc *crtc;
	int err = 0, rc = 0;
	int dim_status = 0;

	if ((connector == NULL) || (connector->encoder == NULL)
			|| (connector->encoder->bridge == NULL))
		return 0;
	c_bridge =	to_dsi_bridge(connector->encoder->bridge);
	dsi_display = c_bridge->display;

	if ((dsi_display == NULL) || (dsi_display->panel == NULL))
		return -EINVAL;
	drm_dev = dsi_display->drm_dev;
	dsi_connector = dsi_display->drm_conn;
	mode_config = &drm_dev->mode_config;
	sscanf(buf, "%du", &dim_status);
	if (oneplus_panel_status == 0)
		dim_status = 0;

	if (dsi_display->panel->aod_status == 0 && (dim_status == 2)) {
		pr_err("fp set it in normal status\n");
		if (dim_status == oneplus_dim_status)
			return count;
		oneplus_dim_status = dim_status;
		return count;
	} else if (dsi_display->panel->aod_status == 1 && dim_status == 2) {
		oneplus_onscreenfp_status = 1;
		oneplus_aod_fod = 1;
	} else if (dsi_display->panel->aod_status == 1 && dim_status == 0) {
		oneplus_onscreenfp_status = 0;
	} else if (dsi_display->panel->aod_status == 1 && dim_status == 5) {
		oneplus_aod_dc = 1;
	}
	if (dim_status == 1)
		dsi_display->panel->aod_status = 0;
	if (dim_status == 0)
		oneplus_onscreenfp_status = 0;
	if (dim_status == oneplus_dim_status)
		return count;
	oneplus_dim_status = dim_status;
<<<<<<< HEAD
	oneplus_dimlayer_hbm_enable = oneplus_dim_status != 0;
	pr_debug("notify dim %d,aod = %d press= %d aod_hide =%d oneplus_dimlayer_hbm_enable = %d\n",
		oneplus_dim_status, dsi_display->panel->aod_status, oneplus_onscreenfp_status, aod_layer_hide, oneplus_dimlayer_hbm_enable);
=======
	if (is_stock) {
		pr_debug("notify dim %d,aod = %d press= %d aod_hide =%d\n",
			oneplus_dim_status, dsi_display->panel->aod_status, oneplus_onscreenfp_status, aod_layer_hide);
	} else {
		oneplus_dimlayer_hbm_enable = oneplus_dim_status != 0;
		backup_dimlayer_hbm = oneplus_dimlayer_hbm_enable;
		backup_dim_status = oneplus_dim_status;
		pr_debug("notify dim %d,aod = %d press= %d aod_hide =%d oneplus_dimlayer_hbm_enable = %d\n",
			oneplus_dim_status, dsi_display->panel->aod_status, oneplus_onscreenfp_status, aod_layer_hide, oneplus_dimlayer_hbm_enable);
	}
>>>>>>> 3e499841
	if (oneplus_dim_status == 1 && HBM_flag) {
		rc = dsi_panel_tx_cmd_set(dsi_display->panel, DSI_CMD_SET_HBM_ON_5);
		if (rc) {
			pr_err("failed to send DSI_CMD_SET_HBM_ON_5 cmds, rc=%d\n", rc);
			return rc;
		}
		pr_err("Notify dim not commit,send DSI_CMD_SET_HBM_ON_5 cmds\n");
		return count;
	}
	drm_modeset_lock_all(drm_dev);

	state = drm_atomic_state_alloc(drm_dev);
	state->acquire_ctx = mode_config->acquire_ctx;
	crtc = dsi_connector->state->crtc;
	crtc_state = drm_atomic_get_crtc_state(state, crtc);
	if ((oneplus_dim_status != 0) && (oneplus_dim_status != 5)) {
		err = drm_atomic_commit(state);
		if (err < 0)
			drm_atomic_state_clear(state);
	}
	drm_modeset_unlock_all(drm_dev);
	return count;
}
/***************************************************************************/
static int sde_crtc_config_fingerprint_dim_layer(struct drm_crtc_state *crtc_state, int stage)
{
	struct sde_crtc_state *cstate;
	struct drm_display_mode *mode = &crtc_state->adjusted_mode;
	struct sde_hw_dim_layer *fingerprint_dim_layer;
	int alpha = oneplus_get_panel_brightness_to_alpha();
	struct sde_kms *kms;
    struct dsi_display *display = get_main_display();

	if (display == NULL || display->panel == NULL) {
		SDE_ERROR("display  panel is null\n");
		return 0;
    }

	if (display->panel->aod_status == 1 && (display->panel->aod_mode == 5 || display->panel->aod_mode == 1 || display->panel->aod_mode == 3)) {
		if (oneplus_dim_status == 2)
			alpha = 255;
	} else if (display->panel->aod_status == 1 && display->panel->aod_mode == 4) {
		if (oneplus_dim_status == 2)
			alpha = 0;
	}

	kms = _sde_crtc_get_kms(crtc_state->crtc);
	if (!kms || !kms->catalog) {
		SDE_ERROR("invalid kms\n");
		return -EINVAL;
	}

	cstate = to_sde_crtc_state(crtc_state);

	if (cstate->num_dim_layers == SDE_MAX_DIM_LAYERS - 1) {
		pr_err("failed to get available dim layer for custom\n");
		return -EINVAL;
	}

	if (!alpha) {
		cstate->fingerprint_dim_layer = NULL;
		return 0;
	}

	if ((stage + SDE_STAGE_0) >= kms->catalog->mixer[0].sblk->maxblendstages) {
		return -EINVAL;
	}

	fingerprint_dim_layer = &cstate->dim_layer[cstate->num_dim_layers];
	fingerprint_dim_layer->flags = SDE_DRM_DIM_LAYER_INCLUSIVE;
	fingerprint_dim_layer->stage = stage + SDE_STAGE_0;

	fingerprint_dim_layer->rect.x = 0;
	fingerprint_dim_layer->rect.y = 0;
	fingerprint_dim_layer->rect.w = mode->hdisplay;
	fingerprint_dim_layer->rect.h = mode->vdisplay;
	fingerprint_dim_layer->color_fill = (struct sde_mdss_color) {0, 0, 0, alpha};
	cstate->fingerprint_dim_layer = fingerprint_dim_layer;
	return 0;
}

/**
 * _sde_crtc_set_dest_scaler - copy dest scaler settings from userspace
 * @sde_crtc   :  Pointer to sde crtc
 * @cstate :  Pointer to sde crtc state
 * @usr_ptr:  User ptr for sde_drm_dest_scaler_data struct
 */
static int _sde_crtc_set_dest_scaler(struct sde_crtc *sde_crtc,
				struct sde_crtc_state *cstate,
				void __user *usr_ptr)
{
	struct sde_drm_dest_scaler_data ds_data;
	struct sde_drm_dest_scaler_cfg *ds_cfg_usr;
	struct sde_drm_scaler_v2 scaler_v2;
	void __user *scaler_v2_usr;
	int i, count;

	if (!sde_crtc || !cstate) {
		SDE_ERROR("invalid sde_crtc/state\n");
		return -EINVAL;
	}

	SDE_DEBUG("crtc %s\n", sde_crtc->name);

	if (!usr_ptr) {
		SDE_DEBUG("ds data removed\n");
		return 0;
	}

	if (copy_from_user(&ds_data, usr_ptr, sizeof(ds_data))) {
		SDE_ERROR("%s:failed to copy dest scaler data from user\n",
			sde_crtc->name);
		return -EINVAL;
	}

	count = ds_data.num_dest_scaler;
	if (!count) {
		SDE_DEBUG("no ds data available\n");
		return 0;
	}

	if (count > SDE_MAX_DS_COUNT) {
		SDE_ERROR("%s: invalid config: num_ds(%d) max(%d)\n",
			sde_crtc->name, count, SDE_MAX_DS_COUNT);
		SDE_EVT32(DRMID(&sde_crtc->base), count, SDE_EVTLOG_ERROR);
		return -EINVAL;
	}

	/* Populate from user space */
	for (i = 0; i < count; i++) {
		ds_cfg_usr = &ds_data.ds_cfg[i];

		cstate->ds_cfg[i].idx = ds_cfg_usr->index;
		cstate->ds_cfg[i].flags = ds_cfg_usr->flags;
		cstate->ds_cfg[i].lm_width = ds_cfg_usr->lm_width;
		cstate->ds_cfg[i].lm_height = ds_cfg_usr->lm_height;
		memset(&scaler_v2, 0, sizeof(scaler_v2));

		if (ds_cfg_usr->scaler_cfg) {
			scaler_v2_usr =
			(void __user *)((uintptr_t)ds_cfg_usr->scaler_cfg);

			if (copy_from_user(&scaler_v2, scaler_v2_usr,
					sizeof(scaler_v2))) {
				SDE_ERROR("%s:scaler: copy from user failed\n",
					sde_crtc->name);
				return -EINVAL;
			}
		}

		sde_set_scaler_v2(&cstate->ds_cfg[i].scl3_cfg, &scaler_v2);

		SDE_DEBUG("en(%d)dir(%d)de(%d) src(%dx%d) dst(%dx%d)\n",
			scaler_v2.enable, scaler_v2.dir_en, scaler_v2.de.enable,
			scaler_v2.src_width[0], scaler_v2.src_height[0],
			scaler_v2.dst_width, scaler_v2.dst_height);
		SDE_EVT32_VERBOSE(DRMID(&sde_crtc->base),
			scaler_v2.enable, scaler_v2.dir_en, scaler_v2.de.enable,
			scaler_v2.src_width[0], scaler_v2.src_height[0],
			scaler_v2.dst_width, scaler_v2.dst_height);

		SDE_DEBUG("ds cfg[%d]-ndx(%d) flags(%d) lm(%dx%d)\n",
			i, ds_cfg_usr->index, ds_cfg_usr->flags,
			ds_cfg_usr->lm_width, ds_cfg_usr->lm_height);
		SDE_EVT32_VERBOSE(DRMID(&sde_crtc->base), i, ds_cfg_usr->index,
			ds_cfg_usr->flags, ds_cfg_usr->lm_width,
			ds_cfg_usr->lm_height);
	}

	cstate->num_ds = count;
	cstate->ds_dirty = true;
	SDE_EVT32_VERBOSE(DRMID(&sde_crtc->base), count, cstate->ds_dirty);

	return 0;
}

/**
 * _sde_crtc_check_dest_scaler_data - validate the dest scaler data
 * @crtc  :  Pointer to drm crtc
 * @state :  Pointer to drm crtc state
 */
static int _sde_crtc_check_dest_scaler_data(struct drm_crtc *crtc,
				struct drm_crtc_state *state)
{
	struct sde_crtc *sde_crtc;
	struct sde_crtc_state *cstate;
	struct drm_display_mode *mode;
	struct sde_kms *kms;
	struct sde_hw_ds *hw_ds;
	struct sde_hw_ds_cfg *cfg;
	u32 i, ret = 0, lm_idx;
	u32 num_ds_enable = 0, hdisplay = 0;
	u32 max_in_width = 0, max_out_width = 0;
	u32 prev_lm_width = 0, prev_lm_height = 0;

	if (!crtc || !state)
		return -EINVAL;

	sde_crtc = to_sde_crtc(crtc);
	cstate = to_sde_crtc_state(state);
	kms = _sde_crtc_get_kms(crtc);
	mode = &state->adjusted_mode;

	SDE_DEBUG("crtc%d\n", crtc->base.id);

	mutex_lock(&sde_crtc->crtc_lock);

	if (!cstate->ds_dirty) {
		SDE_DEBUG("dest scaler property not set, skip validation\n");
		goto end;
	}

	if (!kms || !kms->catalog) {
		SDE_ERROR("crtc%d: invalid parameters\n", crtc->base.id);
		ret = -EINVAL;
		goto end;
	}

	if (!kms->catalog->mdp[0].has_dest_scaler) {
		SDE_DEBUG("dest scaler feature not supported\n");
		goto end;
	}

	if (!sde_crtc->num_mixers) {
		SDE_DEBUG("mixers not allocated\n");
		goto end;
	}

	ret = _sde_validate_hw_resources(sde_crtc);
	if (ret)
		goto err;

	/**
	 * No of dest scalers shouldn't exceed hw ds block count and
	 * also, match the num of mixers unless it is partial update
	 * left only/right only use case - currently PU + DS is not supported
	 */
	if (cstate->num_ds > kms->catalog->ds_count ||
		((cstate->num_ds != sde_crtc->num_mixers) &&
		!(cstate->ds_cfg[0].flags & SDE_DRM_DESTSCALER_PU_ENABLE))) {
		SDE_ERROR("crtc%d: num_ds(%d), hw_ds_cnt(%d) flags(%d)\n",
			crtc->base.id, cstate->num_ds, kms->catalog->ds_count,
			cstate->ds_cfg[0].flags);
		ret = -EINVAL;
		goto err;
	}

	/**
	 * Check if DS needs to be enabled or disabled
	 * In case of enable, validate the data
	 */
	if (!(cstate->ds_cfg[0].flags & SDE_DRM_DESTSCALER_ENABLE)) {
		SDE_DEBUG("disable dest scaler, num(%d) flags(%d)\n",
			cstate->num_ds, cstate->ds_cfg[0].flags);
		goto disable;
	}

	/* Display resolution */
	hdisplay = mode->hdisplay/sde_crtc->num_mixers;

	/* Validate the DS data */
	for (i = 0; i < cstate->num_ds; i++) {
		cfg = &cstate->ds_cfg[i];
		lm_idx = cfg->idx;

		/**
		 * Validate against topology
		 * No of dest scalers should match the num of mixers
		 * unless it is partial update left only/right only use case
		 */
		if (lm_idx >= sde_crtc->num_mixers || (i != lm_idx &&
			!(cfg->flags & SDE_DRM_DESTSCALER_PU_ENABLE))) {
			SDE_ERROR("crtc%d: ds_cfg id(%d):idx(%d), flags(%d)\n",
				crtc->base.id, i, lm_idx, cfg->flags);
			SDE_EVT32(DRMID(crtc), i, lm_idx, cfg->flags,
				SDE_EVTLOG_ERROR);
			ret = -EINVAL;
			goto err;
		}

		hw_ds = sde_crtc->mixers[lm_idx].hw_ds;

		if (!max_in_width && !max_out_width) {
			max_in_width = hw_ds->scl->top->maxinputwidth;
			max_out_width = hw_ds->scl->top->maxoutputwidth;

			if (cstate->num_ds == CRTC_DUAL_MIXERS)
				max_in_width -= SDE_DS_OVERFETCH_SIZE;

			SDE_DEBUG("max DS width [%d,%d] for num_ds = %d\n",
				max_in_width, max_out_width, cstate->num_ds);
		}

		/* Check LM width and height */
		if (cfg->lm_width > hdisplay || cfg->lm_height > mode->vdisplay
			|| !cfg->lm_width || !cfg->lm_height) {
			SDE_ERROR("crtc%d: lm size[%d,%d] display [%d,%d]\n",
				crtc->base.id, cfg->lm_width, cfg->lm_height,
				hdisplay, mode->vdisplay);
			SDE_EVT32(DRMID(crtc),  cfg->lm_width, cfg->lm_height,
				hdisplay, mode->vdisplay, SDE_EVTLOG_ERROR);
			ret = -E2BIG;
			goto err;
		}

		if (!prev_lm_width && !prev_lm_height) {
			prev_lm_width = cfg->lm_width;
			prev_lm_height = cfg->lm_height;
		} else {
			if (cfg->lm_width != prev_lm_width ||
				cfg->lm_height != prev_lm_height) {
				SDE_ERROR("crtc%d:lm left[%d,%d]right[%d %d]\n",
					crtc->base.id, cfg->lm_width,
					cfg->lm_height, prev_lm_width,
					prev_lm_height);
				SDE_EVT32(DRMID(crtc), cfg->lm_width,
					cfg->lm_height, prev_lm_width,
					prev_lm_height, SDE_EVTLOG_ERROR);
				ret = -EINVAL;
				goto err;
			}
		}

		/* Check scaler data */
		if (cfg->flags & SDE_DRM_DESTSCALER_SCALE_UPDATE ||
			cfg->flags & SDE_DRM_DESTSCALER_ENHANCER_UPDATE) {

			/**
			 * Scaler src and dst width shouldn't exceed the maximum
			 * width limitation. Also, if there is no partial update
			 * dst width and height must match display resolution.
			 */
			if (cfg->scl3_cfg.src_width[0] > max_in_width ||
				cfg->scl3_cfg.dst_width > max_out_width ||
				!cfg->scl3_cfg.src_width[0] ||
				!cfg->scl3_cfg.dst_width ||
				(!(cfg->flags & SDE_DRM_DESTSCALER_PU_ENABLE)
				 && (cfg->scl3_cfg.dst_width != hdisplay ||
				 cfg->scl3_cfg.dst_height != mode->vdisplay))) {
				SDE_ERROR("crtc%d: ", crtc->base.id);
				SDE_ERROR("src_w(%d) dst(%dx%d) display(%dx%d)",
					cfg->scl3_cfg.src_width[0],
					cfg->scl3_cfg.dst_width,
					cfg->scl3_cfg.dst_height,
					hdisplay, mode->vdisplay);
				SDE_ERROR("num_mixers(%d) flags(%d) ds-%d:\n",
					sde_crtc->num_mixers, cfg->flags,
					hw_ds->idx - DS_0);
				SDE_ERROR("scale_en = %d, DE_en =%d\n",
					cfg->scl3_cfg.enable,
					cfg->scl3_cfg.de.enable);

				SDE_EVT32(DRMID(crtc), cfg->scl3_cfg.enable,
					cfg->scl3_cfg.de.enable, cfg->flags,
					max_in_width, max_out_width,
					cfg->scl3_cfg.src_width[0],
					cfg->scl3_cfg.dst_width,
					cfg->scl3_cfg.dst_height, hdisplay,
					mode->vdisplay, sde_crtc->num_mixers,
					SDE_EVTLOG_ERROR);

				cfg->flags &=
					~SDE_DRM_DESTSCALER_SCALE_UPDATE;
				cfg->flags &=
					~SDE_DRM_DESTSCALER_ENHANCER_UPDATE;

				ret = -EINVAL;
				goto err;
			}
		}

		if (cfg->flags & SDE_DRM_DESTSCALER_ENABLE)
			num_ds_enable++;

		SDE_DEBUG("ds[%d]: flags[0x%X]\n",
			hw_ds->idx - DS_0, cfg->flags);
		SDE_EVT32_VERBOSE(DRMID(crtc), hw_ds->idx - DS_0, cfg->flags);
	}

disable:
	SDE_DEBUG("dest scaler status : %d -> %d\n",
		cstate->num_ds_enabled,	num_ds_enable);
	SDE_EVT32_VERBOSE(DRMID(crtc), cstate->num_ds_enabled, num_ds_enable,
			cstate->num_ds, cstate->ds_dirty);

	if (cstate->num_ds_enabled != num_ds_enable) {
		/* Disabling destination scaler */
		if (!num_ds_enable) {
			for (i = 0; i < cstate->num_ds; i++) {
				cfg = &cstate->ds_cfg[i];
				cfg->idx = i;
				/* Update scaler settings in disable case */
				cfg->flags = SDE_DRM_DESTSCALER_SCALE_UPDATE;
				cfg->scl3_cfg.enable = 0;
				cfg->scl3_cfg.de.enable = 0;
			}
		}
		cstate->num_ds_enabled = num_ds_enable;
		cstate->ds_dirty = true;
	} else {
		if (!cstate->num_ds_enabled)
			cstate->ds_dirty = false;
	}

	goto end;

err:
	cstate->ds_dirty = false;
end:
	mutex_unlock(&sde_crtc->crtc_lock);
	return ret;
}

/**
 * _sde_crtc_wait_for_fences - wait for incoming framebuffer sync fences
 * @crtc: Pointer to CRTC object
 */
static void _sde_crtc_wait_for_fences(struct drm_crtc *crtc)
{
	struct drm_plane *plane = NULL;
	uint32_t wait_ms = 1;
	ktime_t kt_end, kt_wait;
	int rc = 0;

	SDE_DEBUG("\n");

	if (!crtc || !crtc->state) {
		SDE_ERROR("invalid crtc/state %pK\n", crtc);
		return;
	}

	/* use monotonic timer to limit total fence wait time */
	kt_end = ktime_add_ns(ktime_get(),
		to_sde_crtc_state(crtc->state)->input_fence_timeout_ns);

	/*
	 * Wait for fences sequentially, as all of them need to be signalled
	 * before we can proceed.
	 *
	 * Limit total wait time to INPUT_FENCE_TIMEOUT, but still call
	 * sde_plane_wait_input_fence with wait_ms == 0 after the timeout so
	 * that each plane can check its fence status and react appropriately
	 * if its fence has timed out. Call input fence wait multiple times if
	 * fence wait is interrupted due to interrupt call.
	 */
	drm_atomic_crtc_for_each_plane(plane, crtc) {
		do {
			kt_wait = ktime_sub(kt_end, ktime_get());
			if (ktime_compare(kt_wait, ktime_set(0, 0)) >= 0)
				wait_ms = ktime_to_ms(kt_wait);
			else
				wait_ms = 0;

			rc = sde_plane_wait_input_fence(plane, wait_ms);
		} while (wait_ms && rc == -ERESTARTSYS);
	}
}

static void _sde_crtc_setup_mixer_for_encoder(
		struct drm_crtc *crtc,
		struct drm_encoder *enc)
{
	struct sde_crtc *sde_crtc = to_sde_crtc(crtc);
	struct sde_kms *sde_kms = _sde_crtc_get_kms(crtc);
	struct sde_rm *rm = &sde_kms->rm;
	struct sde_crtc_mixer *mixer;
	struct sde_hw_ctl *last_valid_ctl = NULL;
	int i;
	struct sde_rm_hw_iter lm_iter, ctl_iter, dspp_iter, ds_iter;

	sde_rm_init_hw_iter(&lm_iter, enc->base.id, SDE_HW_BLK_LM);
	sde_rm_init_hw_iter(&ctl_iter, enc->base.id, SDE_HW_BLK_CTL);
	sde_rm_init_hw_iter(&dspp_iter, enc->base.id, SDE_HW_BLK_DSPP);
	sde_rm_init_hw_iter(&ds_iter, enc->base.id, SDE_HW_BLK_DS);

	/* Set up all the mixers and ctls reserved by this encoder */
	for (i = sde_crtc->num_mixers; i < ARRAY_SIZE(sde_crtc->mixers); i++) {
		mixer = &sde_crtc->mixers[i];

		if (!sde_rm_get_hw(rm, &lm_iter))
			break;
		mixer->hw_lm = (struct sde_hw_mixer *)lm_iter.hw;

		/* CTL may be <= LMs, if <, multiple LMs controlled by 1 CTL */
		if (!sde_rm_get_hw(rm, &ctl_iter)) {
			SDE_DEBUG("no ctl assigned to lm %d, using previous\n",
					mixer->hw_lm->idx - LM_0);
			mixer->hw_ctl = last_valid_ctl;
		} else {
			mixer->hw_ctl = (struct sde_hw_ctl *)ctl_iter.hw;
			last_valid_ctl = mixer->hw_ctl;
			sde_crtc->num_ctls++;
		}

		/* Shouldn't happen, mixers are always >= ctls */
		if (!mixer->hw_ctl) {
			SDE_ERROR("no valid ctls found for lm %d\n",
					mixer->hw_lm->idx - LM_0);
			return;
		}

		/* Dspp may be null */
		(void) sde_rm_get_hw(rm, &dspp_iter);
		mixer->hw_dspp = (struct sde_hw_dspp *)dspp_iter.hw;

		/* DS may be null */
		(void) sde_rm_get_hw(rm, &ds_iter);
		mixer->hw_ds = (struct sde_hw_ds *)ds_iter.hw;

		mixer->encoder = enc;

		sde_crtc->num_mixers++;
		SDE_DEBUG("setup mixer %d: lm %d\n",
				i, mixer->hw_lm->idx - LM_0);
		SDE_DEBUG("setup mixer %d: ctl %d\n",
				i, mixer->hw_ctl->idx - CTL_0);
		if (mixer->hw_ds)
			SDE_DEBUG("setup mixer %d: ds %d\n",
				i, mixer->hw_ds->idx - DS_0);
	}
}

static void _sde_crtc_setup_mixers(struct drm_crtc *crtc)
{
	struct sde_crtc *sde_crtc = to_sde_crtc(crtc);
	struct drm_encoder *enc;

	mutex_lock(&sde_crtc->crtc_lock);
	sde_crtc->num_ctls = 0;
	sde_crtc->num_mixers = 0;
	sde_crtc->mixers_swapped = false;
	memset(sde_crtc->mixers, 0, sizeof(sde_crtc->mixers));

	/* Check for mixers on all encoders attached to this crtc */
	list_for_each_entry(enc, &crtc->dev->mode_config.encoder_list, head) {
		if (enc->crtc != crtc)
			continue;

		/* avoid overwriting mixers info from a copy encoder */
		if (sde_encoder_in_clone_mode(enc))
			continue;

		_sde_crtc_setup_mixer_for_encoder(crtc, enc);
	}

	mutex_unlock(&sde_crtc->crtc_lock);
	_sde_crtc_check_dest_scaler_data(crtc, crtc->state);
}

static void _sde_crtc_setup_is_ppsplit(struct drm_crtc_state *state)
{
	int i;
	struct sde_crtc_state *cstate;

	cstate = to_sde_crtc_state(state);

	cstate->is_ppsplit = false;
	for (i = 0; i < cstate->num_connectors; i++) {
		struct drm_connector *conn = cstate->connectors[i];

		if (sde_connector_get_topology_name(conn) ==
				SDE_RM_TOPOLOGY_PPSPLIT)
			cstate->is_ppsplit = true;
	}
}

static void _sde_crtc_setup_lm_bounds(struct drm_crtc *crtc,
		struct drm_crtc_state *state)
{
	struct sde_crtc *sde_crtc;
	struct sde_crtc_state *cstate;
	struct drm_display_mode *adj_mode;
	u32 crtc_split_width;
	int i;

	if (!crtc || !state) {
		SDE_ERROR("invalid args\n");
		return;
	}

	sde_crtc = to_sde_crtc(crtc);
	cstate = to_sde_crtc_state(state);

	adj_mode = &state->adjusted_mode;
	crtc_split_width = sde_crtc_get_mixer_width(sde_crtc, cstate, adj_mode);

	for (i = 0; i < sde_crtc->num_mixers; i++) {
		cstate->lm_bounds[i].x = crtc_split_width * i;
		cstate->lm_bounds[i].y = 0;
		cstate->lm_bounds[i].w = crtc_split_width;
		cstate->lm_bounds[i].h =
			sde_crtc_get_mixer_height(sde_crtc, cstate, adj_mode);
		memcpy(&cstate->lm_roi[i], &cstate->lm_bounds[i],
				sizeof(cstate->lm_roi[i]));
		SDE_EVT32_VERBOSE(DRMID(crtc), i,
				cstate->lm_bounds[i].x, cstate->lm_bounds[i].y,
				cstate->lm_bounds[i].w, cstate->lm_bounds[i].h);
		SDE_DEBUG("%s: lm%d bnd&roi (%d,%d,%d,%d)\n", sde_crtc->name, i,
				cstate->lm_roi[i].x, cstate->lm_roi[i].y,
				cstate->lm_roi[i].w, cstate->lm_roi[i].h);
	}

	drm_mode_debug_printmodeline(adj_mode);
}

static void sde_crtc_atomic_begin(struct drm_crtc *crtc,
		struct drm_crtc_state *old_state)
{
	struct sde_crtc *sde_crtc;
	struct drm_encoder *encoder;
	struct drm_device *dev;
	struct sde_kms *sde_kms;
	struct sde_splash_display *splash_display;
	bool cont_splash_enabled = false;
	size_t i;

	if (!crtc) {
		SDE_ERROR("invalid crtc\n");
		return;
	}

	if (!crtc->state->enable) {
		SDE_DEBUG("crtc%d -> enable %d, skip atomic_begin\n",
				crtc->base.id, crtc->state->enable);
		return;
	}

	if (!sde_kms_power_resource_is_enabled(crtc->dev)) {
		SDE_ERROR("power resource is not enabled\n");
		return;
	}

	sde_kms = _sde_crtc_get_kms(crtc);
	if (!sde_kms)
		return;

	SDE_DEBUG("crtc%d\n", crtc->base.id);

	sde_crtc = to_sde_crtc(crtc);
	dev = crtc->dev;

	if (!sde_crtc->num_mixers) {
		_sde_crtc_setup_mixers(crtc);
		_sde_crtc_setup_is_ppsplit(crtc->state);
		_sde_crtc_setup_lm_bounds(crtc, crtc->state);
	}

	list_for_each_entry(encoder, &dev->mode_config.encoder_list, head) {
		if (encoder->crtc != crtc)
			continue;

		/* encoder will trigger pending mask now */
		sde_encoder_trigger_kickoff_pending(encoder);
	}

	 /* update performance setting */
		sde_core_perf_crtc_update(crtc, 1, false);

	/*
	 * If no mixers have been allocated in sde_crtc_atomic_check(),
	 * it means we are trying to flush a CRTC whose state is disabled:
	 * nothing else needs to be done.
	 */
	if (unlikely(!sde_crtc->num_mixers))
		return;

	if (_sde_crtc_get_ctlstart_timeout(crtc)) {
		_sde_crtc_blend_setup(crtc, old_state, false);
		SDE_ERROR("border fill only commit after ctlstart timeout\n");
	} else {
		_sde_crtc_blend_setup(crtc, old_state, true);
	}

	_sde_crtc_dest_scaler_setup(crtc);

	/* cancel the idle notify delayed work */
	if (sde_encoder_check_curr_mode(sde_crtc->mixers[0].encoder,
					MSM_DISPLAY_VIDEO_MODE) &&
		kthread_cancel_delayed_work_sync(&sde_crtc->idle_notify_work))
		SDE_DEBUG("idle notify work cancelled\n");

	/*
	 * Since CP properties use AXI buffer to program the
	 * HW, check if context bank is in attached state,
	 * apply color processing properties only if
	 * smmu state is attached,
	 */
	for (i = 0; i < MAX_DSI_DISPLAYS; i++) {
		splash_display = &sde_kms->splash_data.splash_display[i];
		if (splash_display->cont_splash_enabled &&
			splash_display->encoder &&
			crtc == splash_display->encoder->crtc)
			cont_splash_enabled = true;
	}

	if (sde_kms_is_cp_operation_allowed(sde_kms) &&
			(cont_splash_enabled || sde_crtc->enabled))
		sde_cp_crtc_apply_properties(crtc);

	/*
	 * PP_DONE irq is only used by command mode for now.
	 * It is better to request pending before FLUSH and START trigger
	 * to make sure no pp_done irq missed.
	 * This is safe because no pp_done will happen before SW trigger
	 * in command mode.
	 */

}

static void sde_crtc_atomic_flush(struct drm_crtc *crtc,
		struct drm_crtc_state *old_crtc_state)
{
	struct drm_encoder *encoder;
	struct sde_crtc *sde_crtc;
	struct drm_device *dev;
	struct drm_plane *plane;
	struct msm_drm_private *priv;
	struct msm_drm_thread *event_thread;
	struct sde_crtc_state *cstate;
	struct sde_kms *sde_kms;
	int idle_time = 0;

	if (!crtc || !crtc->dev || !crtc->dev->dev_private) {
		SDE_ERROR("invalid crtc\n");
		return;
	}

	if (!crtc->state->enable) {
		SDE_DEBUG("crtc%d -> enable %d, skip atomic_flush\n",
				crtc->base.id, crtc->state->enable);
		return;
	}

	if (!sde_kms_power_resource_is_enabled(crtc->dev)) {
		SDE_ERROR("power resource is not enabled\n");
		return;
	}

	sde_kms = _sde_crtc_get_kms(crtc);
	if (!sde_kms) {
		SDE_ERROR("invalid kms\n");
		return;
	}

	SDE_DEBUG("crtc%d\n", crtc->base.id);

	sde_crtc = to_sde_crtc(crtc);
	cstate = to_sde_crtc_state(crtc->state);
	dev = crtc->dev;
	priv = dev->dev_private;

	if (crtc->index >= ARRAY_SIZE(priv->event_thread)) {
		SDE_ERROR("invalid crtc index[%d]\n", crtc->index);
		return;
	}

	event_thread = &priv->event_thread[crtc->index];
	idle_time = sde_crtc_get_property(cstate, CRTC_PROP_IDLE_TIMEOUT);

	/*
	 * If no mixers has been allocated in sde_crtc_atomic_check(),
	 * it means we are trying to flush a CRTC whose state is disabled:
	 * nothing else needs to be done.
	 */
	if (unlikely(!sde_crtc->num_mixers))
		return;


	/*
	 * For planes without commit update, drm framework will not add
	 * those planes to current state since hardware update is not
	 * required. However, if those planes were power collapsed since
	 * last commit cycle, driver has to restore the hardware state
	 * of those planes explicitly here prior to plane flush.
	 */
	drm_atomic_crtc_for_each_plane(plane, crtc)
		sde_plane_restore(plane);

	/* wait for acquire fences before anything else is done */
	_sde_crtc_wait_for_fences(crtc);

	/* schedule the idle notify delayed work */
	if (sde_encoder_check_curr_mode(sde_crtc->mixers[0].encoder,
				MSM_DISPLAY_VIDEO_MODE) && idle_time) {
		kthread_queue_delayed_work(&event_thread->worker,
					&sde_crtc->idle_notify_work,
					msecs_to_jiffies(idle_time));
		SDE_DEBUG("schedule idle notify work in %dms\n", idle_time);
	}

	if (!cstate->rsc_update) {
		drm_for_each_encoder(encoder, dev) {
			if (encoder->crtc != crtc)
				continue;

			cstate->rsc_client =
				sde_encoder_get_rsc_client(encoder);
		}
		cstate->rsc_update = true;
	}

	/*
	 * Final plane updates: Give each plane a chance to complete all
	 *                      required writes/flushing before crtc's "flush
	 *                      everything" call below.
	 */
	drm_atomic_crtc_for_each_plane(plane, crtc) {
		if (sde_kms->smmu_state.transition_error)
			sde_plane_set_error(plane, true);
		sde_plane_flush(plane);
	}

	/* Kickoff will be scheduled by outer layer */
}

/**
 * sde_crtc_destroy_state - state destroy hook
 * @crtc: drm CRTC
 * @state: CRTC state object to release
 */
static void sde_crtc_destroy_state(struct drm_crtc *crtc,
		struct drm_crtc_state *state)
{
	struct sde_crtc *sde_crtc;
	struct sde_crtc_state *cstate;

	if (!crtc || !state) {
		SDE_ERROR("invalid argument(s)\n");
		return;
	}

	sde_crtc = to_sde_crtc(crtc);
	cstate = to_sde_crtc_state(state);

	SDE_DEBUG("crtc%d\n", crtc->base.id);

	_sde_crtc_rp_destroy(&cstate->rp);

	__drm_atomic_helper_crtc_destroy_state(state);

	/* destroy value helper */
	msm_property_destroy_state(&sde_crtc->property_info, cstate,
			&cstate->property_state);
}

static int _sde_crtc_flush_event_thread(struct drm_crtc *crtc)
{
	struct sde_crtc *sde_crtc;
	int i;

	if (!crtc) {
		SDE_ERROR("invalid argument\n");
		return -EINVAL;
	}
	sde_crtc = to_sde_crtc(crtc);

	if (!atomic_read(&sde_crtc->frame_pending)) {
		SDE_DEBUG("no frames pending\n");
		return 0;
	}

	SDE_EVT32(DRMID(crtc), SDE_EVTLOG_FUNC_ENTRY);

	/*
	 * flush all the event thread work to make sure all the
	 * FRAME_EVENTS from encoder are propagated to crtc
	 */
	for (i = 0; i < ARRAY_SIZE(sde_crtc->frame_events); i++) {
		if (list_empty(&sde_crtc->frame_events[i].list))
			kthread_flush_work(&sde_crtc->frame_events[i].work);
	}

	SDE_EVT32_VERBOSE(DRMID(crtc), SDE_EVTLOG_FUNC_EXIT);

	return 0;
}

static int _sde_crtc_commit_kickoff_rot(struct drm_crtc *crtc,
		struct sde_crtc_state *cstate)
{
	struct drm_plane *plane;
	struct sde_crtc *sde_crtc;
	struct sde_hw_ctl *ctl, *master_ctl;
	enum sde_rot rot_id = SDE_NONE;
	int i, rc = 0;

	if (!crtc || !cstate)
		return -EINVAL;

	sde_crtc = to_sde_crtc(crtc);

	/*
	 * Update sbuf configuration and flush rotator if the rot_op_mode
	 * is different or a rotator commit was performed.
	 *
	 * In case where the rot_op_mode has changed, further require that
	 * the transition is either to or from offline mode unless corresponding
	 * plane update was provided to current commit.
	 */
	rot_id = sde_crtc->sbuf_rot_id_delta;
	if ((sde_crtc->sbuf_op_mode_old != cstate->sbuf_cfg.rot_op_mode) &&
		(sde_crtc->sbuf_op_mode_old == SDE_CTL_ROT_OP_MODE_OFFLINE ||
		 cstate->sbuf_cfg.rot_op_mode == SDE_CTL_ROT_OP_MODE_OFFLINE))
		rot_id |= sde_crtc->sbuf_rot_id |
			sde_crtc->sbuf_rot_id_old;

	if (!rot_id &&
		cstate->sbuf_cfg.rot_op_mode == SDE_CTL_ROT_OP_MODE_OFFLINE)
		return 0;


	if (cstate->sbuf_cfg.rot_op_mode != SDE_CTL_ROT_OP_MODE_OFFLINE &&
			sde_crtc->sbuf_rot_id_delta) {
		drm_atomic_crtc_for_each_plane(plane, crtc) {
			rc = sde_plane_kickoff_rot(plane);
			if (rc) {
				SDE_ERROR("crtc%d cancelling inline rotation\n",
						crtc->base.id);
				SDE_EVT32(DRMID(crtc), SDE_EVTLOG_ERROR);

				/* revert to offline on errors */
				cstate->sbuf_cfg.rot_op_mode =
					SDE_CTL_ROT_OP_MODE_OFFLINE;
				break;
			}
		}
	}

	master_ctl = NULL;
	for (i = 0; i < sde_crtc->num_ctls; i++) {
		ctl = sde_crtc->mixers[i].hw_ctl;
		if (!ctl)
			continue;

		if (!master_ctl || master_ctl->idx > ctl->idx)
			master_ctl = ctl;

		if (ctl->ops.setup_sbuf_cfg)
			ctl->ops.setup_sbuf_cfg(ctl, &cstate->sbuf_cfg);
	}

	/* only update sbuf_cfg and flush for master ctl */
	if (master_ctl && master_ctl->ops.update_bitmask_rot) {
		master_ctl->ops.update_bitmask_rot(master_ctl, rot_id, 1);

		/* defer ROT_START trigger until CTL_START */
		SDE_EVT32(DRMID(crtc), master_ctl->idx - CTL_0,
				sde_crtc->sbuf_rot_id,
				sde_crtc->sbuf_rot_id_delta);
	}

	/* save this in sde_crtc for next commit cycle */
	sde_crtc->sbuf_op_mode_old = cstate->sbuf_cfg.rot_op_mode;

	return rc;
}

/**
 * _sde_crtc_remove_pipe_flush - remove staged pipes from flush mask
 * @crtc: Pointer to crtc structure
 */
static void _sde_crtc_remove_pipe_flush(struct drm_crtc *crtc)
{
	struct drm_plane *plane;
	struct drm_plane_state *state;
	struct sde_crtc *sde_crtc;
	struct sde_crtc_mixer *mixer;
	struct sde_hw_ctl *ctl;

	if (!crtc)
		return;

	sde_crtc = to_sde_crtc(crtc);
	mixer = sde_crtc->mixers;
	if (!mixer)
		return;
	ctl = mixer->hw_ctl;

	drm_atomic_crtc_for_each_plane(plane, crtc) {
		state = plane->state;
		if (!state)
			continue;

		/* clear plane flush bitmask */
		sde_plane_ctl_flush(plane, ctl, false);
	}
}

/**
 * _sde_crtc_reset_hw - attempt hardware reset on errors
 * @crtc: Pointer to DRM crtc instance
 * @old_state: Pointer to crtc state for previous commit
 * @recovery_events: Whether or not recovery events are enabled
 * Returns: Zero if current commit should still be attempted
 */
static int _sde_crtc_reset_hw(struct drm_crtc *crtc,
		struct drm_crtc_state *old_state,
		bool recovery_events)
{
	struct drm_plane *plane_halt[MAX_PLANES];
	struct drm_plane *plane;
	struct drm_encoder *encoder;
	const struct drm_plane_state *pstate;
	struct sde_crtc *sde_crtc;
	struct sde_crtc_state *cstate;
	struct sde_hw_ctl *ctl;
	enum sde_ctl_rot_op_mode old_rot_op_mode;
	signed int i, plane_count;
	int rc;

	if (!crtc || !crtc->dev || !old_state || !crtc->state)
		return -EINVAL;
	sde_crtc = to_sde_crtc(crtc);
	cstate = to_sde_crtc_state(crtc->state);

	old_rot_op_mode = to_sde_crtc_state(old_state)->sbuf_cfg.rot_op_mode;
	SDE_EVT32(DRMID(crtc), old_rot_op_mode,
			recovery_events, SDE_EVTLOG_FUNC_ENTRY);

	/* optionally generate a panic instead of performing a h/w reset */
	SDE_DBG_CTRL("stop_ftrace", "reset_hw_panic");

	for (i = 0; i < sde_crtc->num_ctls; ++i) {
		ctl = sde_crtc->mixers[i].hw_ctl;
		if (!ctl || !ctl->ops.reset)
			continue;

		rc = ctl->ops.reset(ctl);
		if (rc) {
			SDE_DEBUG("crtc%d: ctl%d reset failure\n",
					crtc->base.id, ctl->idx - CTL_0);
			SDE_EVT32(DRMID(crtc), ctl->idx - CTL_0,
					SDE_EVTLOG_ERROR);
			break;
		}
	}

	/*
	 * Early out if simple ctl reset succeeded and previous commit
	 * did not involve the rotator.
	 *
	 * If the previous commit had rotation enabled, then the ctl
	 * reset would also have reset the rotator h/w. The rotator
	 * programming for the current commit may need to be repeated,
	 * depending on the rotation mode; don't handle this for now
	 * and just force a hard reset in those cases.
	 */
	if (i == sde_crtc->num_ctls &&
			old_rot_op_mode == SDE_CTL_ROT_OP_MODE_OFFLINE)
		return 0;

	SDE_DEBUG("crtc%d: issuing hard reset\n", DRMID(crtc));

	/* force all components in the system into reset at the same time */
	for (i = 0; i < sde_crtc->num_ctls; ++i) {
		ctl = sde_crtc->mixers[i].hw_ctl;
		if (!ctl || !ctl->ops.hard_reset)
			continue;

		SDE_EVT32(DRMID(crtc), ctl->idx - CTL_0);
		ctl->ops.hard_reset(ctl, true);
	}

	plane_count = 0;
	drm_atomic_crtc_state_for_each_plane(plane, old_state) {
		if (plane_count >= ARRAY_SIZE(plane_halt))
			break;

		plane_halt[plane_count++] = plane;
		sde_plane_halt_requests(plane, true);
		sde_plane_set_revalidate(plane, true);
	}

	/* reset both previous... */
	drm_atomic_crtc_state_for_each_plane_state(plane, pstate, old_state) {
		if (pstate->crtc != crtc)
			continue;

		sde_plane_reset_rot(plane, (struct drm_plane_state *)pstate);
	}

	/* ...and current rotation attempts, if applicable */
	drm_atomic_crtc_for_each_plane(plane, crtc) {
		pstate = plane->state;
		if (!pstate)
			continue;

		sde_plane_reset_rot(plane, (struct drm_plane_state *)pstate);
	}

	/* provide safe "border color only" commit configuration for later */
	cstate->sbuf_cfg.rot_op_mode = SDE_CTL_ROT_OP_MODE_OFFLINE;
	_sde_crtc_commit_kickoff_rot(crtc, cstate);
	_sde_crtc_remove_pipe_flush(crtc);
	_sde_crtc_blend_setup(crtc, old_state, false);

	/* take h/w components out of reset */
	for (i = plane_count - 1; i >= 0; --i)
		sde_plane_halt_requests(plane_halt[i], false);

	/* attempt to poll for start of frame cycle before reset release */
	list_for_each_entry(encoder,
			&crtc->dev->mode_config.encoder_list, head) {
		if (encoder->crtc != crtc)
			continue;
		if (sde_encoder_get_intf_mode(encoder) == INTF_MODE_VIDEO)
			sde_encoder_poll_line_counts(encoder);
	}

	for (i = 0; i < sde_crtc->num_ctls; ++i) {
		ctl = sde_crtc->mixers[i].hw_ctl;
		if (!ctl || !ctl->ops.hard_reset)
			continue;

		ctl->ops.hard_reset(ctl, false);
	}

	list_for_each_entry(encoder,
			&crtc->dev->mode_config.encoder_list, head) {
		if (encoder->crtc != crtc)
			continue;

		if (sde_encoder_get_intf_mode(encoder) == INTF_MODE_VIDEO)
			sde_encoder_kickoff(encoder, false);
	}

	/* panic the device if VBIF is not in good state */
	return !recovery_events ? 0 : -EAGAIN;
}

/**
 * _sde_crtc_prepare_for_kickoff_rot - rotator related kickoff preparation
 * @dev: Pointer to drm device
 * @crtc: Pointer to crtc structure
 * Returns: true on preparation errors
 */
static bool _sde_crtc_prepare_for_kickoff_rot(struct drm_device *dev,
		struct drm_crtc *crtc)
{
	struct drm_encoder *encoder;
	struct sde_crtc *sde_crtc;
	struct sde_crtc_state *cstate;

	if (!crtc || !dev) {
		SDE_ERROR("invalid argument(s)\n");
		return false;
	}
	sde_crtc = to_sde_crtc(crtc);
	cstate = to_sde_crtc_state(crtc->state);

	/* default to ASYNC mode for inline rotation */
	cstate->sbuf_cfg.rot_op_mode = sde_crtc->sbuf_rot_id ?
		SDE_CTL_ROT_OP_MODE_INLINE_ASYNC : SDE_CTL_ROT_OP_MODE_OFFLINE;

	if (cstate->sbuf_cfg.rot_op_mode == SDE_CTL_ROT_OP_MODE_OFFLINE)
		return false;

	/* extra steps needed for inline ASYNC modes */
	list_for_each_entry(encoder, &dev->mode_config.encoder_list, head) {
		if (encoder->crtc != crtc)
			continue;

		/*
		 * For inline ASYNC modes, the flush bits are not written
		 * to hardware atomically. This is not fully supported for
		 * non-command mode encoders, so force SYNC mode if any
		 * of them are attached to the CRTC.
		 */
		if (sde_encoder_get_intf_mode(encoder) != INTF_MODE_CMD) {
			cstate->sbuf_cfg.rot_op_mode =
				SDE_CTL_ROT_OP_MODE_INLINE_SYNC;
			return false;
		}
	}

	/*
	 * For ASYNC inline modes, kick off the rotator now so that the H/W
	 * can start as soon as it's ready.
	 */
	if (_sde_crtc_commit_kickoff_rot(crtc, cstate))
		return true;

	return false;
}

void sde_crtc_commit_kickoff(struct drm_crtc *crtc,
		struct drm_crtc_state *old_state)
{
	struct drm_encoder *encoder;
	struct drm_device *dev;
	struct sde_crtc *sde_crtc;
	struct msm_drm_private *priv;
	struct sde_kms *sde_kms;
	struct sde_crtc_state *cstate;
	bool is_error, reset_req, recovery_events;
	unsigned long flags;
	enum sde_crtc_idle_pc_state idle_pc_state;

	if (!crtc) {
		SDE_ERROR("invalid argument\n");
		return;
	}
	dev = crtc->dev;
	sde_crtc = to_sde_crtc(crtc);
	sde_kms = _sde_crtc_get_kms(crtc);
	reset_req = false;

	if (!sde_kms || !sde_kms->dev || !sde_kms->dev->dev_private) {
		SDE_ERROR("invalid argument\n");
		return;
	}

	priv = sde_kms->dev->dev_private;
	cstate = to_sde_crtc_state(crtc->state);

	/*
	 * If no mixers has been allocated in sde_crtc_atomic_check(),
	 * it means we are trying to start a CRTC whose state is disabled:
	 * nothing else needs to be done.
	 */
	if (unlikely(!sde_crtc->num_mixers))
		return;


	is_error = _sde_crtc_prepare_for_kickoff_rot(dev, crtc);

	idle_pc_state = sde_crtc_get_property(cstate, CRTC_PROP_IDLE_PC_STATE);

	list_for_each_entry(encoder, &dev->mode_config.encoder_list, head) {
		struct sde_encoder_kickoff_params params = { 0 };

		if (encoder->crtc != crtc)
			continue;

		/*
		 * Encoder will flush/start now, unless it has a tx pending.
		 * If so, it may delay and flush at an irq event (e.g. ppdone)
		 */
		params.inline_rotate_prefill = cstate->sbuf_prefill_line;
		params.affected_displays = _sde_crtc_get_displays_affected(crtc,
				crtc->state);
		if (sde_encoder_prepare_for_kickoff(encoder, &params))
			reset_req = true;

		recovery_events =
			sde_encoder_recovery_events_enabled(encoder);

		if (idle_pc_state != IDLE_PC_NONE)
			sde_encoder_control_idle_pc(encoder,
			    (idle_pc_state == IDLE_PC_ENABLE) ? true : false);
	}

	/*
	 * Optionally attempt h/w recovery if any errors were detected while
	 * preparing for the kickoff
	 */
	if (reset_req) {
		if (_sde_crtc_reset_hw(crtc, old_state, recovery_events))
			is_error = true;
	}

	sde_crtc_calc_fps(sde_crtc);
	_sde_crtc_flush_event_thread(crtc);
	sde_crtc->plane_mask_old = crtc->state->plane_mask;

	if (atomic_inc_return(&sde_crtc->frame_pending) == 1) {
		/* acquire bandwidth and other resources */
		SDE_DEBUG("crtc%d first commit\n", crtc->base.id);
		SDE_EVT32(DRMID(crtc), cstate->sbuf_cfg.rot_op_mode,
				SDE_EVTLOG_FUNC_CASE1);
	} else {
		SDE_DEBUG("crtc%d commit\n", crtc->base.id);
		SDE_EVT32(DRMID(crtc), cstate->sbuf_cfg.rot_op_mode,
				SDE_EVTLOG_FUNC_CASE2);
	}
	sde_crtc->play_count++;

	/*
	 * For SYNC inline modes, delay the kick off until after the
	 * wait for frame done in case the wait times out.
	 *
	 * Also perform a final kickoff when transitioning back to
	 * offline mode.
	 */
	if (cstate->sbuf_cfg.rot_op_mode != SDE_CTL_ROT_OP_MODE_INLINE_ASYNC)
		if (_sde_crtc_commit_kickoff_rot(crtc, cstate))
			is_error = true;

	if (is_error) {
		_sde_crtc_remove_pipe_flush(crtc);
		_sde_crtc_blend_setup(crtc, old_state, false);
	}

	list_for_each_entry(encoder, &dev->mode_config.encoder_list, head) {
		if (encoder->crtc != crtc)
			continue;

		sde_encoder_kickoff(encoder, false);
	}

	/* store the event after frame trigger */
	if (sde_crtc->event) {
		WARN_ON(sde_crtc->event);
	} else {
		spin_lock_irqsave(&dev->event_lock, flags);
		sde_crtc->event = crtc->state->event;
		spin_unlock_irqrestore(&dev->event_lock, flags);
	}

}

/**
 * _sde_crtc_vblank_enable_no_lock - update power resource and vblank request
 * @sde_crtc: Pointer to sde crtc structure
 * @enable: Whether to enable/disable vblanks
 *
 * @Return: error code
 */
static int _sde_crtc_vblank_enable_no_lock(
		struct sde_crtc *sde_crtc, bool enable)
{
	struct drm_device *dev;
	struct drm_crtc *crtc;
	struct drm_encoder *enc;

	if (!sde_crtc) {
		SDE_ERROR("invalid crtc\n");
		return -EINVAL;
	}

	crtc = &sde_crtc->base;
	dev = crtc->dev;

	if (enable) {
		int ret;

		/* drop lock since power crtc cb may try to re-acquire lock */
		mutex_unlock(&sde_crtc->crtc_lock);
		ret = _sde_crtc_power_enable(sde_crtc, true);
		mutex_lock(&sde_crtc->crtc_lock);
		if (ret)
			return ret;

		list_for_each_entry(enc, &dev->mode_config.encoder_list, head) {
			if (enc->crtc != crtc)
				continue;

			SDE_EVT32(DRMID(&sde_crtc->base), DRMID(enc), enable,
					sde_crtc->enabled,
					sde_crtc->suspend,
					sde_crtc->vblank_requested);

			sde_encoder_register_vblank_callback(enc,
					sde_crtc_vblank_cb, (void *)crtc);
		}
	} else {
		list_for_each_entry(enc, &dev->mode_config.encoder_list, head) {
			if (enc->crtc != crtc)
				continue;

			SDE_EVT32(DRMID(&sde_crtc->base), DRMID(enc), enable,
					sde_crtc->enabled,
					sde_crtc->suspend,
					sde_crtc->vblank_requested);

			sde_encoder_register_vblank_callback(enc, NULL, NULL);
		}

		/* drop lock since power crtc cb may try to re-acquire lock */
		mutex_unlock(&sde_crtc->crtc_lock);
		_sde_crtc_power_enable(sde_crtc, false);
		mutex_lock(&sde_crtc->crtc_lock);
	}

	return 0;
}

/**
 * _sde_crtc_set_suspend - notify crtc of suspend enable/disable
 * @crtc: Pointer to drm crtc object
 * @enable: true to enable suspend, false to indicate resume
 */
static void _sde_crtc_set_suspend(struct drm_crtc *crtc, bool enable)
{
	struct sde_crtc *sde_crtc;
	struct msm_drm_private *priv;
	struct sde_kms *sde_kms;
	int ret = 0;

	if (!crtc || !crtc->dev || !crtc->dev->dev_private) {
		SDE_ERROR("invalid crtc\n");
		return;
	}
	sde_crtc = to_sde_crtc(crtc);
	priv = crtc->dev->dev_private;

	if (!priv->kms) {
		SDE_ERROR("invalid crtc kms\n");
		return;
	}
	sde_kms = to_sde_kms(priv->kms);

	SDE_DEBUG("crtc%d suspend = %d\n", crtc->base.id, enable);
	SDE_EVT32_VERBOSE(DRMID(crtc), enable);

	mutex_lock(&sde_crtc->crtc_lock);

	/*
	 * If the vblank is enabled, release a power reference on suspend
	 * and take it back during resume (if it is still enabled).
	 */
	SDE_EVT32(DRMID(&sde_crtc->base), enable, sde_crtc->enabled,
			sde_crtc->suspend, sde_crtc->vblank_requested);
	if (sde_crtc->suspend == enable)
		SDE_DEBUG("crtc%d suspend already set to %d, ignoring update\n",
				crtc->base.id, enable);
	else if (sde_crtc->enabled && sde_crtc->vblank_requested) {
		ret = _sde_crtc_vblank_enable_no_lock(sde_crtc, !enable);
		if (ret)
			SDE_ERROR("%s vblank enable failed: %d\n",
					sde_crtc->name, ret);
	}

	sde_crtc->suspend = enable;
	mutex_unlock(&sde_crtc->crtc_lock);
}

/**
 * sde_crtc_duplicate_state - state duplicate hook
 * @crtc: Pointer to drm crtc structure
 * @Returns: Pointer to new drm_crtc_state structure
 */
static struct drm_crtc_state *sde_crtc_duplicate_state(struct drm_crtc *crtc)
{
	struct sde_crtc *sde_crtc;
	struct sde_crtc_state *cstate, *old_cstate;

	if (!crtc || !crtc->state) {
		SDE_ERROR("invalid argument(s)\n");
		return NULL;
	}

	sde_crtc = to_sde_crtc(crtc);
	old_cstate = to_sde_crtc_state(crtc->state);
	cstate = msm_property_alloc_state(&sde_crtc->property_info);
	if (!cstate) {
		SDE_ERROR("failed to allocate state\n");
		return NULL;
	}

	/* duplicate value helper */
	msm_property_duplicate_state(&sde_crtc->property_info,
			old_cstate, cstate,
			&cstate->property_state, cstate->property_values);

	/* clear destination scaler dirty bit */
	cstate->ds_dirty = false;

	/* record whether or not the sbuf_clk_rate fifo has been shifted */
	cstate->sbuf_clk_shifted = false;

	/* duplicate base helper */
	__drm_atomic_helper_crtc_duplicate_state(crtc, &cstate->base);

	_sde_crtc_rp_duplicate(&old_cstate->rp, &cstate->rp);

	return &cstate->base;
}

/**
 * sde_crtc_reset - reset hook for CRTCs
 * Resets the atomic state for @crtc by freeing the state pointer (which might
 * be NULL, e.g. at driver load time) and allocating a new empty state object.
 * @crtc: Pointer to drm crtc structure
 */
static void sde_crtc_reset(struct drm_crtc *crtc)
{
	struct sde_crtc *sde_crtc;
	struct sde_crtc_state *cstate;

	if (!crtc) {
		SDE_ERROR("invalid crtc\n");
		return;
	}

	/* revert suspend actions, if necessary */
	if (sde_kms_is_suspend_state(crtc->dev)) {
		_sde_crtc_set_suspend(crtc, false);

		if (!sde_crtc_is_reset_required(crtc)) {
			SDE_DEBUG("avoiding reset for crtc:%d\n",
					crtc->base.id);
			return;
		}
	}

	/* remove previous state, if present */
	if (crtc->state) {
		sde_crtc_destroy_state(crtc, crtc->state);
		crtc->state = 0;
	}

	sde_crtc = to_sde_crtc(crtc);
	cstate = msm_property_alloc_state(&sde_crtc->property_info);
	if (!cstate) {
		SDE_ERROR("failed to allocate state\n");
		return;
	}

	/* reset value helper */
	msm_property_reset_state(&sde_crtc->property_info, cstate,
			&cstate->property_state,
			cstate->property_values);

	_sde_crtc_set_input_fence_timeout(cstate);

	_sde_crtc_rp_reset(&cstate->rp, &sde_crtc->rp_lock,
			&sde_crtc->rp_head);

	cstate->base.crtc = crtc;
	crtc->state = &cstate->base;
}

static void sde_crtc_handle_power_event(u32 event_type, void *arg)
{
	struct drm_crtc *crtc = arg;
	struct sde_crtc *sde_crtc;
	struct sde_crtc_state *cstate;
	struct drm_plane *plane;
	struct drm_encoder *encoder;
	struct sde_crtc_mixer *m;
	u32 i, misr_status, power_on;
	unsigned long flags;
	struct sde_crtc_irq_info *node = NULL;
	int ret = 0;
	struct drm_event event;
	struct msm_drm_private *priv;

	if (!crtc) {
		SDE_ERROR("invalid crtc\n");
		return;
	}
	sde_crtc = to_sde_crtc(crtc);
	cstate = to_sde_crtc_state(crtc->state);
	priv = crtc->dev->dev_private;

	mutex_lock(&sde_crtc->crtc_lock);

	SDE_EVT32(DRMID(crtc), event_type);

	switch (event_type) {
	case SDE_POWER_EVENT_POST_ENABLE:
		/* disable mdp LUT memory retention */
		ret = sde_power_clk_set_flags(&priv->phandle, "lut_clk",
					CLKFLAG_NORETAIN_MEM);
		if (ret)
			SDE_ERROR("disable LUT memory retention err %d\n", ret);

		/* restore encoder; crtc will be programmed during commit */
		drm_for_each_encoder(encoder, crtc->dev) {
			if (encoder->crtc != crtc)
				continue;

			sde_encoder_virt_restore(encoder);
		}

		spin_lock_irqsave(&sde_crtc->spin_lock, flags);
		list_for_each_entry(node, &sde_crtc->user_event_list, list) {
			ret = 0;
			if (node->func)
				ret = node->func(crtc, true, &node->irq);
			if (ret)
				SDE_ERROR("%s failed to enable event %x\n",
						sde_crtc->name, node->event);
		}
		spin_unlock_irqrestore(&sde_crtc->spin_lock, flags);

		sde_cp_crtc_post_ipc(crtc);

		for (i = 0; i < sde_crtc->num_mixers; ++i) {
			m = &sde_crtc->mixers[i];
			if (!m->hw_lm || !m->hw_lm->ops.setup_misr ||
					!sde_crtc->misr_enable)
				continue;

			m->hw_lm->ops.setup_misr(m->hw_lm, true,
					sde_crtc->misr_frame_count);
		}
		break;
	case SDE_POWER_EVENT_PRE_DISABLE:
		/* enable mdp LUT memory retention */
		ret = sde_power_clk_set_flags(&priv->phandle, "lut_clk",
					CLKFLAG_RETAIN_MEM);
		if (ret)
			SDE_ERROR("enable LUT memory retention err %d\n", ret);

		drm_for_each_encoder(encoder, crtc->dev) {
			if (encoder->crtc != crtc)
				continue;
			/*
			 * disable the vsync source after updating the
			 * rsc state. rsc state update might have vsync wait
			 * and vsync source must be disabled after it.
			 * It will avoid generating any vsync from this point
			 * till mode-2 entry. It is SW workaround for HW
			 * limitation and should not be removed without
			 * checking the updated design.
			 */
			sde_encoder_control_te(encoder, false);
		}

		for (i = 0; i < sde_crtc->num_mixers; ++i) {
			m = &sde_crtc->mixers[i];
			if (!m->hw_lm || !m->hw_lm->ops.collect_misr ||
					!sde_crtc->misr_enable)
				continue;

			misr_status = m->hw_lm->ops.collect_misr(m->hw_lm);
			sde_crtc->misr_data[i] = misr_status ? misr_status :
							sde_crtc->misr_data[i];
		}

		spin_lock_irqsave(&sde_crtc->spin_lock, flags);
		node = NULL;
		list_for_each_entry(node, &sde_crtc->user_event_list, list) {
			ret = 0;
			if (node->func)
				ret = node->func(crtc, false, &node->irq);
			if (ret)
				SDE_ERROR("%s failed to disable event %x\n",
						sde_crtc->name, node->event);
		}
		spin_unlock_irqrestore(&sde_crtc->spin_lock, flags);

		sde_cp_crtc_pre_ipc(crtc);
		break;
	case SDE_POWER_EVENT_POST_DISABLE:
		/*
		 * set revalidate flag in planes, so it will be re-programmed
		 * in the next frame update
		 */
		drm_atomic_crtc_for_each_plane(plane, crtc)
			sde_plane_set_revalidate(plane, true);

		sde_cp_crtc_suspend(crtc);

		/**
		 * destination scaler if enabled should be reconfigured
		 * in the next frame update
		 */
		if (cstate->num_ds_enabled)
			sde_crtc->ds_reconfig = true;

		event.type = DRM_EVENT_SDE_POWER;
		event.length = sizeof(power_on);
		power_on = 0;
		msm_mode_object_event_notify(&crtc->base, crtc->dev, &event,
				(u8 *)&power_on);
		break;
	default:
		SDE_DEBUG("event:%d not handled\n", event_type);
		break;
	}

	mutex_unlock(&sde_crtc->crtc_lock);
}

static void sde_crtc_disable(struct drm_crtc *crtc)
{
	struct sde_kms *sde_kms;
	struct sde_crtc *sde_crtc;
	struct sde_crtc_state *cstate;
	struct drm_encoder *encoder = NULL;
	struct msm_drm_private *priv;
	unsigned long flags;
	struct sde_crtc_irq_info *node = NULL;
	struct drm_event event;
	wait_queue_head_t *vblank_queue;
	int primary_crtc_id = -1;
	u32 power_on;
	bool in_cont_splash = false;
	int ret, i;

	if (!crtc || !crtc->dev || !crtc->dev->dev_private || !crtc->state) {
		SDE_ERROR("invalid crtc\n");
		return;
	}

	sde_kms = _sde_crtc_get_kms(crtc);
	if (!sde_kms) {
		SDE_ERROR("invalid kms\n");
		return;
	}

	if (!sde_kms_power_resource_is_enabled(crtc->dev)) {
		SDE_ERROR("power resource is not enabled\n");
		return;
	}

	sde_crtc = to_sde_crtc(crtc);
	cstate = to_sde_crtc_state(crtc->state);
	priv = crtc->dev->dev_private;

	SDE_DEBUG("crtc%d\n", crtc->base.id);

	if (sde_kms_is_suspend_state(crtc->dev))
		_sde_crtc_set_suspend(crtc, true);

	mutex_lock(&sde_crtc->crtc_lock);
	SDE_EVT32_VERBOSE(DRMID(crtc));

	/* update color processing on suspend */
	event.type = DRM_EVENT_CRTC_POWER;
	event.length = sizeof(u32);
	sde_cp_crtc_suspend(crtc);
	power_on = 0;
	msm_mode_object_event_notify(&crtc->base, crtc->dev, &event,
			(u8 *)&power_on);

	/* destination scaler if enabled should be reconfigured on resume */
	if (cstate->num_ds_enabled)
		sde_crtc->ds_reconfig = true;

	_sde_crtc_flush_event_thread(crtc);

	SDE_EVT32(DRMID(crtc), sde_crtc->enabled, sde_crtc->suspend,
			sde_crtc->vblank_requested,
			crtc->state->active, crtc->state->enable);

	/* check if anyone is waiting for primary vsync */
	primary_crtc_id = get_sde_rsc_primary_crtc(SDE_RSC_INDEX);
	if (crtc->base.id == primary_crtc_id) {
		vblank_queue = drm_crtc_vblank_waitqueue(crtc);
		if (waitqueue_active(vblank_queue)) {/* check for wait_queue */
			drm_crtc_handle_vblank(crtc);
			SDE_EVT32(DRMID(crtc), primary_crtc_id);
		}
	}

	if (sde_crtc->enabled && !sde_crtc->suspend &&
			sde_crtc->vblank_requested) {
		ret = _sde_crtc_vblank_enable_no_lock(sde_crtc, false);
		if (ret)
			SDE_ERROR("%s vblank enable failed: %d\n",
					sde_crtc->name, ret);
	}
	sde_crtc->enabled = false;

	if (atomic_read(&sde_crtc->frame_pending)) {
		SDE_ERROR("crtc%d frame_pending%d\n", crtc->base.id,
				atomic_read(&sde_crtc->frame_pending));
		SDE_EVT32(DRMID(crtc), atomic_read(&sde_crtc->frame_pending),
							SDE_EVTLOG_FUNC_CASE2);
		sde_core_perf_crtc_release_bw(crtc);
		atomic_set(&sde_crtc->frame_pending, 0);
	}

	spin_lock_irqsave(&sde_crtc->spin_lock, flags);
	list_for_each_entry(node, &sde_crtc->user_event_list, list) {
		ret = 0;
		if (node->func)
			ret = node->func(crtc, false, &node->irq);
		if (ret)
			SDE_ERROR("%s failed to disable event %x\n",
					sde_crtc->name, node->event);
	}
	spin_unlock_irqrestore(&sde_crtc->spin_lock, flags);

	drm_for_each_encoder(encoder, crtc->dev) {
		if (encoder->crtc != crtc)
			continue;

		if (sde_encoder_in_cont_splash(encoder)) {
			in_cont_splash = true;
			break;
		}
	}

	/* avoid clk/bw downvote if cont-splash is enabled */
	if (!in_cont_splash)
		sde_core_perf_crtc_update(crtc, 0, true);

	drm_for_each_encoder(encoder, crtc->dev) {
		if (encoder->crtc != crtc)
			continue;
		sde_encoder_register_frame_event_callback(encoder, NULL, NULL);
		cstate->rsc_client = NULL;
		cstate->rsc_update = false;

		/*
		 * reset idle power-collapse to original state during suspend;
		 * user-mode will change the state on resume, if required
		 */
		if (sde_kms->catalog->has_idle_pc)
			sde_encoder_control_idle_pc(encoder, true);
	}

	if (sde_crtc->power_event)
		sde_power_handle_unregister_event(&priv->phandle,
				sde_crtc->power_event);

	/**
	 * All callbacks are unregistered and frame done waits are complete
	 * at this point. No buffers are accessed by hardware.
	 * reset the fence timeline if crtc will not be enabled for this commit
	 */
	if (!crtc->state->active || !crtc->state->enable) {
		sde_fence_signal(sde_crtc->output_fence,
				ktime_get(), SDE_FENCE_RESET_TIMELINE);
		for (i = 0; i < cstate->num_connectors; ++i)
			sde_connector_commit_reset(cstate->connectors[i],
					ktime_get());
	}

	memset(sde_crtc->mixers, 0, sizeof(sde_crtc->mixers));
	sde_crtc->num_mixers = 0;
	sde_crtc->mixers_swapped = false;

	/* disable clk & bw control until clk & bw properties are set */
	cstate->bw_control = false;
	cstate->bw_split_vote = false;

	mutex_unlock(&sde_crtc->crtc_lock);
}

static void sde_crtc_enable(struct drm_crtc *crtc,
		struct drm_crtc_state *old_crtc_state)
{
	struct sde_crtc *sde_crtc;
	struct drm_encoder *encoder;
	struct msm_drm_private *priv;
	unsigned long flags;
	struct sde_crtc_irq_info *node = NULL;
	struct drm_event event;
	u32 power_on;
	int ret, i;
	struct sde_crtc_state *cstate;

	if (!crtc || !crtc->dev || !crtc->dev->dev_private) {
		SDE_ERROR("invalid crtc\n");
		return;
	}
	priv = crtc->dev->dev_private;
	cstate = to_sde_crtc_state(crtc->state);

	if (!sde_kms_power_resource_is_enabled(crtc->dev)) {
		SDE_ERROR("power resource is not enabled\n");
		return;
	}

	SDE_DEBUG("crtc%d\n", crtc->base.id);
	SDE_EVT32_VERBOSE(DRMID(crtc));
	sde_crtc = to_sde_crtc(crtc);

	mutex_lock(&sde_crtc->crtc_lock);
	SDE_EVT32(DRMID(crtc), sde_crtc->enabled, sde_crtc->suspend,
			sde_crtc->vblank_requested);

	/* return early if crtc is already enabled */
	if (sde_crtc->enabled) {
		if (msm_is_mode_seamless_dms(&crtc->state->adjusted_mode) ||
		msm_is_mode_seamless_dyn_clk(&crtc->state->adjusted_mode))

			SDE_DEBUG("%s extra crtc enable expected during DMS\n",
					sde_crtc->name);
		else
			WARN(1, "%s unexpected crtc enable\n", sde_crtc->name);

		mutex_unlock(&sde_crtc->crtc_lock);
		return;
	}

	drm_for_each_encoder(encoder, crtc->dev) {
		if (encoder->crtc != crtc)
			continue;
		sde_encoder_register_frame_event_callback(encoder,
				sde_crtc_frame_event_cb, crtc);
	}

	if (!sde_crtc->enabled && !sde_crtc->suspend &&
			sde_crtc->vblank_requested) {
		ret = _sde_crtc_vblank_enable_no_lock(sde_crtc, true);
		if (ret)
			SDE_ERROR("%s vblank enable failed: %d\n",
					sde_crtc->name, ret);
	}
	sde_crtc->enabled = true;

	/* update color processing on resume */
	event.type = DRM_EVENT_CRTC_POWER;
	event.length = sizeof(u32);
	sde_cp_crtc_resume(crtc);
	power_on = 1;
	msm_mode_object_event_notify(&crtc->base, crtc->dev, &event,
			(u8 *)&power_on);

	mutex_unlock(&sde_crtc->crtc_lock);

	spin_lock_irqsave(&sde_crtc->spin_lock, flags);
	list_for_each_entry(node, &sde_crtc->user_event_list, list) {
		ret = 0;
		if (node->func)
			ret = node->func(crtc, true, &node->irq);
		if (ret)
			SDE_ERROR("%s failed to enable event %x\n",
				sde_crtc->name, node->event);
	}
	spin_unlock_irqrestore(&sde_crtc->spin_lock, flags);

	sde_crtc->power_event = sde_power_handle_register_event(
		&priv->phandle,
		SDE_POWER_EVENT_POST_ENABLE | SDE_POWER_EVENT_POST_DISABLE |
		SDE_POWER_EVENT_PRE_DISABLE,
		sde_crtc_handle_power_event, crtc, sde_crtc->name);

	/* Enable ESD thread */
	for (i = 0; i < cstate->num_connectors; i++)
		sde_connector_schedule_status_work(cstate->connectors[i], true);
}

/* no input validation - caller API has all the checks */
static int _sde_crtc_excl_dim_layer_check(struct drm_crtc_state *state,
		struct plane_state pstates[], int cnt)
{
	struct sde_crtc_state *cstate = to_sde_crtc_state(state);
	struct drm_display_mode *mode = &state->adjusted_mode;
	const struct drm_plane_state *pstate;
	struct sde_plane_state *sde_pstate;
	int rc = 0, i;

	/* Check dim layer rect bounds and stage */
	for (i = 0; i < cstate->num_dim_layers; i++) {
		if ((CHECK_LAYER_BOUNDS(cstate->dim_layer[i].rect.y,
			cstate->dim_layer[i].rect.h, mode->vdisplay)) ||
		    (CHECK_LAYER_BOUNDS(cstate->dim_layer[i].rect.x,
			cstate->dim_layer[i].rect.w, mode->hdisplay)) ||
		    (cstate->dim_layer[i].stage >= SDE_STAGE_MAX) ||
		    (!cstate->dim_layer[i].rect.w) ||
		    (!cstate->dim_layer[i].rect.h)) {
			SDE_ERROR("invalid dim_layer:{%d,%d,%d,%d}, stage:%d\n",
					cstate->dim_layer[i].rect.x,
					cstate->dim_layer[i].rect.y,
					cstate->dim_layer[i].rect.w,
					cstate->dim_layer[i].rect.h,
					cstate->dim_layer[i].stage);
			SDE_ERROR("display: %dx%d\n", mode->hdisplay,
					mode->vdisplay);
			rc = -E2BIG;
			goto end;
		}
	}

	/* log all src and excl_rect, useful for debugging */
	for (i = 0; i < cnt; i++) {
		pstate = pstates[i].drm_pstate;
		sde_pstate = to_sde_plane_state(pstate);
		SDE_DEBUG("p %d z %d src{%d,%d,%d,%d} excl_rect{%d,%d,%d,%d}\n",
			pstate->plane->base.id, pstates[i].stage,
			pstate->crtc_x, pstate->crtc_y,
			pstate->crtc_w, pstate->crtc_h,
			sde_pstate->excl_rect.x, sde_pstate->excl_rect.y,
			sde_pstate->excl_rect.w, sde_pstate->excl_rect.h);
	}

end:
	return rc;
}

static int _sde_crtc_check_secure_state(struct drm_crtc *crtc,
		struct drm_crtc_state *state, struct plane_state pstates[],
		int cnt)
{
	struct drm_plane *plane;
	struct drm_encoder *encoder;
	struct sde_crtc_state *cstate;
	struct sde_crtc *sde_crtc;
	struct sde_kms *sde_kms;
	struct sde_kms_smmu_state_data *smmu_state;
	uint32_t secure;
	uint32_t fb_ns = 0, fb_sec = 0, fb_sec_dir = 0;
	int encoder_cnt = 0, i;
	int rc;
	bool is_video_mode = false;

	if (!crtc || !state) {
		SDE_ERROR("invalid arguments\n");
		return -EINVAL;
	}

	sde_kms = _sde_crtc_get_kms(crtc);
	if (!sde_kms || !sde_kms->catalog) {
		SDE_ERROR("invalid kms\n");
		return -EINVAL;
	}

	cstate = to_sde_crtc_state(state);

	secure = sde_crtc_get_property(cstate, CRTC_PROP_SECURITY_LEVEL);

	rc = sde_crtc_state_find_plane_fb_modes(state, &fb_ns,
					&fb_sec, &fb_sec_dir);
	if (rc)
		return rc;

	if (secure == SDE_DRM_SEC_ONLY) {
		/*
		 * validate planes - only fb_sec_dir is allowed during sec_crtc
		 * - fb_sec_dir is for secure camera preview and
		 * secure display use case
		 * - fb_sec is for secure video playback
		 * - fb_ns is for normal non secure use cases
		 */
		if (fb_ns || fb_sec) {
			SDE_ERROR(
			 "crtc%d: invalid fb_modes Sec:%d, NS:%d, Sec_Dir:%d\n",
				DRMID(crtc), fb_sec, fb_ns, fb_sec_dir);
			return -EINVAL;
		}

		/*
		 * - only one blending stage is allowed in sec_crtc
		 * - validate if pipe is allowed for sec-ui updates
		 */
		for (i = 1; i < cnt; i++) {
			if (!pstates[i].drm_pstate
					|| !pstates[i].drm_pstate->plane) {
				SDE_ERROR("crtc%d: invalid pstate at i:%d\n",
						DRMID(crtc), i);
				return -EINVAL;
			}
			plane = pstates[i].drm_pstate->plane;

			if (!sde_plane_is_sec_ui_allowed(plane)) {
				SDE_ERROR("crtc%d: sec-ui not allowed in p%d\n",
						DRMID(crtc), plane->base.id);
				return -EINVAL;

			} else if (pstates[i].stage != pstates[i-1].stage) {
				SDE_ERROR(
				  "crtc%d: invalid blend stages %d:%d, %d:%d\n",
				  DRMID(crtc), i, pstates[i].stage,
				  i-1, pstates[i-1].stage);
				return -EINVAL;
			}
		}

		/* check if all the dim_layers are in the same stage */
		for (i = 1; i < cstate->num_dim_layers; i++) {
			if (cstate->dim_layer[i].stage !=
					cstate->dim_layer[i-1].stage) {
				SDE_ERROR(
				"crtc%d: invalid dimlayer stage %d:%d, %d:%d\n",
					DRMID(crtc),
					i, cstate->dim_layer[i].stage,
					i-1, cstate->dim_layer[i-1].stage);
				return -EINVAL;
			}
		}

		/*
		 * if secure-ui supported blendstage is specified,
		 * - fail empty commit
		 * - validate dim_layer or plane is staged in the supported
		 *   blendstage
		 */
		if (sde_kms->catalog->sui_supported_blendstage) {
			int sec_stage = cnt ? pstates[0].sde_pstate->stage :
						cstate->dim_layer[0].stage;

			if (!sde_kms->catalog->has_base_layer)
				sec_stage -= SDE_STAGE_0;

			if ((!cnt && !cstate->num_dim_layers) ||
				(sde_kms->catalog->sui_supported_blendstage
						!= sec_stage)) {
				SDE_ERROR(
				  "crtc%d: empty cnt%d/dim%d or bad stage%d\n",
					DRMID(crtc), cnt,
					cstate->num_dim_layers, sec_stage);
				return -EINVAL;
			}
		}
	}

	/*
	 * secure_crtc is not allowed in a shared toppolgy
	 * across different encoders.
	 */
	if (fb_sec_dir) {
		drm_for_each_encoder(encoder, crtc->dev)
			if (encoder->crtc ==  crtc)
				encoder_cnt++;

		if (encoder_cnt > MAX_ALLOWED_ENCODER_CNT_PER_SECURE_CRTC) {
			SDE_ERROR("crtc%d, invalid virtual encoder crtc%d\n",
				DRMID(crtc), encoder_cnt);
			return -EINVAL;

		}
	}

	drm_for_each_encoder(encoder, crtc->dev) {
		if (encoder->crtc != crtc)
			continue;

		is_video_mode |= sde_encoder_check_curr_mode(encoder,
						MSM_DISPLAY_VIDEO_MODE);
	}

	sde_crtc = to_sde_crtc(crtc);
	smmu_state = &sde_kms->smmu_state;
	/*
	 * In video mode check for null commit before transition
	 * from secure to non secure and vice versa
	 */
	if (is_video_mode && smmu_state &&
		state->plane_mask && crtc->state->plane_mask &&
		((fb_sec_dir && ((smmu_state->state == ATTACHED) &&
			(secure == SDE_DRM_SEC_ONLY))) ||
		    (fb_ns && ((smmu_state->state == DETACHED) ||
			(smmu_state->state == DETACH_ALL_REQ))) ||
		    (fb_ns && ((smmu_state->state == DETACHED_SEC) ||
			(smmu_state->state == DETACH_SEC_REQ)) &&
			(smmu_state->secure_level == SDE_DRM_SEC_ONLY)))) {

		SDE_EVT32(DRMID(crtc), fb_ns, fb_sec_dir,
			smmu_state->state, smmu_state->secure_level,
			secure, crtc->state->plane_mask, state->plane_mask);
		SDE_ERROR(
		 "crtc%d Invalid transition;sec%d state%d slvl%d ns%d sdir%d\n",
			DRMID(crtc), secure, smmu_state->state,
			smmu_state->secure_level, fb_ns, fb_sec_dir);
		return -EINVAL;

	}

	SDE_DEBUG("crtc:%d Secure validation successful\n", DRMID(crtc));

	return 0;
}

int op_dimlayer_bl_alpha = 260;
int op_dimlayer_bl_enabled = 0;
int op_dimlayer_bl_enable_real = 0;
int op_dimlayer_bl = 0;
bool finger_type = false;
extern int aod_layer_hide;
extern int op_dimlayer_bl_enable;
extern int op_dp_enable;
extern int sde_plane_check_fingerprint_layer(const struct drm_plane_state *drm_state);
static int sde_crtc_onscreenfinger_atomic_check(struct sde_crtc_state *cstate,
		struct plane_state *pstates, int cnt)
{
	int fp_index = -1;
	int fppressed_index = -1;
	int aod_index = -1;
	int fppressed_index_rt = -1;
	int zpos = INT_MAX;
	int mode;
	int fp_mode = oneplus_onscreenfp_status;
	int dim_mode = oneplus_dim_status;
	int aod_mode = -1;
	int i = 0;
	int dim_backlight = 0;
	struct dsi_display *display = get_main_display();
	static int dim_backlight_pre;

	if (display == NULL ||
		display->panel == NULL) {
		SDE_ERROR("display  panel is null\n");
		return 0;
	}

	if (display->panel->aod_status == 1) {
		if (oneplus_dim_status == 2 && oneplus_onscreenfp_status == 1) {
			fp_mode = 1;
			//dim_mode = 0;
		} else if (oneplus_dim_status == 2 && oneplus_onscreenfp_status == 0) {
			if (display->panel->aod_mode == 2) {
				fp_mode = 0;
				dim_mode = 0;
			} else {
				fp_mode = 0;
				//dim_mode = 0;
			}
		} else if (oneplus_dim_status == 2 && oneplus_onscreenfp_status == 4) {
			fp_mode = 0;
			dim_mode = 0;
		}
	} else if (oneplus_onscreenfp_status == 0 || oneplus_onscreenfp_status == 4) {
		fp_mode = 0;
		//dim_mode = 0; //add for press hbm up
	}
	if ((display->panel->aod_mode && display->panel->aod_mode != 2 && display->panel->aod_mode != 4) && (oneplus_dim_status == 5 || aod_layer_hide == 1)) {
		SDE_ERROR("display  oneplus_onscreenaod_hid is 1\n");
		oneplus_aod_hid = 1;
		dim_mode = 0;
	}

    aod_mode = oneplus_aod_hid;
	if (oneplus_dim_status == 5 && display->panel->aod_status == 0) {
		dim_mode = 0;
		oneplus_dim_status = 0;
		oneplus_dimlayer_hbm_enable = false;
		pr_err("current dim = %d, oneplus_dimlayer_hbm_enable = %d\n", oneplus_dim_status, oneplus_dimlayer_hbm_enable);
	}

	for (i = 0; i < cnt; i++) {
		mode = sde_plane_check_fingerprint_layer(pstates[i].drm_pstate);
		if (mode == 1)
			fp_index = i;
		if (mode == 2) {
			fppressed_index = i;
			fppressed_index_rt = i;
		}
		if (mode == 3)
			aod_index = i;
	}

	display->panel->dim_status = fp_index >= 0 && dim_mode != 0;

	if (aod_index < 0) {
		oneplus_aod_hid = 0;
		aod_layer_hide = 0;
	}

	if (fppressed_index_rt < 0) {
		oneplus_aod_fod = 0;
		oneplus_aod_dc = 0;
	}

	if (finger_type) {
		if (aod_index >= 0 &&
			aod_mode == 1) {
			pstates[aod_index].sde_pstate->property_values[PLANE_PROP_ALPHA].value = 0;
			aod_index = -1;
		}
		return 0;
	}

	if ((fp_index >= 0 && dim_mode != 0) ||
		(display->panel->aod_status == 1 &&
		oneplus_aod_dc == 0)) {
		op_dimlayer_bl = 0;
	} else if (op_dimlayer_bl_enable && !op_dp_enable) {
		if (display->panel->bl_config.bl_level != 0 &&
			display->panel->bl_config.bl_level < op_dimlayer_bl_alpha) {
			dim_backlight = 1;
			op_dimlayer_bl = 1;
			if (mode_fps == 60 && dsi_panel_hw_type == DSI_PANEL_SAMSUNG_S6E3HC2)
				dim_backlight_pre = 1;
		} else {
			op_dimlayer_bl = 0;
		}
	} else {
		op_dimlayer_bl = 0;
		if (dim_backlight_pre) {
			if (mode_fps == 60 && dsi_panel_hw_type == DSI_PANEL_SAMSUNG_S6E3HC2)
				dim_backlight = 1;

			dim_backlight_pre = 0;
			SDE_ERROR("show dl one more frame %d\n", dsi_panel_hw_type);
		}
    }
	SDE_DEBUG("fp_index=%d,fppressed_index=%d,aod_index=%d\n", fp_index, fppressed_index, aod_index);

	if (oneplus_dimlayer_hbm_enable || oneplus_force_screenfp || dim_backlight == 1) {
		if (fp_index >= 0 && fppressed_index >= 0 &&
			pstates[fp_index].stage >= pstates[fppressed_index].stage) {
			SDE_ERROR("Bug!!@@@@: fp layer top of fppressed layer\n");
			return -EINVAL;
		}

		if (fppressed_index >= 0) {
			if (zpos > pstates[fppressed_index].stage)
				zpos = pstates[fppressed_index].stage;
			pstates[fppressed_index].stage++;
		}

		if (fp_index >= 0) {
			if (zpos > pstates[fp_index].stage)
				zpos = pstates[fp_index].stage;
			pstates[fp_index].stage++;
		}

		for (i = 0; i < cnt; i++) {
			if (i == fp_index || i == fppressed_index)
				continue;

			if (pstates[i].stage >= zpos) {
				// SDE_ERROR("Warn!!: the fp layer not on top");
				pstates[i].stage++;
			}
		}

		if (zpos == INT_MAX) {
			zpos = 0;
			for (i = 0; i < cnt; i++) {
				if (pstates[i].stage > zpos)
					zpos = pstates[i].stage;
			}
			zpos++;
		}

		if (oneplus_dimlayer_hbm_enable)
			cstate->fingerprint_mode = true;
		else
			cstate->fingerprint_mode = false;

		if (fp_index >= 0)
			pstates[fp_index].sde_pstate->property_values[PLANE_PROP_ALPHA].value = 0;

		if (sde_crtc_config_fingerprint_dim_layer(&cstate->base, zpos)) {
			//SDE_DEBUG("Failed to config dim layer\n");
			return -EINVAL;
		}

		if (fppressed_index >= 0)
			cstate->fingerprint_pressed = true;
		else
			cstate->fingerprint_pressed = false;
	} else {
		cstate->fingerprint_dim_layer = NULL;
		cstate->fingerprint_pressed = false;
		cstate->fingerprint_mode = false;
		for (i = 0; i < cnt; i++) {
			if (pstates[i].sde_pstate->property_values[PLANE_PROP_ALPHA].value == 0)
				SDE_DEBUG("pstates PLANE_PROP_ALPHA value is 0\n");
		}
    }
	if (fp_mode == 1 && !oneplus_dimlayer_hbm_enable) {
		cstate->fingerprint_dim_layer = NULL;
		cstate->fingerprint_mode = true;
		//cstate->fingerprint_pressed = true;
		return 0;
	}

	return 0;
}

static int sde_crtc_atomic_check(struct drm_crtc *crtc,
		struct drm_crtc_state *state)
{
	struct drm_device *dev;
	struct sde_crtc *sde_crtc;
	struct plane_state pstates[SDE_PSTATES_MAX] __aligned(8);
	struct sde_crtc_state *cstate;
	struct sde_kms *kms;

	const struct drm_plane_state *pstate;
	struct drm_plane *plane;
	struct drm_display_mode *mode;

	int cnt = 0, rc = 0, mixer_width, i, z_pos, mixer_height;

	struct sde_multirect_plane_states multirect_plane[SDE_MULTIRECT_PLANE_MAX] __aligned(8);
	int multirect_count = 0;
	const struct drm_plane_state *pipe_staged[SSPP_MAX];
	int left_zpos_cnt = 0, right_zpos_cnt = 0;
	int inc_sde_stage = 0;

	struct drm_connector *conn;
	struct drm_connector_list_iter conn_iter;

	if (!crtc) {
		SDE_ERROR("invalid crtc\n");
		return -EINVAL;
	}

	dev = crtc->dev;

	sde_crtc = to_sde_crtc(crtc);
	cstate = to_sde_crtc_state(state);
	kms = _sde_crtc_get_kms(crtc);

	if (!kms || !kms->catalog) {
		SDE_ERROR("Invalid kms\n");
		return -EINVAL;
	}

	if (!state->enable || !state->active) {
		SDE_DEBUG("crtc%d -> enable %d, active %d, skip atomic_check\n",
				crtc->base.id, state->enable, state->active);
		goto end;
	}

	memset(pstates, 0, sizeof(pstates));
	memset(multirect_plane, 0, sizeof(multirect_plane));

	mode = &state->adjusted_mode;
	SDE_DEBUG("%s: check", sde_crtc->name);

	/* force a full mode set if active state changed */
	if (state->active_changed)
		state->mode_changed = true;

	memset(pipe_staged, 0, sizeof(pipe_staged));

	rc = _sde_crtc_check_dest_scaler_data(crtc, state);
	if (rc) {
		SDE_ERROR("crtc%d failed dest scaler check %d\n",
			crtc->base.id, rc);
		goto end;
	}

	/* identify connectors attached to this crtc */
	cstate->num_connectors = 0;

	drm_connector_list_iter_begin(dev, &conn_iter);
	drm_for_each_connector_iter(conn, &conn_iter)
		if ((state->connector_mask & (1 << drm_connector_index(conn)))
				&& cstate->num_connectors < MAX_CONNECTORS) {
			cstate->connectors[cstate->num_connectors++] = conn;
		}
	drm_connector_list_iter_end(&conn_iter);

	mixer_width = sde_crtc_get_mixer_width(sde_crtc, cstate, mode);
	mixer_height = sde_crtc_get_mixer_height(sde_crtc, cstate, mode);

	if (cstate->num_ds_enabled) {
		if (!state->state)
			goto end;

		drm_atomic_crtc_state_for_each_plane_state(plane,
							pstate, state) {
			if ((pstate->crtc_h > mixer_height) ||
					(pstate->crtc_w > mixer_width)) {
				SDE_ERROR("plane w/h:%x*%x > mixer w/h:%x*%x\n",
					pstate->crtc_w, pstate->crtc_h,
					mixer_width, mixer_height);
				rc = -E2BIG;
				goto end;
			}
		}
	}

	_sde_crtc_setup_is_ppsplit(state);
	_sde_crtc_setup_lm_bounds(crtc, state);

	/* record current/previous sbuf clock rate for later */
	cstate->sbuf_clk_rate[0] = cstate->sbuf_clk_rate[1];
	cstate->sbuf_clk_rate[1] = sde_crtc_get_property(
			cstate, CRTC_PROP_ROT_CLK);
	cstate->sbuf_clk_shifted = true;

	 /* get plane state for all drm planes associated with crtc state */
	drm_atomic_crtc_state_for_each_plane_state(plane, pstate, state) {
		if (IS_ERR_OR_NULL(pstate)) {
			rc = PTR_ERR(pstate);
			SDE_ERROR("%s: failed to get plane%d state, %d\n",
					sde_crtc->name, plane->base.id, rc);
			goto end;
		}

		/* identify attached planes that are not in the delta state */
		if (!drm_atomic_get_existing_plane_state(state->state, plane)) {
			rc = sde_plane_confirm_hw_rsvps(plane, pstate, state);
			if (rc) {
				SDE_ERROR("crtc%d confirmation hw failed %d\n",
						crtc->base.id, rc);
				goto end;
			}
		}

		if (cnt >= SDE_PSTATES_MAX)
			continue;

		pstates[cnt].sde_pstate = to_sde_plane_state(pstate);
		pstates[cnt].drm_pstate = pstate;
		pstates[cnt].stage = sde_plane_get_property(
				pstates[cnt].sde_pstate, PLANE_PROP_ZPOS);
		pstates[cnt].pipe_id = sde_plane_pipe(plane);

		/*
		 * check for stages of dimlayer and planestate based on
		 * has_base_layer property
		 */
		if (!kms->catalog->has_base_layer)
			inc_sde_stage = SDE_STAGE_0;

		/* check dim layer stage with every plane */
		for (i = 0; i < cstate->num_dim_layers; i++) {
			if (cstate->dim_layer[i].stage == (pstates[cnt].stage
						+ inc_sde_stage)) {
				SDE_ERROR(
					"plane:%d/dim_layer:%i-same stage:%d\n",
					plane->base.id, i,
					cstate->dim_layer[i].stage);
				rc = -EINVAL;
				goto end;
			}
		}

		if (pipe_staged[pstates[cnt].pipe_id]) {
			multirect_plane[multirect_count].r0 =
				pipe_staged[pstates[cnt].pipe_id];
			multirect_plane[multirect_count].r1 = pstate;
			multirect_count++;

			pipe_staged[pstates[cnt].pipe_id] = NULL;
		} else {
			pipe_staged[pstates[cnt].pipe_id] = pstate;
		}

		cnt++;

		if (CHECK_LAYER_BOUNDS(pstate->crtc_y, pstate->crtc_h,
				mode->vdisplay) ||
		    CHECK_LAYER_BOUNDS(pstate->crtc_x, pstate->crtc_w,
				mode->hdisplay)) {
			SDE_ERROR("invalid vertical/horizontal destination\n");
			SDE_ERROR("y:%d h:%d vdisp:%d x:%d w:%d hdisp:%d\n",
				pstate->crtc_y, pstate->crtc_h, mode->vdisplay,
				pstate->crtc_x, pstate->crtc_w, mode->hdisplay);
			rc = -E2BIG;
			goto end;
		}

		if (cstate->num_ds_enabled &&
			((pstate->crtc_h > mixer_height) ||
			(pstate->crtc_w >
			 (mixer_width * cstate->num_ds_enabled)))) {
			SDE_ERROR("plane w/h:%x*%x > mixer w/h:%x*%x\n",
				pstate->crtc_w, pstate->crtc_h,
				mixer_width, mixer_height);
			rc = -E2BIG;
			goto end;
		}
	}

	for (i = 1; i < SSPP_MAX; i++) {
		if (pipe_staged[i]) {
			if (is_sde_plane_virtual(pipe_staged[i]->plane)) {
				SDE_ERROR(
					"r1 only virt plane:%d not supported\n",
					pipe_staged[i]->plane->base.id);
				rc  = -EINVAL;
				goto end;
			}
			sde_plane_clear_multirect(pipe_staged[i]);
		}
	}
	rc = sde_crtc_onscreenfinger_atomic_check(cstate, pstates, cnt);
	if (rc)
		goto end;
	/* assign mixer stages based on sorted zpos property */
	if (cnt > 0)
		sort(pstates, cnt, sizeof(pstates[0]), pstate_cmp, NULL);

	rc = _sde_crtc_excl_dim_layer_check(state, pstates, cnt);
	if (rc)
		goto end;

	if (!sde_is_custom_client()) {
		int stage_old = pstates[0].stage;

		z_pos = 0;
		for (i = 0; i < cnt; i++) {
			if (stage_old != pstates[i].stage)
				++z_pos;
			stage_old = pstates[i].stage;
			pstates[i].stage = z_pos;
		}
	}

	z_pos = -1;
	for (i = 0; i < cnt; i++) {
		/* reset counts at every new blend stage */
		if (pstates[i].stage != z_pos) {
			left_zpos_cnt = 0;
			right_zpos_cnt = 0;
			z_pos = pstates[i].stage;
		}

		/* verify z_pos setting before using it */
		if (z_pos >= SDE_STAGE_MAX - SDE_STAGE_0) {
			SDE_ERROR("> %d plane stages assigned\n",
					SDE_STAGE_MAX - SDE_STAGE_0);
			rc = -EINVAL;
			goto end;
		} else if (pstates[i].drm_pstate->crtc_x < mixer_width) {
			if (left_zpos_cnt == 2) {
				SDE_ERROR("> 2 planes @ stage %d on left\n",
					z_pos);
				rc = -EINVAL;
				goto end;
			}
			left_zpos_cnt++;

		} else {
			if (right_zpos_cnt == 2) {
				SDE_ERROR("> 2 planes @ stage %d on right\n",
					z_pos);
				rc = -EINVAL;
				goto end;
			}
			right_zpos_cnt++;
		}

		if (!kms->catalog->has_base_layer)
			pstates[i].sde_pstate->stage = z_pos + SDE_STAGE_0;
		else
			pstates[i].sde_pstate->stage = z_pos;
		SDE_DEBUG("%s: zpos %d", sde_crtc->name, z_pos);
	}

	for (i = 0; i < multirect_count; i++) {
		if (sde_plane_validate_multirect_v2(&multirect_plane[i])) {
			SDE_ERROR(
			"multirect validation failed for planes (%d - %d)\n",
					multirect_plane[i].r0->plane->base.id,
					multirect_plane[i].r1->plane->base.id);
			rc = -EINVAL;
			goto end;
		}
	}

	rc = _sde_crtc_check_secure_state(crtc, state, pstates, cnt);
	if (rc)
		goto end;

	rc = sde_core_perf_crtc_check(crtc, state);
	if (rc) {
		SDE_ERROR("crtc%d failed performance check %d\n",
				crtc->base.id, rc);
		goto end;
	}

	rc = _sde_crtc_validate_src_split_order(crtc, pstates, cnt);
	if (rc)
		goto end;

	rc = _sde_crtc_check_rois(crtc, state);
	if (rc) {
		SDE_ERROR("crtc%d failed roi check %d\n", crtc->base.id, rc);
		goto end;
	}

	rc = _sde_crtc_check_panel_stacking(crtc, state);
	if (rc) {
		SDE_ERROR("crtc%d failed panel stacking check %d\n",
				crtc->base.id, rc);
		goto end;
	}

end:
	_sde_crtc_rp_free_unused(&cstate->rp);
	return rc;
}

/**
 * sde_crtc_get_num_datapath - get the number of datapath active
 *				of primary connector
 * @crtc: Pointer to DRM crtc object
 * @connector: Pointer to DRM connector object of WB in CWB case
 */
int sde_crtc_get_num_datapath(struct drm_crtc *crtc,
		struct drm_connector *connector)
{
	struct sde_crtc *sde_crtc = to_sde_crtc(crtc);
	struct sde_connector_state *sde_conn_state = NULL;
	struct drm_connector *conn;
	struct drm_connector_list_iter conn_iter;

	if (!sde_crtc || !connector) {
		SDE_DEBUG("Invalid argument\n");
		return 0;
	}

	if (sde_crtc->num_mixers)
		return sde_crtc->num_mixers;

	drm_connector_list_iter_begin(crtc->dev, &conn_iter);
	drm_for_each_connector_iter(conn, &conn_iter) {
		if (conn->state && conn->state->crtc == crtc &&
				 conn != connector)
			sde_conn_state = to_sde_connector_state(conn->state);
	}

	drm_connector_list_iter_end(&conn_iter);

	if (sde_conn_state)
		return sde_conn_state->mode_info.topology.num_lm;

	return 0;
}

int sde_crtc_vblank(struct drm_crtc *crtc, bool en)
{
	struct sde_crtc *sde_crtc;
	int ret;

	if (!crtc) {
		SDE_ERROR("invalid crtc\n");
		return -EINVAL;
	}
	sde_crtc = to_sde_crtc(crtc);

	mutex_lock(&sde_crtc->crtc_lock);
	SDE_EVT32(DRMID(&sde_crtc->base), en, sde_crtc->enabled,
			sde_crtc->suspend, sde_crtc->vblank_requested);
	if (sde_crtc->enabled && !sde_crtc->suspend) {
		ret = _sde_crtc_vblank_enable_no_lock(sde_crtc, en);
		if (ret)
			SDE_ERROR("%s vblank enable failed: %d\n",
					sde_crtc->name, ret);
	}
	sde_crtc->vblank_requested = en;
	mutex_unlock(&sde_crtc->crtc_lock);

	return 0;
}

/**
 * sde_crtc_install_properties - install all drm properties for crtc
 * @crtc: Pointer to drm crtc structure
 */
static void sde_crtc_install_properties(struct drm_crtc *crtc,
				struct sde_mdss_cfg *catalog)
{
	struct sde_crtc *sde_crtc;
	struct drm_device *dev;
	struct sde_kms_info *info;
	struct sde_kms *sde_kms;
	int i, j;

	static const struct drm_prop_enum_list e_secure_level[] = {
		{SDE_DRM_SEC_NON_SEC, "sec_and_non_sec"},
		{SDE_DRM_SEC_ONLY, "sec_only"},
	};

	static const struct drm_prop_enum_list e_cwb_data_points[] = {
		{CAPTURE_MIXER_OUT, "capture_mixer_out"},
		{CAPTURE_DSPP_OUT, "capture_pp_out"},
	};

	static const struct drm_prop_enum_list e_idle_pc_state[] = {
		{IDLE_PC_NONE, "idle_pc_none"},
		{IDLE_PC_ENABLE, "idle_pc_enable"},
		{IDLE_PC_DISABLE, "idle_pc_disable"},
	};

	SDE_DEBUG("\n");

	if (!crtc || !catalog) {
		SDE_ERROR("invalid crtc or catalog\n");
		return;
	}

	sde_crtc = to_sde_crtc(crtc);
	dev = crtc->dev;
	sde_kms = _sde_crtc_get_kms(crtc);

	if (!sde_kms) {
		SDE_ERROR("invalid argument\n");
		return;
	}

	info = kzalloc(sizeof(struct sde_kms_info), GFP_KERNEL);
	if (!info) {
		SDE_ERROR("failed to allocate info memory\n");
		return;
	}

	/* range properties */
	msm_property_install_range(&sde_crtc->property_info,
		"input_fence_timeout", 0x0, 0, SDE_CRTC_MAX_INPUT_FENCE_TIMEOUT,
		SDE_CRTC_INPUT_FENCE_TIMEOUT, CRTC_PROP_INPUT_FENCE_TIMEOUT);

	msm_property_install_volatile_range(&sde_crtc->property_info,
		"output_fence", 0x0, 0, ~0, 0, CRTC_PROP_OUTPUT_FENCE);

	msm_property_install_range(&sde_crtc->property_info,
			"output_fence_offset", 0x0, 0, 1, 0,
			CRTC_PROP_OUTPUT_FENCE_OFFSET);

	msm_property_install_range(&sde_crtc->property_info,
			"core_clk", 0x0, 0, U64_MAX,
			sde_kms->perf.max_core_clk_rate,
			CRTC_PROP_CORE_CLK);
	msm_property_install_range(&sde_crtc->property_info,
			"core_ab", 0x0, 0, U64_MAX,
			catalog->perf.max_bw_high * 1000ULL,
			CRTC_PROP_CORE_AB);
	msm_property_install_range(&sde_crtc->property_info,
			"core_ib", 0x0, 0, U64_MAX,
			catalog->perf.max_bw_high * 1000ULL,
			CRTC_PROP_CORE_IB);
	msm_property_install_range(&sde_crtc->property_info,
			"llcc_ab", 0x0, 0, U64_MAX,
			catalog->perf.max_bw_high * 1000ULL,
			CRTC_PROP_LLCC_AB);
	msm_property_install_range(&sde_crtc->property_info,
			"llcc_ib", 0x0, 0, U64_MAX,
			catalog->perf.max_bw_high * 1000ULL,
			CRTC_PROP_LLCC_IB);
	msm_property_install_range(&sde_crtc->property_info,
			"dram_ab", 0x0, 0, U64_MAX,
			catalog->perf.max_bw_high * 1000ULL,
			CRTC_PROP_DRAM_AB);
	msm_property_install_range(&sde_crtc->property_info,
			"dram_ib", 0x0, 0, U64_MAX,
			catalog->perf.max_bw_high * 1000ULL,
			CRTC_PROP_DRAM_IB);
	msm_property_install_range(&sde_crtc->property_info,
			"rot_prefill_bw", 0, 0, U64_MAX,
			catalog->perf.max_bw_high * 1000ULL,
			CRTC_PROP_ROT_PREFILL_BW);
	msm_property_install_range(&sde_crtc->property_info,
			"rot_clk", 0, 0, U64_MAX,
			sde_kms->perf.max_core_clk_rate,
			CRTC_PROP_ROT_CLK);

	msm_property_install_range(&sde_crtc->property_info,
		"idle_time", 0, 0, U64_MAX, 0,
		CRTC_PROP_IDLE_TIMEOUT);
		msm_property_install_range(&sde_crtc->property_info,"CRTC_CUST",
			0x0, 0, INT_MAX, 0, CRTC_PROP_CUSTOM);

	if (catalog->has_idle_pc)
		msm_property_install_enum(&sde_crtc->property_info,
			"idle_pc_state", 0x0, 0, e_idle_pc_state,
			ARRAY_SIZE(e_idle_pc_state),
			CRTC_PROP_IDLE_PC_STATE);

	if (catalog->has_cwb_support)
		msm_property_install_enum(&sde_crtc->property_info,
				"capture_mode", 0, 0, e_cwb_data_points,
				ARRAY_SIZE(e_cwb_data_points),
				CRTC_PROP_CAPTURE_OUTPUT);

	msm_property_install_blob(&sde_crtc->property_info, "capabilities",
		DRM_MODE_PROP_IMMUTABLE, CRTC_PROP_INFO);

	msm_property_install_volatile_range(&sde_crtc->property_info,
		"sde_drm_roi_v1", 0x0, 0, ~0, 0, CRTC_PROP_ROI_V1);

	msm_property_install_enum(&sde_crtc->property_info, "security_level",
			0x0, 0, e_secure_level,
			ARRAY_SIZE(e_secure_level),
			CRTC_PROP_SECURITY_LEVEL);

	sde_kms_info_reset(info);

	if (catalog->has_dim_layer) {
		msm_property_install_volatile_range(&sde_crtc->property_info,
			"dim_layer_v1", 0x0, 0, ~0, 0, CRTC_PROP_DIM_LAYER_V1);
		sde_kms_info_add_keyint(info, "dim_layer_v1_max_layers",
				SDE_MAX_DIM_LAYERS);
	}

	sde_kms_info_add_keyint(info, "hw_version", catalog->hwversion);
	sde_kms_info_add_keyint(info, "max_linewidth",
			catalog->max_mixer_width);
	sde_kms_info_add_keyint(info, "max_blendstages",
			catalog->max_mixer_blendstages);
	if (catalog->qseed_type == SDE_SSPP_SCALER_QSEED2)
		sde_kms_info_add_keystr(info, "qseed_type", "qseed2");
	if (catalog->qseed_type == SDE_SSPP_SCALER_QSEED3)
		sde_kms_info_add_keystr(info, "qseed_type", "qseed3");
	if (catalog->qseed_type == SDE_SSPP_SCALER_QSEED3LITE)
		sde_kms_info_add_keystr(info, "qseed_type", "qseed3lite");

	sde_kms_info_add_keyint(info, "UBWC version", catalog->ubwc_version);
	sde_kms_info_add_keyint(info, "UBWC macrotile_mode",
				catalog->macrotile_mode);
	sde_kms_info_add_keyint(info, "UBWC highest banking bit",
				catalog->mdp[0].highest_bank_bit);
	sde_kms_info_add_keyint(info, "UBWC swizzle",
				catalog->mdp[0].ubwc_swizzle);

	if (sde_is_custom_client()) {
		/* No support for SMART_DMA_V1 yet */
		if (catalog->smart_dma_rev == SDE_SSPP_SMART_DMA_V2)
			sde_kms_info_add_keystr(info,
					"smart_dma_rev", "smart_dma_v2");
		else if (catalog->smart_dma_rev == SDE_SSPP_SMART_DMA_V2p5)
			sde_kms_info_add_keystr(info,
					"smart_dma_rev", "smart_dma_v2p5");
	}

	if (catalog->mdp[0].has_dest_scaler) {
		sde_kms_info_add_keyint(info, "has_dest_scaler",
				catalog->mdp[0].has_dest_scaler);
		sde_kms_info_add_keyint(info, "dest_scaler_count",
					catalog->ds_count);

		if (catalog->ds[0].top) {
			sde_kms_info_add_keyint(info,
					"max_dest_scaler_input_width",
					catalog->ds[0].top->maxinputwidth);
			sde_kms_info_add_keyint(info,
					"max_dest_scaler_output_width",
					catalog->ds[0].top->maxinputwidth);
			sde_kms_info_add_keyint(info, "max_dest_scale_up",
					catalog->ds[0].top->maxupscale);
		}

		if (catalog->ds[0].features & BIT(SDE_SSPP_SCALER_QSEED3)) {
			msm_property_install_volatile_range(
					&sde_crtc->property_info, "dest_scaler",
					0x0, 0, ~0, 0, CRTC_PROP_DEST_SCALER);
			msm_property_install_blob(&sde_crtc->property_info,
					"ds_lut_ed", 0,
					CRTC_PROP_DEST_SCALER_LUT_ED);
			msm_property_install_blob(&sde_crtc->property_info,
					"ds_lut_cir", 0,
					CRTC_PROP_DEST_SCALER_LUT_CIR);
			msm_property_install_blob(&sde_crtc->property_info,
					"ds_lut_sep", 0,
					CRTC_PROP_DEST_SCALER_LUT_SEP);
		} else if (catalog->ds[0].features
				& BIT(SDE_SSPP_SCALER_QSEED3LITE)) {
			msm_property_install_volatile_range(
					&sde_crtc->property_info, "dest_scaler",
					0x0, 0, ~0, 0, CRTC_PROP_DEST_SCALER);
		}
	}

	sde_kms_info_add_keyint(info, "has_src_split", catalog->has_src_split);
	sde_kms_info_add_keyint(info, "has_hdr", catalog->has_hdr);
	if (catalog->perf.max_bw_low)
		sde_kms_info_add_keyint(info, "max_bandwidth_low",
				catalog->perf.max_bw_low * 1000LL);
	if (catalog->perf.max_bw_high)
		sde_kms_info_add_keyint(info, "max_bandwidth_high",
				catalog->perf.max_bw_high * 1000LL);
	if (catalog->perf.min_core_ib)
		sde_kms_info_add_keyint(info, "min_core_ib",
				catalog->perf.min_core_ib * 1000LL);
	if (catalog->perf.min_llcc_ib)
		sde_kms_info_add_keyint(info, "min_llcc_ib",
				catalog->perf.min_llcc_ib * 1000LL);
	if (catalog->perf.min_dram_ib)
		sde_kms_info_add_keyint(info, "min_dram_ib",
				catalog->perf.min_dram_ib * 1000LL);
	if (sde_kms->perf.max_core_clk_rate)
		sde_kms_info_add_keyint(info, "max_mdp_clk",
				sde_kms->perf.max_core_clk_rate);

	for (i = 0; i < catalog->limit_count; i++) {
		sde_kms_info_add_keyint(info,
			catalog->limit_cfg[i].name,
			catalog->limit_cfg[i].lmt_case_cnt);

		for (j = 0; j < catalog->limit_cfg[i].lmt_case_cnt; j++) {
			sde_kms_info_add_keyint(info,
				catalog->limit_cfg[i].vector_cfg[j].usecase,
				catalog->limit_cfg[i].vector_cfg[j].value);
		}

		if (!strcmp(catalog->limit_cfg[i].name,
			"sspp_linewidth_usecases"))
			sde_kms_info_add_keyint(info,
				"sspp_linewidth_values",
				catalog->limit_cfg[i].lmt_vec_cnt);
		else if (!strcmp(catalog->limit_cfg[i].name,
				"sde_bwlimit_usecases"))
			sde_kms_info_add_keyint(info,
				"sde_bwlimit_values",
				catalog->limit_cfg[i].lmt_vec_cnt);

		for (j = 0; j < catalog->limit_cfg[i].lmt_vec_cnt; j++) {
			sde_kms_info_add_keyint(info, "limit_usecase",
				catalog->limit_cfg[i].value_cfg[j].use_concur);
			sde_kms_info_add_keyint(info, "limit_value",
				catalog->limit_cfg[i].value_cfg[j].value);
		}
	}

	sde_kms_info_add_keystr(info, "core_ib_ff",
			catalog->perf.core_ib_ff);
	sde_kms_info_add_keystr(info, "core_clk_ff",
			catalog->perf.core_clk_ff);
	sde_kms_info_add_keystr(info, "comp_ratio_rt",
			catalog->perf.comp_ratio_rt);
	sde_kms_info_add_keystr(info, "comp_ratio_nrt",
			catalog->perf.comp_ratio_nrt);
	sde_kms_info_add_keyint(info, "dest_scale_prefill_lines",
			catalog->perf.dest_scale_prefill_lines);
	sde_kms_info_add_keyint(info, "undersized_prefill_lines",
			catalog->perf.undersized_prefill_lines);
	sde_kms_info_add_keyint(info, "macrotile_prefill_lines",
			catalog->perf.macrotile_prefill_lines);
	sde_kms_info_add_keyint(info, "yuv_nv12_prefill_lines",
			catalog->perf.yuv_nv12_prefill_lines);
	sde_kms_info_add_keyint(info, "linear_prefill_lines",
			catalog->perf.linear_prefill_lines);
	sde_kms_info_add_keyint(info, "downscaling_prefill_lines",
			catalog->perf.downscaling_prefill_lines);
	sde_kms_info_add_keyint(info, "xtra_prefill_lines",
			catalog->perf.xtra_prefill_lines);
	sde_kms_info_add_keyint(info, "amortizable_threshold",
			catalog->perf.amortizable_threshold);
	sde_kms_info_add_keyint(info, "min_prefill_lines",
			catalog->perf.min_prefill_lines);
	sde_kms_info_add_keyint(info, "num_mnoc_ports",
			catalog->perf.num_mnoc_ports);
	sde_kms_info_add_keyint(info, "axi_bus_width",
			catalog->perf.axi_bus_width);
	sde_kms_info_add_keyint(info, "sec_ui_blendstage",
			catalog->sui_supported_blendstage);

	if (catalog->ubwc_bw_calc_version)
		sde_kms_info_add_keyint(info, "ubwc_bw_calc_ver",
				catalog->ubwc_bw_calc_version);

	sde_kms_info_add_keyint(info, "use_baselayer_for_stage",
				catalog->has_base_layer);

	msm_property_set_blob(&sde_crtc->property_info, &sde_crtc->blob_info,
			info->data, SDE_KMS_INFO_DATALEN(info), CRTC_PROP_INFO);

	kfree(info);
}

static int _sde_crtc_get_output_fence(struct drm_crtc *crtc,
	const struct drm_crtc_state *state, uint64_t *val)
{
	struct sde_crtc *sde_crtc;
	struct sde_crtc_state *cstate;
	uint32_t offset, i;
	struct drm_connector_state *old_conn_state, *new_conn_state;
	struct drm_connector *conn;
	bool is_vid = false;
	struct drm_encoder *encoder;

	sde_crtc = to_sde_crtc(crtc);
	cstate = to_sde_crtc_state(state);

	drm_for_each_encoder_mask(encoder, crtc->dev, state->encoder_mask) {
		if (sde_encoder_check_curr_mode(encoder,
			MSM_DISPLAY_VIDEO_MODE))
			is_vid = true;
		if (is_vid)
			break;
	}

	/*
	 * encoder_mask of drm_crtc_state will be zero until atomic_check
	 * phase completes for first commit of dp. Hence, check for video
	 * mode capability for current commit from new_connector_state.
	 */
	if (!state->encoder_mask) {
		for_each_oldnew_connector_in_state(state->state, conn,
				 old_conn_state, new_conn_state, i) {
			if (!new_conn_state || new_conn_state->crtc != crtc)
				continue;

			if (sde_encoder_check_curr_mode(encoder,
				MSM_DISPLAY_VIDEO_MODE))
				is_vid = true;
			if (is_vid)
				break;
		}
	}

	offset = sde_crtc_get_property(cstate, CRTC_PROP_OUTPUT_FENCE_OFFSET);

	/*
	 * Increment trigger offset for vidoe mode alone as its release fence
	 * can be triggered only after the next frame-update. For cmd mode &
	 * virtual displays the release fence for the current frame can be
	 * triggered right after PP_DONE/WB_DONE interrupt
	 */
	if (is_vid)
		offset++;

	/*
	 * Hwcomposer now queries the fences using the commit list in atomic
	 * commit ioctl. The offset should be set to next timeline
	 * which will be incremented during the prepare commit phase
	 */
	offset++;
	SDE_EVT32(DRMID(crtc), is_vid, offset);

	return sde_fence_create(sde_crtc->output_fence, val, offset);
}

/**
 * sde_crtc_atomic_set_property - atomically set a crtc drm property
 * @crtc: Pointer to drm crtc structure
 * @state: Pointer to drm crtc state structure
 * @property: Pointer to targeted drm property
 * @val: Updated property value
 * @Returns: Zero on success
 */
static int sde_crtc_atomic_set_property(struct drm_crtc *crtc,
		struct drm_crtc_state *state,
		struct drm_property *property,
		uint64_t val)
{
	struct sde_crtc *sde_crtc;
	struct sde_crtc_state *cstate;
	int idx, ret;
	uint64_t fence_fd;

	if (!crtc || !state || !property) {
		SDE_ERROR("invalid argument(s)\n");
		return -EINVAL;
	}

	sde_crtc = to_sde_crtc(crtc);
	cstate = to_sde_crtc_state(state);

	/* check with cp property system first */
	ret = sde_cp_crtc_set_property(crtc, property, val);
	if (ret != -ENOENT)
		goto exit;

	/* if not handled by cp, check msm_property system */
	ret = msm_property_atomic_set(&sde_crtc->property_info,
			&cstate->property_state, property, val);
	if (ret)
		goto exit;

	idx = msm_property_index(&sde_crtc->property_info, property);
	switch (idx) {
	case CRTC_PROP_INPUT_FENCE_TIMEOUT:
		_sde_crtc_set_input_fence_timeout(cstate);
		break;
	case CRTC_PROP_DIM_LAYER_V1:
		_sde_crtc_set_dim_layer_v1(crtc, cstate,
					(void __user *)(uintptr_t)val);
		break;
	case CRTC_PROP_ROI_V1:
		ret = _sde_crtc_set_roi_v1(state,
					(void __user *)(uintptr_t)val);
		break;
	case CRTC_PROP_DEST_SCALER:
		ret = _sde_crtc_set_dest_scaler(sde_crtc, cstate,
				(void __user *)(uintptr_t)val);
		break;
	case CRTC_PROP_DEST_SCALER_LUT_ED:
	case CRTC_PROP_DEST_SCALER_LUT_CIR:
	case CRTC_PROP_DEST_SCALER_LUT_SEP:
		ret = _sde_crtc_set_dest_scaler_lut(sde_crtc, cstate, idx);
		break;
	case CRTC_PROP_CORE_CLK:
	case CRTC_PROP_CORE_AB:
	case CRTC_PROP_CORE_IB:
		cstate->bw_control = true;
		break;
	case CRTC_PROP_LLCC_AB:
	case CRTC_PROP_LLCC_IB:
	case CRTC_PROP_DRAM_AB:
	case CRTC_PROP_DRAM_IB:
		cstate->bw_control = true;
		cstate->bw_split_vote = true;
		break;
	case CRTC_PROP_OUTPUT_FENCE:
		if (!val)
			goto exit;

		ret = _sde_crtc_get_output_fence(crtc, state, &fence_fd);
		if (ret) {
			SDE_ERROR("fence create failed rc:%d\n", ret);
			goto exit;
		}

		ret = copy_to_user((uint64_t __user *)(uintptr_t)val, &fence_fd,
				sizeof(uint64_t));
		if (ret) {
			SDE_ERROR("copy to user failed rc:%d\n", ret);
			put_unused_fd(fence_fd);
			ret = -EFAULT;
			goto exit;
		}
		break;
	default:
		/* nothing to do */
		break;
	}

exit:
	if (ret) {
		if (ret != -EPERM)
			SDE_ERROR("%s: failed to set property%d %s: %d\n",
				crtc->name, DRMID(property),
				property->name, ret);
		else
			SDE_DEBUG("%s: failed to set property%d %s: %d\n",
				crtc->name, DRMID(property),
				property->name, ret);
	} else {
		SDE_DEBUG("%s: %s[%d] <= 0x%llx\n", crtc->name, property->name,
				property->base.id, val);
	}

	return ret;
}

/**
 * sde_crtc_atomic_get_property - retrieve a crtc drm property
 * @crtc: Pointer to drm crtc structure
 * @state: Pointer to drm crtc state structure
 * @property: Pointer to targeted drm property
 * @val: Pointer to variable for receiving property value
 * @Returns: Zero on success
 */
static int sde_crtc_atomic_get_property(struct drm_crtc *crtc,
		const struct drm_crtc_state *state,
		struct drm_property *property,
		uint64_t *val)
{
	struct sde_crtc *sde_crtc;
	struct sde_crtc_state *cstate;
	int ret = -EINVAL, i;

	if (!crtc || !state) {
		SDE_ERROR("invalid argument(s)\n");
		goto end;
	}

	sde_crtc = to_sde_crtc(crtc);
	cstate = to_sde_crtc_state(state);

	i = msm_property_index(&sde_crtc->property_info, property);
	if (i == CRTC_PROP_OUTPUT_FENCE) {
		*val = ~0;
		ret = 0;
	} else {
		ret = msm_property_atomic_get(&sde_crtc->property_info,
			&cstate->property_state, property, val);
		if (ret)
			ret = sde_cp_crtc_get_property(crtc, property, val);
	}
	if (ret)
		DRM_ERROR("get property failed\n");

end:
	return ret;
}

int sde_crtc_helper_reset_custom_properties(struct drm_crtc *crtc,
		struct drm_crtc_state *crtc_state)
{
	struct sde_crtc *sde_crtc;
	struct sde_crtc_state *cstate;
	struct drm_property *drm_prop;
	enum msm_mdp_crtc_property prop_idx;

	if (!crtc || !crtc_state) {
		SDE_ERROR("invalid params\n");
		return -EINVAL;
	}

	sde_crtc = to_sde_crtc(crtc);
	cstate = to_sde_crtc_state(crtc_state);

	sde_cp_crtc_clear(crtc);

	for (prop_idx = 0; prop_idx < CRTC_PROP_COUNT; prop_idx++) {
		uint64_t val = cstate->property_values[prop_idx].value;
		uint64_t def;
		int ret;

		drm_prop = msm_property_index_to_drm_property(
				&sde_crtc->property_info, prop_idx);
		if (!drm_prop) {
			/* not all props will be installed, based on caps */
			SDE_DEBUG("%s: invalid property index %d\n",
					sde_crtc->name, prop_idx);
			continue;
		}

		def = msm_property_get_default(&sde_crtc->property_info,
				prop_idx);
		if (val == def)
			continue;

		SDE_DEBUG("%s: set prop %s idx %d from %llu to %llu\n",
				sde_crtc->name, drm_prop->name, prop_idx, val,
				def);

		ret = sde_crtc_atomic_set_property(crtc, crtc_state, drm_prop,
				def);
		if (ret) {
			SDE_ERROR("%s: set property failed, idx %d ret %d\n",
					sde_crtc->name, prop_idx, ret);
			continue;
		}
	}

	return 0;
}

void sde_crtc_misr_setup(struct drm_crtc *crtc, bool enable, u32 frame_count)
{
	struct sde_crtc *sde_crtc;
	struct sde_crtc_mixer *m;
	int i;

	if (!crtc) {
		SDE_ERROR("invalid argument\n");
		return;
	}
	sde_crtc = to_sde_crtc(crtc);

	sde_crtc->misr_enable = enable;
	sde_crtc->misr_frame_count = frame_count;
	for (i = 0; i < sde_crtc->num_mixers; ++i) {
		sde_crtc->misr_data[i] = 0;
		m = &sde_crtc->mixers[i];
		if (!m->hw_lm || !m->hw_lm->ops.setup_misr)
			continue;

		m->hw_lm->ops.setup_misr(m->hw_lm, enable, frame_count);
	}
}

#ifdef CONFIG_DEBUG_FS
static int _sde_debugfs_status_show(struct seq_file *s, void *data)
{
	struct sde_crtc *sde_crtc;
	struct sde_plane_state *pstate = NULL;
	struct sde_crtc_mixer *m;

	struct drm_crtc *crtc;
	struct drm_plane *plane;
	struct drm_display_mode *mode;
	struct drm_framebuffer *fb;
	struct drm_plane_state *state;
	struct sde_crtc_state *cstate;

	int i, out_width, out_height;

	if (!s || !s->private)
		return -EINVAL;

	sde_crtc = s->private;
	crtc = &sde_crtc->base;
	cstate = to_sde_crtc_state(crtc->state);

	mutex_lock(&sde_crtc->crtc_lock);
	mode = &crtc->state->adjusted_mode;
	out_width = sde_crtc_get_mixer_width(sde_crtc, cstate, mode);
	out_height = sde_crtc_get_mixer_height(sde_crtc, cstate, mode);

	seq_printf(s, "crtc:%d width:%d height:%d\n", crtc->base.id,
				mode->hdisplay, mode->vdisplay);

	seq_puts(s, "\n");

	for (i = 0; i < sde_crtc->num_mixers; ++i) {
		m = &sde_crtc->mixers[i];
		if (!m->hw_lm)
			seq_printf(s, "\tmixer[%d] has no lm\n", i);
		else if (!m->hw_ctl)
			seq_printf(s, "\tmixer[%d] has no ctl\n", i);
		else
			seq_printf(s, "\tmixer:%d ctl:%d width:%d height:%d\n",
				m->hw_lm->idx - LM_0, m->hw_ctl->idx - CTL_0,
				out_width, out_height);
	}

	seq_puts(s, "\n");

	for (i = 0; i < cstate->num_dim_layers; i++) {
		struct sde_hw_dim_layer *dim_layer = &cstate->dim_layer[i];

		seq_printf(s, "\tdim_layer:%d] stage:%d flags:%d\n",
				i, dim_layer->stage, dim_layer->flags);
		seq_printf(s, "\tdst_x:%d dst_y:%d dst_w:%d dst_h:%d\n",
				dim_layer->rect.x, dim_layer->rect.y,
				dim_layer->rect.w, dim_layer->rect.h);
		seq_printf(s,
			"\tcolor_0:%d color_1:%d color_2:%d color_3:%d\n",
				dim_layer->color_fill.color_0,
				dim_layer->color_fill.color_1,
				dim_layer->color_fill.color_2,
				dim_layer->color_fill.color_3);
		seq_puts(s, "\n");
	}

	drm_atomic_crtc_for_each_plane(plane, crtc) {
		pstate = to_sde_plane_state(plane->state);
		state = plane->state;

		if (!pstate || !state)
			continue;

		seq_printf(s, "\tplane:%u stage:%d\n", plane->base.id,
			pstate->stage);

		if (plane->state->fb) {
			fb = plane->state->fb;

			seq_printf(s, "\tfb:%d image format:%4.4s wxh:%ux%u ",
				fb->base.id, (char *) &fb->format->format,
				fb->width, fb->height);
			for (i = 0; i < ARRAY_SIZE(fb->format->cpp); ++i)
				seq_printf(s, "cpp[%d]:%u ",
						i, fb->format->cpp[i]);
			seq_puts(s, "\n\t");

			seq_printf(s, "modifier:%8llu ", fb->modifier);
			seq_puts(s, "\n");

			seq_puts(s, "\t");
			for (i = 0; i < ARRAY_SIZE(fb->pitches); i++)
				seq_printf(s, "pitches[%d]:%8u ", i,
							fb->pitches[i]);
			seq_puts(s, "\n");

			seq_puts(s, "\t");
			for (i = 0; i < ARRAY_SIZE(fb->offsets); i++)
				seq_printf(s, "offsets[%d]:%8u ", i,
							fb->offsets[i]);
			seq_puts(s, "\n");
		}

		seq_printf(s, "\tsrc_x:%4d src_y:%4d src_w:%4d src_h:%4d\n",
			state->src_x, state->src_y, state->src_w, state->src_h);

		seq_printf(s, "\tdst x:%4d dst_y:%4d dst_w:%4d dst_h:%4d\n",
			state->crtc_x, state->crtc_y, state->crtc_w,
			state->crtc_h);
		seq_printf(s, "\tmultirect: mode: %d index: %d\n",
			pstate->multirect_mode, pstate->multirect_index);

		seq_printf(s, "\texcl_rect: x:%4d y:%4d w:%4d h:%4d\n",
			pstate->excl_rect.x, pstate->excl_rect.y,
			pstate->excl_rect.w, pstate->excl_rect.h);

		seq_puts(s, "\n");
	}

	if (sde_crtc->vblank_cb_count) {
		ktime_t diff = ktime_sub(ktime_get(), sde_crtc->vblank_cb_time);
		u32 diff_ms = ktime_to_ms(diff);
		u64 fps = diff_ms ? DIV_ROUND_CLOSEST(
				sde_crtc->vblank_cb_count * 1000, diff_ms) : 0;

		seq_printf(s,
			"vblank fps:%lld count:%u total:%llums total_framecount:%llu\n",
				fps, sde_crtc->vblank_cb_count,
				ktime_to_ms(diff), sde_crtc->play_count);

		/* reset time & count for next measurement */
		sde_crtc->vblank_cb_count = 0;
		sde_crtc->vblank_cb_time = ktime_set(0, 0);
	}

	seq_printf(s, "vblank_enable:%d\n", sde_crtc->vblank_requested);

	mutex_unlock(&sde_crtc->crtc_lock);

	return 0;
}

static int _sde_debugfs_status_open(struct inode *inode, struct file *file)
{
	return single_open(file, _sde_debugfs_status_show, inode->i_private);
}

static ssize_t _sde_crtc_misr_setup(struct file *file,
		const char __user *user_buf, size_t count, loff_t *ppos)
{
	struct drm_crtc *crtc;
	struct sde_crtc *sde_crtc;
	int rc;
	char buf[MISR_BUFF_SIZE + 1];
	u32 frame_count, enable;
	size_t buff_copy;
	struct sde_kms *sde_kms;

	if (!file || !file->private_data)
		return -EINVAL;

	sde_crtc = file->private_data;
	crtc = &sde_crtc->base;

	sde_kms = _sde_crtc_get_kms(crtc);
	if (!sde_kms) {
		SDE_ERROR("invalid sde_kms\n");
		return -EINVAL;
	}

	buff_copy = min_t(size_t, count, MISR_BUFF_SIZE);
	if (copy_from_user(buf, user_buf, buff_copy)) {
		SDE_ERROR("buffer copy failed\n");
		return -EINVAL;
	}

	buf[buff_copy] = 0; /* end of string */

	if (sscanf(buf, "%u %u", &enable, &frame_count) != 2)
		return -EINVAL;

	rc = _sde_crtc_power_enable(sde_crtc, true);
	if (rc)
		return rc;

	mutex_lock(&sde_crtc->crtc_lock);
	if (sde_kms_is_secure_session_inprogress(sde_kms)) {
		SDE_DEBUG("crtc:%d misr enable/disable not allowed\n",
				DRMID(crtc));
		goto end;
	}
	sde_crtc_misr_setup(crtc, enable, frame_count);

end:
	mutex_unlock(&sde_crtc->crtc_lock);
	_sde_crtc_power_enable(sde_crtc, false);

	return count;
}

static ssize_t _sde_crtc_misr_read(struct file *file,
		char __user *user_buff, size_t count, loff_t *ppos)
{
	struct drm_crtc *crtc;
	struct sde_crtc *sde_crtc;
	struct sde_kms *sde_kms;
	struct sde_crtc_mixer *m;
	int i = 0, rc;
	u32 misr_status;
	ssize_t len = 0;
	char buf[MISR_BUFF_SIZE + 1] = {'\0'};

	if (*ppos)
		return 0;

	if (!file || !file->private_data)
		return -EINVAL;

	sde_crtc = file->private_data;
	crtc = &sde_crtc->base;
	sde_kms = _sde_crtc_get_kms(crtc);
	if (!sde_kms)
		return -EINVAL;

	rc = _sde_crtc_power_enable(sde_crtc, true);
	if (rc)
		return rc;

	mutex_lock(&sde_crtc->crtc_lock);
	if (sde_kms_is_secure_session_inprogress(sde_kms)) {
		SDE_DEBUG("crtc:%d misr read not allowed\n", DRMID(crtc));
		goto end;
	}

	if (!sde_crtc->misr_enable) {
		len += snprintf(buf + len, MISR_BUFF_SIZE - len,
			"disabled\n");
		goto buff_check;
	}

	for (i = 0; i < sde_crtc->num_mixers; ++i) {
		m = &sde_crtc->mixers[i];
		if (!m->hw_lm || !m->hw_lm->ops.collect_misr)
			continue;

		misr_status = m->hw_lm->ops.collect_misr(m->hw_lm);
		sde_crtc->misr_data[i] = misr_status ? misr_status :
							sde_crtc->misr_data[i];
		len += snprintf(buf + len, MISR_BUFF_SIZE - len, "lm idx:%d\n",
					m->hw_lm->idx - LM_0);
		len += snprintf(buf + len, MISR_BUFF_SIZE - len, "0x%x\n",
							sde_crtc->misr_data[i]);
	}

buff_check:
	if (count <= len) {
		len = 0;
		goto end;
	}

	if (copy_to_user(user_buff, buf, len)) {
		len = -EFAULT;
		goto end;
	}

	*ppos += len;   /* increase offset */

end:
	mutex_unlock(&sde_crtc->crtc_lock);
	_sde_crtc_power_enable(sde_crtc, false);
	return len;
}

#define DEFINE_SDE_DEBUGFS_SEQ_FOPS(__prefix)                          \
static int __prefix ## _open(struct inode *inode, struct file *file)	\
{									\
	return single_open(file, __prefix ## _show, inode->i_private);	\
}									\
static const struct file_operations __prefix ## _fops = {		\
	.owner = THIS_MODULE,						\
	.open = __prefix ## _open,					\
	.release = single_release,					\
	.read = seq_read,						\
	.llseek = seq_lseek,						\
}

static int sde_crtc_debugfs_state_show(struct seq_file *s, void *v)
{
	struct drm_crtc *crtc = (struct drm_crtc *) s->private;
	struct sde_crtc *sde_crtc = to_sde_crtc(crtc);
	struct sde_crtc_state *cstate = to_sde_crtc_state(crtc->state);
	struct sde_crtc_res *res;
	struct sde_crtc_respool *rp;
	int i;

	seq_printf(s, "num_connectors: %d\n", cstate->num_connectors);
	seq_printf(s, "client type: %d\n", sde_crtc_get_client_type(crtc));
	seq_printf(s, "intf_mode: %d\n", sde_crtc_get_intf_mode(crtc));
	seq_printf(s, "core_clk_rate: %llu\n",
			sde_crtc->cur_perf.core_clk_rate);
	for (i = SDE_POWER_HANDLE_DBUS_ID_MNOC;
			i < SDE_POWER_HANDLE_DBUS_ID_MAX; i++) {
		seq_printf(s, "bw_ctl[%s]: %llu\n",
				sde_power_handle_get_dbus_name(i),
				sde_crtc->cur_perf.bw_ctl[i]);
		seq_printf(s, "max_per_pipe_ib[%s]: %llu\n",
				sde_power_handle_get_dbus_name(i),
				sde_crtc->cur_perf.max_per_pipe_ib[i]);
	}

	mutex_lock(&sde_crtc->rp_lock);
	list_for_each_entry(rp, &sde_crtc->rp_head, rp_list) {
		seq_printf(s, "rp.%d: ", rp->sequence_id);
		list_for_each_entry(res, &rp->res_list, list)
			seq_printf(s, "0x%x/0x%llx/%pK/%d ",
					res->type, res->tag, res->val,
					atomic_read(&res->refcount));
		seq_puts(s, "\n");
	}
	mutex_unlock(&sde_crtc->rp_lock);

	return 0;
}
DEFINE_SDE_DEBUGFS_SEQ_FOPS(sde_crtc_debugfs_state);

static int _sde_debugfs_fence_status_show(struct seq_file *s, void *data)
{
	struct drm_crtc *crtc;
	struct drm_plane *plane;
	struct drm_connector *conn;
	struct drm_mode_object *drm_obj;
	struct sde_crtc *sde_crtc;
	struct sde_crtc_state *cstate;
	struct sde_fence_context *ctx;
	struct drm_connector_list_iter conn_iter;
	struct drm_device *dev;

	if (!s || !s->private)
		return -EINVAL;

	sde_crtc = s->private;
	crtc = &sde_crtc->base;
	dev = crtc->dev;
	cstate = to_sde_crtc_state(crtc->state);

	/* Dump input fence info */
	seq_puts(s, "===Input fence===\n");
	drm_atomic_crtc_for_each_plane(plane, crtc) {
		struct sde_plane_state *pstate;
		struct dma_fence *fence;

		pstate = to_sde_plane_state(plane->state);
		if (!pstate)
			continue;

		seq_printf(s, "plane:%u stage:%d\n", plane->base.id,
			pstate->stage);

		fence = pstate->input_fence;
		if (fence)
			sde_fence_list_dump(fence, &s);
	}

	/* Dump release fence info */
	seq_puts(s, "\n");
	seq_puts(s, "===Release fence===\n");
	ctx = sde_crtc->output_fence;
	drm_obj = &crtc->base;
	sde_debugfs_timeline_dump(ctx, drm_obj, &s);
	seq_puts(s, "\n");

	/* Dump retire fence info */
	seq_puts(s, "===Retire fence===\n");
	drm_connector_list_iter_begin(dev, &conn_iter);
	drm_for_each_connector_iter(conn, &conn_iter)
		if (conn->state && conn->state->crtc == crtc &&
				cstate->num_connectors < MAX_CONNECTORS) {
			struct sde_connector *c_conn;

			c_conn = to_sde_connector(conn);
			ctx = c_conn->retire_fence;
			drm_obj = &conn->base;
			sde_debugfs_timeline_dump(ctx, drm_obj, &s);
		}
	drm_connector_list_iter_end(&conn_iter);
	seq_puts(s, "\n");

	return 0;
}

static int _sde_debugfs_fence_status(struct inode *inode, struct file *file)
{
	return single_open(file, _sde_debugfs_fence_status_show,
				inode->i_private);
}

static int _sde_crtc_init_debugfs(struct drm_crtc *crtc)
{
	struct sde_crtc *sde_crtc;
	struct sde_kms *sde_kms;

	static const struct file_operations debugfs_status_fops = {
		.open =		_sde_debugfs_status_open,
		.read =		seq_read,
		.llseek =	seq_lseek,
		.release =	single_release,
	};
	static const struct file_operations debugfs_misr_fops = {
		.open =		simple_open,
		.read =		_sde_crtc_misr_read,
		.write =	_sde_crtc_misr_setup,
	};
	static const struct file_operations debugfs_fps_fops = {
		.open =		_sde_debugfs_fps_status,
		.read =		seq_read,
	};
	static const struct file_operations debugfs_fence_fops = {
		.open =		_sde_debugfs_fence_status,
		.read =		seq_read,
	};

	if (!crtc)
		return -EINVAL;
	sde_crtc = to_sde_crtc(crtc);

	sde_kms = _sde_crtc_get_kms(crtc);
	if (!sde_kms)
		return -EINVAL;

	sde_crtc->debugfs_root = debugfs_create_dir(sde_crtc->name,
			crtc->dev->primary->debugfs_root);
	if (!sde_crtc->debugfs_root)
		return -ENOMEM;

	/* don't error check these */
	debugfs_create_file("status", 0400,
			sde_crtc->debugfs_root,
			sde_crtc, &debugfs_status_fops);
	debugfs_create_file("state", 0600,
			sde_crtc->debugfs_root,
			&sde_crtc->base,
			&sde_crtc_debugfs_state_fops);
	debugfs_create_file("misr_data", 0600, sde_crtc->debugfs_root,
					sde_crtc, &debugfs_misr_fops);
	debugfs_create_file("fps", 0400, sde_crtc->debugfs_root,
					sde_crtc, &debugfs_fps_fops);
	debugfs_create_file("fence_status", 0400, sde_crtc->debugfs_root,
					sde_crtc, &debugfs_fence_fops);

	return 0;
}

static void _sde_crtc_destroy_debugfs(struct drm_crtc *crtc)
{
	struct sde_crtc *sde_crtc;

	if (!crtc)
		return;
	sde_crtc = to_sde_crtc(crtc);
	debugfs_remove_recursive(sde_crtc->debugfs_root);
}
#else
static int _sde_crtc_init_debugfs(struct drm_crtc *crtc)
{
	return 0;
}

static void _sde_crtc_destroy_debugfs(struct drm_crtc *crtc)
{
}
#endif /* CONFIG_DEBUG_FS */

static int sde_crtc_late_register(struct drm_crtc *crtc)
{
	return _sde_crtc_init_debugfs(crtc);
}

static void sde_crtc_early_unregister(struct drm_crtc *crtc)
{
	_sde_crtc_destroy_debugfs(crtc);
}

static const struct drm_crtc_funcs sde_crtc_funcs = {
	.set_config = drm_atomic_helper_set_config,
	.destroy = sde_crtc_destroy,
	.page_flip = drm_atomic_helper_page_flip,
	.atomic_set_property = sde_crtc_atomic_set_property,
	.atomic_get_property = sde_crtc_atomic_get_property,
	.reset = sde_crtc_reset,
	.atomic_duplicate_state = sde_crtc_duplicate_state,
	.atomic_destroy_state = sde_crtc_destroy_state,
	.late_register = sde_crtc_late_register,
	.early_unregister = sde_crtc_early_unregister,
};

static const struct drm_crtc_helper_funcs sde_crtc_helper_funcs = {
	.mode_fixup = sde_crtc_mode_fixup,
	.disable = sde_crtc_disable,
	.atomic_enable = sde_crtc_enable,
	.atomic_check = sde_crtc_atomic_check,
	.atomic_begin = sde_crtc_atomic_begin,
	.atomic_flush = sde_crtc_atomic_flush,
};

static void _sde_crtc_event_cb(struct kthread_work *work)
{
	struct sde_crtc_event *event;
	struct sde_crtc *sde_crtc;
	unsigned long irq_flags;

	if (!work) {
		SDE_ERROR("invalid work item\n");
		return;
	}

	event = container_of(work, struct sde_crtc_event, kt_work);

	/* set sde_crtc to NULL for static work structures */
	sde_crtc = event->sde_crtc;
	if (!sde_crtc)
		return;

	if (event->cb_func)
		event->cb_func(&sde_crtc->base, event->usr);

	spin_lock_irqsave(&sde_crtc->event_lock, irq_flags);
	list_add_tail(&event->list, &sde_crtc->event_free_list);
	spin_unlock_irqrestore(&sde_crtc->event_lock, irq_flags);
}

int sde_crtc_event_queue(struct drm_crtc *crtc,
		void (*func)(struct drm_crtc *crtc, void *usr),
		void *usr, bool color_processing_event)
{
	unsigned long irq_flags;
	struct sde_crtc *sde_crtc;
	struct msm_drm_private *priv;
	struct sde_crtc_event *event = NULL;
	u32 crtc_id;

	if (!crtc || !crtc->dev || !crtc->dev->dev_private || !func) {
		SDE_ERROR("invalid parameters\n");
		return -EINVAL;
	}
	sde_crtc = to_sde_crtc(crtc);
	priv = crtc->dev->dev_private;
	crtc_id = drm_crtc_index(crtc);

	/*
	 * Obtain an event struct from the private cache. This event
	 * queue may be called from ISR contexts, so use a private
	 * cache to avoid calling any memory allocation functions.
	 */
	spin_lock_irqsave(&sde_crtc->event_lock, irq_flags);
	if (!list_empty(&sde_crtc->event_free_list)) {
		event = list_first_entry(&sde_crtc->event_free_list,
				struct sde_crtc_event, list);
		list_del_init(&event->list);
	}
	spin_unlock_irqrestore(&sde_crtc->event_lock, irq_flags);

	if (!event)
		return -ENOMEM;

	/* populate event node */
	event->sde_crtc = sde_crtc;
	event->cb_func = func;
	event->usr = usr;

	/* queue new event request */
	kthread_init_work(&event->kt_work, _sde_crtc_event_cb);
	if (color_processing_event)
		kthread_queue_work(&priv->pp_event_worker,
			&event->kt_work);
	else
		kthread_queue_work(&priv->event_thread[crtc_id].worker,
			&event->kt_work);

	return 0;
}

static int _sde_crtc_init_events(struct sde_crtc *sde_crtc)
{
	int i, rc = 0;

	if (!sde_crtc) {
		SDE_ERROR("invalid crtc\n");
		return -EINVAL;
	}

	spin_lock_init(&sde_crtc->event_lock);

	INIT_LIST_HEAD(&sde_crtc->event_free_list);
	for (i = 0; i < SDE_CRTC_MAX_EVENT_COUNT; ++i)
		list_add_tail(&sde_crtc->event_cache[i].list,
				&sde_crtc->event_free_list);

	return rc;
}

/*
 * __sde_crtc_idle_notify_work - signal idle timeout to user space
 */
static void __sde_crtc_idle_notify_work(struct kthread_work *work)
{
	struct sde_crtc *sde_crtc = container_of(work, struct sde_crtc,
				idle_notify_work.work);
	struct drm_crtc *crtc;
	struct drm_event event;
	int ret = 0;

	if (!sde_crtc) {
		SDE_ERROR("invalid sde crtc\n");
	} else {
		crtc = &sde_crtc->base;
		event.type = DRM_EVENT_IDLE_NOTIFY;
		event.length = sizeof(u32);
		msm_mode_object_event_notify(&crtc->base, crtc->dev,
				&event, (u8 *)&ret);

		SDE_DEBUG("crtc[%d]: idle timeout notified\n", crtc->base.id);
	}
}

/* initialize crtc */
struct drm_crtc *sde_crtc_init(struct drm_device *dev, struct drm_plane *plane)
{
	struct drm_crtc *crtc = NULL;
	struct sde_crtc *sde_crtc = NULL;
	struct msm_drm_private *priv = NULL;
	struct sde_kms *kms = NULL;
	int i, rc;

	priv = dev->dev_private;
	kms = to_sde_kms(priv->kms);

	sde_crtc = kzalloc(sizeof(*sde_crtc), GFP_KERNEL);
	if (!sde_crtc)
		return ERR_PTR(-ENOMEM);

	crtc = &sde_crtc->base;
	crtc->dev = dev;

	mutex_init(&sde_crtc->crtc_lock);
	spin_lock_init(&sde_crtc->spin_lock);
	atomic_set(&sde_crtc->frame_pending, 0);

	mutex_init(&sde_crtc->rp_lock);
	INIT_LIST_HEAD(&sde_crtc->rp_head);

	sde_crtc->enabled = false;

	/* Below parameters are for fps calculation for sysfs node */
	sde_crtc->fps_info.fps_periodic_duration = DEFAULT_FPS_PERIOD_1_SEC;
	sde_crtc->fps_info.time_buf = kmalloc_array(MAX_FRAME_COUNT,
			sizeof(ktime_t), GFP_KERNEL);

	if (!sde_crtc->fps_info.time_buf)
		SDE_ERROR("invalid buffer\n");
	else
		memset(sde_crtc->fps_info.time_buf, 0,
			sizeof(*(sde_crtc->fps_info.time_buf)));

	INIT_LIST_HEAD(&sde_crtc->frame_event_list);
	INIT_LIST_HEAD(&sde_crtc->user_event_list);
	for (i = 0; i < ARRAY_SIZE(sde_crtc->frame_events); i++) {
		INIT_LIST_HEAD(&sde_crtc->frame_events[i].list);
		list_add(&sde_crtc->frame_events[i].list,
				&sde_crtc->frame_event_list);
		kthread_init_work(&sde_crtc->frame_events[i].work,
				sde_crtc_frame_event_work);
	}

	drm_crtc_init_with_planes(dev, crtc, plane, NULL, &sde_crtc_funcs,
				NULL);

	drm_crtc_helper_add(crtc, &sde_crtc_helper_funcs);
	plane->crtc = crtc;

	/* save user friendly CRTC name for later */
	snprintf(sde_crtc->name, SDE_CRTC_NAME_SIZE, "crtc%u", crtc->base.id);

	/* initialize event handling */
	rc = _sde_crtc_init_events(sde_crtc);
	if (rc) {
		drm_crtc_cleanup(crtc);
		kfree(sde_crtc);
		return ERR_PTR(rc);
	}

	/* initialize output fence support */
	sde_crtc->output_fence = sde_fence_init(sde_crtc->name, crtc->base.id);

	if (IS_ERR(sde_crtc->output_fence)) {
		rc = PTR_ERR(sde_crtc->output_fence);
		SDE_ERROR("failed to init fence, %d\n", rc);
		drm_crtc_cleanup(crtc);
		kfree(sde_crtc);
		return ERR_PTR(rc);
	}

	/* create CRTC properties */
	msm_property_init(&sde_crtc->property_info, &crtc->base, dev,
			priv->crtc_property, sde_crtc->property_data,
			CRTC_PROP_COUNT, CRTC_PROP_BLOBCOUNT,
			sizeof(struct sde_crtc_state));

	sde_crtc_install_properties(crtc, kms->catalog);

	if (dsi_panel_hw_type == DSI_PANEL_SAMSUNG_SOFEF03F_M) {
		gen_alpha(brightness_alpha_lut_2);
	} else {
		gen_alpha(brightness_alpha_lut_1);
	}
	gen_alpha_dc();

	/* Install color processing properties */
	sde_cp_crtc_init(crtc);
	sde_cp_crtc_install_properties(crtc);

	kthread_init_delayed_work(&sde_crtc->idle_notify_work,
					__sde_crtc_idle_notify_work);

	SDE_DEBUG("%s: successfully initialized crtc\n", sde_crtc->name);
	return crtc;
}

int sde_crtc_post_init(struct drm_device *dev, struct drm_crtc *crtc)
{
	struct sde_crtc *sde_crtc;
	int rc = 0;

	if (!dev || !dev->primary || !dev->primary->kdev || !crtc) {
		SDE_ERROR("invalid input param(s)\n");
		rc = -EINVAL;
		goto end;
	}

	sde_crtc = to_sde_crtc(crtc);
	sde_crtc->sysfs_dev = device_create_with_groups(
		dev->primary->kdev->class, dev->primary->kdev, 0, crtc,
		sde_crtc_attr_groups, "sde-crtc-%d", crtc->index);
	if (IS_ERR_OR_NULL(sde_crtc->sysfs_dev)) {
		SDE_ERROR("crtc:%d sysfs create failed rc:%ld\n", crtc->index,
			PTR_ERR(sde_crtc->sysfs_dev));
		if (!sde_crtc->sysfs_dev)
			rc = -EINVAL;
		else
			rc = PTR_ERR(sde_crtc->sysfs_dev);
		goto end;
	}

	sde_crtc->vsync_event_sf = sysfs_get_dirent(
		sde_crtc->sysfs_dev->kobj.sd, "vsync_event");
	if (!sde_crtc->vsync_event_sf)
		SDE_ERROR("crtc:%d vsync_event sysfs create failed\n",
						crtc->base.id);

end:
	return rc;
}

static int _sde_crtc_event_enable(struct sde_kms *kms,
		struct drm_crtc *crtc_drm, u32 event)
{
	struct sde_crtc *crtc = NULL;
	struct sde_crtc_irq_info *node;
	struct msm_drm_private *priv;
	unsigned long flags;
	bool found = false;
	int ret, i = 0;
	bool add_event = false;

	crtc = to_sde_crtc(crtc_drm);
	spin_lock_irqsave(&crtc->spin_lock, flags);
	list_for_each_entry(node, &crtc->user_event_list, list) {
		if (node->event == event) {
			found = true;
			break;
		}
	}
	spin_unlock_irqrestore(&crtc->spin_lock, flags);

	/* event already enabled */
	if (found)
		return 0;

	node = NULL;
	for (i = 0; i < ARRAY_SIZE(custom_events); i++) {
		if (custom_events[i].event == event &&
			custom_events[i].func) {
			node = kzalloc(sizeof(*node), GFP_KERNEL);
			if (!node)
				return -ENOMEM;
			INIT_LIST_HEAD(&node->list);
			INIT_LIST_HEAD(&node->irq.list);
			node->func = custom_events[i].func;
			node->event = event;
			node->state = IRQ_NOINIT;
			spin_lock_init(&node->state_lock);
			break;
		}
	}

	if (!node) {
		SDE_ERROR("unsupported event %x\n", event);
		return -EINVAL;
	}

	priv = kms->dev->dev_private;
	ret = 0;
	if (crtc_drm->enabled) {
		ret = sde_power_resource_enable(&priv->phandle,
				kms->core_client, true);
		if (ret) {
			SDE_ERROR("failed to enable power resource %d\n", ret);
			SDE_EVT32(ret, SDE_EVTLOG_ERROR);
			kfree(node);
			return ret;
		}

		mutex_lock(&crtc->crtc_lock);
		ret = node->func(crtc_drm, true, &node->irq);
		if (!ret) {
			spin_lock_irqsave(&crtc->spin_lock, flags);
			list_add_tail(&node->list, &crtc->user_event_list);
			add_event = true;
			spin_unlock_irqrestore(&crtc->spin_lock, flags);
		}
		mutex_unlock(&crtc->crtc_lock);

		sde_power_resource_enable(&priv->phandle, kms->core_client,
				false);
	}

	if (add_event)
		return 0;

	if (!ret) {
		spin_lock_irqsave(&crtc->spin_lock, flags);
		list_add_tail(&node->list, &crtc->user_event_list);
		spin_unlock_irqrestore(&crtc->spin_lock, flags);
	} else {
		kfree(node);
	}

	return ret;
}

static int _sde_crtc_event_disable(struct sde_kms *kms,
		struct drm_crtc *crtc_drm, u32 event)
{
	struct sde_crtc *crtc = NULL;
	struct sde_crtc_irq_info *node = NULL;
	struct msm_drm_private *priv;
	unsigned long flags;
	bool found = false;
	int ret;

	crtc = to_sde_crtc(crtc_drm);
	spin_lock_irqsave(&crtc->spin_lock, flags);
	list_for_each_entry(node, &crtc->user_event_list, list) {
		if (node->event == event) {
			list_del(&node->list);
			found = true;
			break;
		}
	}
	spin_unlock_irqrestore(&crtc->spin_lock, flags);

	/* event already disabled */
	if (!found)
		return 0;

	/**
	 * crtc is disabled interrupts are cleared remove from the list,
	 * no need to disable/de-register.
	 */
	if (!crtc_drm->enabled) {
		kfree(node);
		return 0;
	}
	priv = kms->dev->dev_private;
	ret = sde_power_resource_enable(&priv->phandle, kms->core_client, true);
	if (ret) {
		SDE_ERROR("failed to enable power resource %d\n", ret);
		SDE_EVT32(ret, SDE_EVTLOG_ERROR);
		kfree(node);
		return ret;
	}

	ret = node->func(crtc_drm, false, &node->irq);
	kfree(node);
	sde_power_resource_enable(&priv->phandle, kms->core_client, false);
	return ret;
}

int sde_crtc_register_custom_event(struct sde_kms *kms,
		struct drm_crtc *crtc_drm, u32 event, bool en)
{
	struct sde_crtc *crtc = NULL;
	int ret;

	crtc = to_sde_crtc(crtc_drm);
	if (!crtc || !kms || !kms->dev) {
		DRM_ERROR("invalid sde_crtc %pK kms %pK dev %pK\n", crtc,
			kms, ((kms) ? (kms->dev) : NULL));
		return -EINVAL;
	}

	if (en)
		ret = _sde_crtc_event_enable(kms, crtc_drm, event);
	else
		ret = _sde_crtc_event_disable(kms, crtc_drm, event);

	return ret;
}

static int sde_crtc_power_interrupt_handler(struct drm_crtc *crtc_drm,
	bool en, struct sde_irq_callback *irq)
{
	return 0;
}

static int sde_crtc_pm_event_handler(struct drm_crtc *crtc, bool en,
		struct sde_irq_callback *noirq)
{
	/*
	 * IRQ object noirq is not being used here since there is
	 * no crtc irq from pm event.
	 */
	return 0;
}

static int sde_crtc_idle_interrupt_handler(struct drm_crtc *crtc_drm,
	bool en, struct sde_irq_callback *irq)
{
	return 0;
}

/**
 * sde_crtc_update_cont_splash_settings - update mixer settings
 *	and initial clk during device bootup for cont_splash use case
 * @crtc: Pointer to drm crtc structure
 */
void sde_crtc_update_cont_splash_settings(struct drm_crtc *crtc)
{
	struct sde_kms *kms = NULL;
	struct msm_drm_private *priv;
	struct sde_crtc *sde_crtc;

	if (!crtc || !crtc->state || !crtc->dev || !crtc->dev->dev_private) {
		SDE_ERROR("invalid crtc\n");
		return;
	}

	priv = crtc->dev->dev_private;
	kms = to_sde_kms(priv->kms);
	if (!kms || !kms->catalog) {
		SDE_ERROR("invalid parameters\n");
		return;
	}

	_sde_crtc_setup_mixers(crtc);
	crtc->enabled = true;

	/* update core clk value for initial state with cont-splash */
	sde_crtc = to_sde_crtc(crtc);
	sde_crtc->cur_perf.core_clk_rate = kms->perf.max_core_clk_rate;
}

int sde_crtc_calc_vpadding_param(struct drm_crtc_state *state,
		uint32_t crtc_y, uint32_t crtc_h, uint32_t *padding_y,
		uint32_t *padding_start, uint32_t *padding_height)
{
	struct sde_kms *kms;
	struct sde_crtc_state *cstate = to_sde_crtc_state(state);
	u32 y_remain, y_start, y_end;
	u32 m, n;

	kms = _sde_crtc_get_kms(state->crtc);
	if (!kms || !kms->catalog) {
		SDE_ERROR("invalid kms\n");
		return -EINVAL;
	}

	if (!kms->catalog->has_line_insertion)
		return 0;

	if (!cstate->padding_active) {
		SDE_ERROR("zero padding active value\n");
		return -EINVAL;
	}

	m = cstate->padding_active;
	n = m + cstate->padding_dummy;

	y_remain = crtc_y % m;
	y_start = y_remain + crtc_y / m * n;
	y_end = (crtc_y + crtc_h - 1) / m * n + (crtc_y + crtc_h - 1) % m;

	*padding_y = y_start;
	*padding_start = m - y_remain;
	*padding_height = y_end - y_start + 1;

	return 0;
}<|MERGE_RESOLUTION|>--- conflicted
+++ resolved
@@ -3592,22 +3592,11 @@
 	if (dim_status == oneplus_dim_status)
 		return count;
 	oneplus_dim_status = dim_status;
-<<<<<<< HEAD
 	oneplus_dimlayer_hbm_enable = oneplus_dim_status != 0;
+	backup_dimlayer_hbm = oneplus_dimlayer_hbm_enable;
+	backup_dim_status = oneplus_dim_status;
 	pr_debug("notify dim %d,aod = %d press= %d aod_hide =%d oneplus_dimlayer_hbm_enable = %d\n",
 		oneplus_dim_status, dsi_display->panel->aod_status, oneplus_onscreenfp_status, aod_layer_hide, oneplus_dimlayer_hbm_enable);
-=======
-	if (is_stock) {
-		pr_debug("notify dim %d,aod = %d press= %d aod_hide =%d\n",
-			oneplus_dim_status, dsi_display->panel->aod_status, oneplus_onscreenfp_status, aod_layer_hide);
-	} else {
-		oneplus_dimlayer_hbm_enable = oneplus_dim_status != 0;
-		backup_dimlayer_hbm = oneplus_dimlayer_hbm_enable;
-		backup_dim_status = oneplus_dim_status;
-		pr_debug("notify dim %d,aod = %d press= %d aod_hide =%d oneplus_dimlayer_hbm_enable = %d\n",
-			oneplus_dim_status, dsi_display->panel->aod_status, oneplus_onscreenfp_status, aod_layer_hide, oneplus_dimlayer_hbm_enable);
-	}
->>>>>>> 3e499841
 	if (oneplus_dim_status == 1 && HBM_flag) {
 		rc = dsi_panel_tx_cmd_set(dsi_display->panel, DSI_CMD_SET_HBM_ON_5);
 		if (rc) {
