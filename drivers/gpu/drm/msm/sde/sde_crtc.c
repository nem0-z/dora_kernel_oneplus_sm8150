--- conflicted
+++ resolved
@@ -21,7 +21,7 @@
 #include <linux/debugfs.h>
 #include <linux/ktime.h>
 #include <uapi/drm/sde_drm.h>
-#include <drm/drm_mode.h>
+#include <drm/drm_mode.h>02802d2189f2ef696bd871e9768e110375a257a7
 #include <drm/drm_crtc.h>
 #include <drm/drm_crtc_helper.h>
 #include <drm/drm_flip_work.h>
@@ -44,11 +44,7 @@
 #include "sde_trace.h"
 #include <linux/msm_drm_notify.h>
 #include <linux/notifier.h>
-<<<<<<< HEAD
-
-=======
-#include <linux/userland.h>
->>>>>>> b4158074
+
 
 #include <linux/err.h>
 #include <linux/list.h>
@@ -5890,87 +5886,12 @@
     }
 	SDE_DEBUG("fp_index=%d,fppressed_index=%d,aod_index=%d\n", fp_index, fppressed_index, aod_index);
 
-<<<<<<< HEAD
 	if (oneplus_dimlayer_hbm_enable || oneplus_force_screenfp || dim_backlight == 1) {
 		if (fp_index >= 0 && fppressed_index >= 0 &&
 			pstates[fp_index].stage >= pstates[fppressed_index].stage) {
 			SDE_ERROR("Bug!!@@@@: fp layer top of fppressed layer\n");
 			return -EINVAL;
 		}
-=======
-	if (is_stock) {
-		if (fp_index >= 0 || fppressed_index >= 0 || oneplus_force_screenfp || dim_backlight == 1) {
-			if (fp_index >= 0 && fppressed_index >= 0 &&
-				pstates[fp_index].stage >= pstates[fppressed_index].stage) {
-				SDE_ERROR("Bug!!@@@@: fp layer top of fppressed layer\n");
-				return -EINVAL;
-			}
-
-			if (fppressed_index >= 0) {
-				if (zpos > pstates[fppressed_index].stage)
-					zpos = pstates[fppressed_index].stage;
-				pstates[fppressed_index].stage++;
-			}
-
-			if (fp_index >= 0) {
-				if (zpos > pstates[fp_index].stage)
-					zpos = pstates[fp_index].stage;
-				pstates[fp_index].stage++;
-			}
-
-			for (i = 0; i < cnt; i++) {
-				if (i == fp_index || i == fppressed_index)
-					continue;
-
-				if (pstates[i].stage >= zpos) {
-					// SDE_ERROR("Warn!!: the fp layer not on top");
-					pstates[i].stage++;
-				}
-			}
-
-			if (zpos == INT_MAX) {
-				zpos = 0;
-				for (i = 0; i < cnt; i++) {
-					if (pstates[i].stage > zpos)
-						zpos = pstates[i].stage;
-				}
-				zpos++;
-			}
-
-			if (fp_index >= 0 && dim_mode == 0) {
-				// pstates[fp_index].sde_pstate->property_values[PLANE_PROP_ALPHA].value = 0xff;
-				fp_index = -1;
-			}
-        	if (fppressed_index >= 0) {
-				if (fp_mode == 0) {
-					pstates[fppressed_index].sde_pstate->property_values[PLANE_PROP_ALPHA].value = 0;
-					if (oneplus_aod_fod == 1 && aod_index < 0) {
-						SDE_DEBUG("set reset pstate\n");
-						for (i = 0; i < cnt; i++) {
-							if (i != fppressed_index &&
-								pstates[i].sde_pstate->property_values[PLANE_PROP_ALPHA].value == 0){
-								pstates[i].sde_pstate->property_values[PLANE_PROP_ALPHA].value = 0xff;
-							}
-						}
-					}
-					fppressed_index = -1;
-				} else
-					pstates[fppressed_index].sde_pstate->property_values[PLANE_PROP_ALPHA].value = 0xff;
-			}
-
-			if (aod_index >= 0 && aod_mode == 1) {
-					SDE_DEBUG("aod layer hid");
-					SDE_ATRACE_BEGIN("aod_layer_hid");
-					pstates[aod_index].sde_pstate->property_values[PLANE_PROP_ALPHA].value = 0;
-					aod_index = -1;
-					SDE_ATRACE_END("aod_layer_hid");
-			}
-			
-			if (fp_index >= 0)
-				cstate->fingerprint_mode = true;
-			else
-				cstate->fingerprint_mode = false;
->>>>>>> b4158074
 
 		if (fppressed_index >= 0) {
 			if (zpos > pstates[fppressed_index].stage)
