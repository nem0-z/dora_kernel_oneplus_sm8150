--- conflicted
+++ resolved
@@ -2608,18 +2608,11 @@
 
 	/* disable link level low power modes */
 	ret = mhi_cntrl->lpm_disable(mhi_cntrl, mhi_cntrl->priv_data);
-<<<<<<< HEAD
-	if (ret){
-		mhi_cntrl->wake_put(mhi_cntrl, false);
-		goto err_unlock;
-	}
-=======
 	if (ret) {
 		read_lock_bh(&mhi_cntrl->pm_lock);
 		goto error_invalid_state;
 	}
 
->>>>>>> da2f8f6c
 	/*
 	 * time critical code to fetch device times,
 	 * delay between these two steps should be
