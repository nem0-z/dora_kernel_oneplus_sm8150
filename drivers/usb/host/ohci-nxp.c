/*
 * driver for NXP USB Host devices
 *
 * Currently supported OHCI host devices:
 * - NXP LPC32xx
 *
 * Authors: Dmitry Chigirev <source@mvista.com>
 *	    Vitaly Wool <vitalywool@gmail.com>
 *
 * register initialization is based on code examples provided by Philips
 * Copyright (c) 2005 Koninklijke Philips Electronics N.V.
 *
 * NOTE: This driver does not have suspend/resume functionality
 * This driver is intended for engineering development purposes only
 *
 * 2005-2006 (c) MontaVista Software, Inc. This file is licensed under
 * the terms of the GNU General Public License version 2. This program
 * is licensed "as is" without any warranty of any kind, whether express
 * or implied.
 */
#include <linux/clk.h>
#include <linux/platform_device.h>
#include <linux/i2c.h>
#include <linux/of.h>
#include <linux/usb/isp1301.h>

#include <mach/hardware.h>
#include <asm/mach-types.h>
#include <asm/io.h>

#include <mach/platform.h>
#include <mach/irqs.h>

#define USB_CONFIG_BASE		0x31020000
#define PWRMAN_BASE		0x40004000

#define USB_CTRL		IO_ADDRESS(PWRMAN_BASE + 0x64)

/* USB_CTRL bit defines */
#define USB_SLAVE_HCLK_EN	(1 << 24)
#define USB_DEV_NEED_CLK_EN	(1 << 22)
#define USB_HOST_NEED_CLK_EN	(1 << 21)
#define PAD_CONTROL_LAST_DRIVEN	(1 << 19)

#define USB_OTG_STAT_CONTROL	IO_ADDRESS(USB_CONFIG_BASE + 0x110)

/* USB_OTG_STAT_CONTROL bit defines */
#define TRANSPARENT_I2C_EN	(1 << 7)
#define HOST_EN			(1 << 0)

/* On LPC32xx, those are undefined */
#ifndef start_int_set_falling_edge
#define start_int_set_falling_edge(irq)
#define start_int_set_rising_edge(irq)
#define start_int_ack(irq)
#define start_int_mask(irq)
#define start_int_umask(irq)
#endif

static struct i2c_client *isp1301_i2c_client;

extern int usb_disabled(void);

static struct clk *usb_pll_clk;
static struct clk *usb_dev_clk;
static struct clk *usb_otg_clk;

static void isp1301_configure_lpc32xx(void)
{
	/* LPC32XX only supports DAT_SE0 USB mode */
	/* This sequence is important */

	/* Disable transparent UART mode first */
	i2c_smbus_write_byte_data(isp1301_i2c_client,
		(ISP1301_I2C_MODE_CONTROL_1 | ISP1301_I2C_REG_CLEAR_ADDR),
		MC1_UART_EN);
	i2c_smbus_write_byte_data(isp1301_i2c_client,
		(ISP1301_I2C_MODE_CONTROL_1 | ISP1301_I2C_REG_CLEAR_ADDR),
		~MC1_SPEED_REG);
	i2c_smbus_write_byte_data(isp1301_i2c_client,
				  ISP1301_I2C_MODE_CONTROL_1, MC1_SPEED_REG);
	i2c_smbus_write_byte_data(isp1301_i2c_client,
		  (ISP1301_I2C_MODE_CONTROL_2 | ISP1301_I2C_REG_CLEAR_ADDR),
		  ~0);
	i2c_smbus_write_byte_data(isp1301_i2c_client,
		ISP1301_I2C_MODE_CONTROL_2,
		(MC2_BI_DI | MC2_PSW_EN | MC2_SPD_SUSP_CTRL));
	i2c_smbus_write_byte_data(isp1301_i2c_client,
		(ISP1301_I2C_OTG_CONTROL_1 | ISP1301_I2C_REG_CLEAR_ADDR), ~0);
	i2c_smbus_write_byte_data(isp1301_i2c_client,
		ISP1301_I2C_MODE_CONTROL_1, MC1_DAT_SE0);
	i2c_smbus_write_byte_data(isp1301_i2c_client,
		ISP1301_I2C_OTG_CONTROL_1,
		(OTG1_DM_PULLDOWN | OTG1_DP_PULLDOWN));
	i2c_smbus_write_byte_data(isp1301_i2c_client,
		(ISP1301_I2C_OTG_CONTROL_1 | ISP1301_I2C_REG_CLEAR_ADDR),
		(OTG1_DM_PULLUP | OTG1_DP_PULLUP));
	i2c_smbus_write_byte_data(isp1301_i2c_client,
		ISP1301_I2C_INTERRUPT_LATCH | ISP1301_I2C_REG_CLEAR_ADDR, ~0);
	i2c_smbus_write_byte_data(isp1301_i2c_client,
		ISP1301_I2C_INTERRUPT_FALLING | ISP1301_I2C_REG_CLEAR_ADDR,
		~0);
	i2c_smbus_write_byte_data(isp1301_i2c_client,
		ISP1301_I2C_INTERRUPT_RISING | ISP1301_I2C_REG_CLEAR_ADDR, ~0);

	/* Enable usb_need_clk clock after transceiver is initialized */
	__raw_writel(__raw_readl(USB_CTRL) | USB_HOST_NEED_CLK_EN, USB_CTRL);

	printk(KERN_INFO "ISP1301 Vendor ID  : 0x%04x\n",
	      i2c_smbus_read_word_data(isp1301_i2c_client, 0x00));
	printk(KERN_INFO "ISP1301 Product ID : 0x%04x\n",
	      i2c_smbus_read_word_data(isp1301_i2c_client, 0x02));
	printk(KERN_INFO "ISP1301 Version ID : 0x%04x\n",
	      i2c_smbus_read_word_data(isp1301_i2c_client, 0x14));
}

static void isp1301_configure(void)
{
	isp1301_configure_lpc32xx();
}

static inline void isp1301_vbus_on(void)
{
	i2c_smbus_write_byte_data(isp1301_i2c_client, ISP1301_I2C_OTG_CONTROL_1,
				  OTG1_VBUS_DRV);
}

static inline void isp1301_vbus_off(void)
{
	i2c_smbus_write_byte_data(isp1301_i2c_client,
		ISP1301_I2C_OTG_CONTROL_1 | ISP1301_I2C_REG_CLEAR_ADDR,
		OTG1_VBUS_DRV);
}

static void nxp_start_hc(void)
{
	unsigned long tmp = __raw_readl(USB_OTG_STAT_CONTROL) | HOST_EN;
	__raw_writel(tmp, USB_OTG_STAT_CONTROL);
	isp1301_vbus_on();
}

static void nxp_stop_hc(void)
{
	unsigned long tmp;
	isp1301_vbus_off();
	tmp = __raw_readl(USB_OTG_STAT_CONTROL) & ~HOST_EN;
	__raw_writel(tmp, USB_OTG_STAT_CONTROL);
}

static int ohci_nxp_start(struct usb_hcd *hcd)
{
	struct ohci_hcd *ohci = hcd_to_ohci(hcd);
	int ret;

	if ((ret = ohci_init(ohci)) < 0)
		return ret;

	if ((ret = ohci_run(ohci)) < 0) {
		dev_err(hcd->self.controller, "can't start\n");
		ohci_stop(hcd);
		return ret;
	}
	return 0;
}

static const struct hc_driver ohci_nxp_hc_driver = {
	.description = hcd_name,
	.product_desc =		"nxp OHCI",

	/*
	 * generic hardware linkage
	 */
	.irq = ohci_irq,
	.flags = HCD_USB11 | HCD_MEMORY,

	.hcd_priv_size =	sizeof(struct ohci_hcd),
	/*
	 * basic lifecycle operations
	 */
	.start = ohci_nxp_start,
	.stop = ohci_stop,
	.shutdown = ohci_shutdown,

	/*
	 * managing i/o requests and associated device resources
	 */
	.urb_enqueue = ohci_urb_enqueue,
	.urb_dequeue = ohci_urb_dequeue,
	.endpoint_disable = ohci_endpoint_disable,

	/*
	 * scheduling support
	 */
	.get_frame_number = ohci_get_frame,

	/*
	 * root hub support
	 */
	.hub_status_data = ohci_hub_status_data,
	.hub_control = ohci_hub_control,
#ifdef	CONFIG_PM
	.bus_suspend = ohci_bus_suspend,
	.bus_resume = ohci_bus_resume,
#endif
	.start_port_reset = ohci_start_port_reset,
};

static int usb_hcd_nxp_probe(struct platform_device *pdev)
{
	struct usb_hcd *hcd = 0;
	struct ohci_hcd *ohci;
	const struct hc_driver *driver = &ohci_nxp_hc_driver;
	struct resource *res;
	int ret = 0, irq;
	struct device_node *isp1301_node;

	if (pdev->dev.of_node) {
		isp1301_node = of_parse_phandle(pdev->dev.of_node,
						"transceiver", 0);
	} else {
		isp1301_node = NULL;
	}

	isp1301_i2c_client = isp1301_get_client(isp1301_node);
	if (!isp1301_i2c_client) {
		return -EPROBE_DEFER;
	}

	pdev->dev.coherent_dma_mask = DMA_BIT_MASK(32);
	pdev->dev.dma_mask = &pdev->dev.coherent_dma_mask;

	dev_dbg(&pdev->dev, "%s: " DRIVER_DESC " (nxp)\n", hcd_name);
	if (usb_disabled()) {
		dev_err(&pdev->dev, "USB is disabled\n");
		ret = -ENODEV;
		goto fail_disable;
	}

	/* Enable AHB slave USB clock, needed for further USB clock control */
	__raw_writel(USB_SLAVE_HCLK_EN | PAD_CONTROL_LAST_DRIVEN, USB_CTRL);

	/* Enable USB PLL */
	usb_pll_clk = clk_get(&pdev->dev, "ck_pll5");
	if (IS_ERR(usb_pll_clk)) {
		dev_err(&pdev->dev, "failed to acquire USB PLL\n");
		ret = PTR_ERR(usb_pll_clk);
		goto fail_pll;
	}

	ret = clk_enable(usb_pll_clk);
	if (ret < 0) {
		dev_err(&pdev->dev, "failed to start USB PLL\n");
		goto fail_pllen;
	}

	ret = clk_set_rate(usb_pll_clk, 48000);
	if (ret < 0) {
		dev_err(&pdev->dev, "failed to set USB clock rate\n");
		goto fail_rate;
	}

	/* Enable USB device clock */
	usb_dev_clk = clk_get(&pdev->dev, "ck_usbd");
	if (IS_ERR(usb_dev_clk)) {
		dev_err(&pdev->dev, "failed to acquire USB DEV Clock\n");
		ret = PTR_ERR(usb_dev_clk);
		goto fail_dev;
	}

	ret = clk_enable(usb_dev_clk);
	if (ret < 0) {
		dev_err(&pdev->dev, "failed to start USB DEV Clock\n");
		goto fail_deven;
	}

	/* Enable USB otg clocks */
	usb_otg_clk = clk_get(&pdev->dev, "ck_usb_otg");
	if (IS_ERR(usb_otg_clk)) {
		dev_err(&pdev->dev, "failed to acquire USB DEV Clock\n");
		ret = PTR_ERR(usb_otg_clk);
		goto fail_otg;
	}

	__raw_writel(__raw_readl(USB_CTRL) | USB_HOST_NEED_CLK_EN, USB_CTRL);

	ret = clk_enable(usb_otg_clk);
	if (ret < 0) {
		dev_err(&pdev->dev, "failed to start USB DEV Clock\n");
		goto fail_otgen;
	}

	isp1301_configure();

	hcd = usb_create_hcd(driver, &pdev->dev, dev_name(&pdev->dev));
	if (!hcd) {
		dev_err(&pdev->dev, "Failed to allocate HC buffer\n");
		ret = -ENOMEM;
		goto fail_hcd;
	}

	res = platform_get_resource(pdev, IORESOURCE_MEM, 0);
<<<<<<< HEAD
=======
	if (!res) {
		dev_err(&pdev->dev, "Failed to get MEM resource\n");
		ret =  -ENOMEM;
		goto fail_resource;
	}

>>>>>>> 2a0ebf80
	hcd->regs = devm_ioremap_resource(&pdev->dev, res);
	if (IS_ERR(hcd->regs)) {
		ret = PTR_ERR(hcd->regs);
		goto fail_resource;
	}
	hcd->rsrc_start = res->start;
	hcd->rsrc_len = resource_size(res);

	irq = platform_get_irq(pdev, 0);
	if (irq < 0) {
		ret = -ENXIO;
		goto fail_resource;
	}

	nxp_start_hc();
	platform_set_drvdata(pdev, hcd);
	ohci = hcd_to_ohci(hcd);
	ohci_hcd_init(ohci);

	dev_info(&pdev->dev, "at 0x%p, irq %d\n", hcd->regs, hcd->irq);
	ret = usb_add_hcd(hcd, irq, 0);
	if (ret == 0)
		return ret;

	nxp_stop_hc();
fail_resource:
	usb_put_hcd(hcd);
fail_hcd:
	clk_disable(usb_otg_clk);
fail_otgen:
	clk_put(usb_otg_clk);
fail_otg:
	clk_disable(usb_dev_clk);
fail_deven:
	clk_put(usb_dev_clk);
fail_dev:
fail_rate:
	clk_disable(usb_pll_clk);
fail_pllen:
	clk_put(usb_pll_clk);
fail_pll:
fail_disable:
	isp1301_i2c_client = NULL;
	return ret;
}

static int usb_hcd_nxp_remove(struct platform_device *pdev)
{
	struct usb_hcd *hcd = platform_get_drvdata(pdev);

	usb_remove_hcd(hcd);
	nxp_stop_hc();
	release_mem_region(hcd->rsrc_start, hcd->rsrc_len);
	usb_put_hcd(hcd);
	clk_disable(usb_pll_clk);
	clk_put(usb_pll_clk);
	clk_disable(usb_dev_clk);
	clk_put(usb_dev_clk);
	i2c_unregister_device(isp1301_i2c_client);
	isp1301_i2c_client = NULL;

	platform_set_drvdata(pdev, NULL);

	return 0;
}

/* work with hotplug and coldplug */
MODULE_ALIAS("platform:usb-ohci");

#ifdef CONFIG_OF
static const struct of_device_id usb_hcd_nxp_match[] = {
	{ .compatible = "nxp,ohci-nxp" },
	{},
};
MODULE_DEVICE_TABLE(of, usb_hcd_nxp_match);
#endif

static struct platform_driver usb_hcd_nxp_driver = {
	.driver = {
		.name = "usb-ohci",
		.owner	= THIS_MODULE,
		.of_match_table = of_match_ptr(usb_hcd_nxp_match),
	},
	.probe = usb_hcd_nxp_probe,
	.remove = usb_hcd_nxp_remove,
};
<|MERGE_RESOLUTION|>--- conflicted
+++ resolved
@@ -299,15 +299,6 @@
 	}
 
 	res = platform_get_resource(pdev, IORESOURCE_MEM, 0);
-<<<<<<< HEAD
-=======
-	if (!res) {
-		dev_err(&pdev->dev, "Failed to get MEM resource\n");
-		ret =  -ENOMEM;
-		goto fail_resource;
-	}
-
->>>>>>> 2a0ebf80
 	hcd->regs = devm_ioremap_resource(&pdev->dev, res);
 	if (IS_ERR(hcd->regs)) {
 		ret = PTR_ERR(hcd->regs);
