--- conflicted
+++ resolved
@@ -530,23 +530,13 @@
 	}
 
 	if (suspend) { /* Bus suspend */
-<<<<<<< HEAD
 		if (phy->cable_connected ||
 			(phy->phy.flags & PHY_HOST_MODE)) {
-			/* Enable auto-resume functionality only when
-			 * there is some peripheral connected and real
+			/* Enable auto-resume functionality when there
+			 * is some FS/HS peripheral connected and real
 			 * bus suspend happened
 			 */
-			if ((phy->phy.flags & PHY_HSFS_MODE) ||
-				(phy->phy.flags & PHY_LS_MODE)) {
-=======
-		if (phy->cable_connected) {
-			/* Enable auto-resume functionality during host mode
-			 * bus suspend with some FS/HS peripheral connected.
-			 */
-			if ((phy->phy.flags & PHY_HOST_MODE) &&
-				(phy->phy.flags & PHY_HSFS_MODE)) {
->>>>>>> da2f8f6c
+			if (phy->phy.flags & PHY_HSFS_MODE) {
 				/* Enable auto-resume functionality by pulsing
 				 * signal
 				 */
