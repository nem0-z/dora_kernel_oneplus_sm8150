--- conflicted
+++ resolved
@@ -1768,29 +1768,17 @@
 	u8				endp;
 
 	if (w_length > USB_COMP_EP0_BUFSIZ) {
-<<<<<<< HEAD
 		if (ctrl->bRequestType & USB_DIR_IN) {
-=======
-		if (ctrl->bRequestType == USB_DIR_OUT) {
-			goto done;
-		} else {
->>>>>>> ba630a31
 			/* Cast away the const, we are going to overwrite on purpose. */
 			__le16 *temp = (__le16 *)&ctrl->wLength;
 
 			*temp = cpu_to_le16(USB_COMP_EP0_BUFSIZ);
 			w_length = USB_COMP_EP0_BUFSIZ;
-<<<<<<< HEAD
 		} else {
 			goto done;
-=======
->>>>>>> ba630a31
-		}
-	}
+		}
 
 	/* partial re-init of the response message; the function or the
-	 * gadget might need to intercept e.g. a control-OUT completion
-	 * when we delegate to it.
 	 */
 	req->zero = 0;
 	req->context = cdev;
