/* Copyright (c) 2012-2020, The Linux Foundation. All rights reserved.
 *
 * This program is free software; you can redistribute it and/or modify
 * it under the terms of the GNU General Public License version 2 and
 * only version 2 as published by the Free Software Foundation.
 *
 * This program is distributed in the hope that it will be useful,
 * but WITHOUT ANY WARRANTY; without even the implied warranty of
 * MERCHANTABILITY or FITNESS FOR A PARTICULAR PURPOSE.  See the
 * GNU General Public License for more details.
 */

#include <linux/debugfs.h>
#include <linux/delay.h>
#include <linux/errno.h>
#include <linux/init.h>
#include <linux/input.h>
#include <linux/interrupt.h>
#include <linux/kernel.h>
#include <linux/list.h>
#include <linux/log2.h>
#include <linux/module.h>
#include <linux/mutex.h>
#include <linux/of_device.h>
#include <linux/of.h>
#include <linux/platform_device.h>
#include <linux/power_supply.h>
#include <linux/regmap.h>
#include <linux/slab.h>
#include <linux/spmi.h>
#include <linux/input/qpnp-power-on.h>
#include <linux/regulator/driver.h>
#include <linux/regulator/machine.h>
#include <linux/regulator/of_regulator.h>
#include <linux/qpnp/qpnp-pbs.h>
#include <linux/qpnp/qpnp-misc.h>
#include <linux/power/oem_external_fg.h>

#include <linux/syscalls.h>
#include <linux/atomic.h>
#include <linux/oneplus/boot_mode.h>

#include <linux/sched/debug.h>
#include <linux/msm_drm_notify.h>

#include "../../power/reset/msm-poweroff.h"

#define PMIC_VER_8941				0x01
#define PMIC_VERSION_REG			0x0105
#define PMIC_VERSION_REV4_REG			0x0103

#define PMIC8941_V1_REV4			0x01
#define PMIC8941_V2_REV4			0x02
#define PON_PRIMARY				0x01
#define PON_SECONDARY				0x02
#define PON_1REG				0x03
#define PON_GEN2_PRIMARY			0x04
#define PON_GEN2_SECONDARY			0x05

#define PON_OFFSET(subtype, offset_gen1, offset_gen2) \
	(((subtype == PON_PRIMARY) || \
	(subtype == PON_SECONDARY) || \
	(subtype == PON_1REG)) ? offset_gen1 : offset_gen2)

/* Common PNP register addresses */
#define QPNP_PON_REVISION2(pon)			((pon)->base + 0x01)
#define QPNP_PON_PERPH_SUBTYPE(pon)		((pon)->base + 0x05)

/* PON common register addresses */
#define QPNP_PON_RT_STS(pon)			((pon)->base + 0x10)
#define QPNP_PON_PULL_CTL(pon)			((pon)->base + 0x70)
#define QPNP_PON_DBC_CTL(pon)			((pon)->base + 0x71)

/* PON/RESET sources register addresses */
#define QPNP_PON_REASON1(pon) \
	((pon)->base + PON_OFFSET((pon)->subtype, 0x8, 0xC0))
#define QPNP_PON_WARM_RESET_REASON1(pon) \
	((pon)->base + PON_OFFSET((pon)->subtype, 0xA, 0xC2))
#define QPNP_POFF_REASON1(pon) \
	((pon)->base + PON_OFFSET((pon)->subtype, 0xC, 0xC5))
#define QPNP_PON_WARM_RESET_REASON2(pon)	((pon)->base + 0xB)
#define QPNP_PON_OFF_REASON(pon)		((pon)->base + 0xC7)
#define QPNP_FAULT_REASON1(pon)			((pon)->base + 0xC8)
#define QPNP_S3_RESET_REASON(pon)		((pon)->base + 0xCA)
#define QPNP_PON_KPDPWR_S1_TIMER(pon)		((pon)->base + 0x40)
#define QPNP_PON_KPDPWR_S2_TIMER(pon)		((pon)->base + 0x41)
#define QPNP_PON_KPDPWR_S2_CNTL(pon)		((pon)->base + 0x42)
#define QPNP_PON_KPDPWR_S2_CNTL2(pon)		((pon)->base + 0x43)
#define QPNP_PON_RESIN_S1_TIMER(pon)		((pon)->base + 0x44)
#define QPNP_PON_RESIN_S2_TIMER(pon)		((pon)->base + 0x45)
#define QPNP_PON_RESIN_S2_CNTL(pon)		((pon)->base + 0x46)
#define QPNP_PON_RESIN_S2_CNTL2(pon)		((pon)->base + 0x47)
#define QPNP_PON_KPDPWR_RESIN_S1_TIMER(pon)	((pon)->base + 0x48)
#define QPNP_PON_KPDPWR_RESIN_S2_TIMER(pon)	((pon)->base + 0x49)
#define QPNP_PON_KPDPWR_RESIN_S2_CNTL(pon)	((pon)->base + 0x4A)
#define QPNP_PON_KPDPWR_RESIN_S2_CNTL2(pon)	((pon)->base + 0x4B)
#define QPNP_PON_PS_HOLD_RST_CTL(pon)		((pon)->base + 0x5A)
#define QPNP_PON_PS_HOLD_RST_CTL2(pon)		((pon)->base + 0x5B)
#define QPNP_PON_WD_RST_S2_CTL(pon)		((pon)->base + 0x56)
#define QPNP_PON_WD_RST_S2_CTL2(pon)		((pon)->base + 0x57)
#define QPNP_PON_S3_SRC(pon)			((pon)->base + 0x74)
#define QPNP_PON_S3_DBC_CTL(pon)		((pon)->base + 0x75)
#define QPNP_PON_SMPL_CTL(pon)			((pon)->base + 0x7F)
#define QPNP_PON_TRIGGER_EN(pon)		((pon)->base + 0x80)
#define QPNP_PON_XVDD_RB_SPARE(pon)		((pon)->base + 0x8E)
#define QPNP_PON_SOFT_RB_SPARE(pon)		((pon)->base + 0x8F)
#define QPNP_PON_SEC_ACCESS(pon)		((pon)->base + 0xD0)

#define QPNP_PON_SEC_UNLOCK			0xA5

#define QPNP_PON_WARM_RESET_TFT			BIT(4)

#define QPNP_PON_RESIN_PULL_UP			BIT(0)
#define QPNP_PON_KPDPWR_PULL_UP			BIT(1)
#define QPNP_PON_CBLPWR_PULL_UP			BIT(2)
#define QPNP_PON_FAULT_PULL_UP			BIT(4)
#define QPNP_PON_S2_CNTL_EN			BIT(7)
#define QPNP_PON_S2_RESET_ENABLE		BIT(7)
#define QPNP_PON_DELAY_BIT_SHIFT		6
#define QPNP_PON_GEN2_DELAY_BIT_SHIFT		14

#define QPNP_PON_S1_TIMER_MASK			(0xF)
#define QPNP_PON_S2_TIMER_MASK			(0x7)
#define QPNP_PON_S2_CNTL_TYPE_MASK		(0xF)

#define QPNP_PON_DBC_DELAY_MASK(pon)	PON_OFFSET((pon)->subtype, 0x7, 0xF)

#define QPNP_PON_KPDPWR_N_SET			BIT(0)
#define QPNP_PON_RESIN_N_SET			BIT(1)
#define QPNP_PON_CBLPWR_N_SET			BIT(2)
#define QPNP_PON_RESIN_BARK_N_SET		BIT(4)
#define QPNP_PON_KPDPWR_RESIN_BARK_N_SET	BIT(5)

#define QPNP_PON_WD_EN				BIT(7)
#define QPNP_PON_RESET_EN			BIT(7)
#define QPNP_PON_POWER_OFF_MASK			0xF
#define QPNP_GEN2_POFF_SEQ			BIT(7)
#define QPNP_GEN2_FAULT_SEQ			BIT(6)
#define QPNP_GEN2_S3_RESET_SEQ			BIT(5)

#define QPNP_PON_S3_SRC_KPDPWR			0
#define QPNP_PON_S3_SRC_RESIN			1
#define QPNP_PON_S3_SRC_KPDPWR_AND_RESIN	2
#define QPNP_PON_S3_SRC_KPDPWR_OR_RESIN		3
#define QPNP_PON_S3_SRC_MASK			0x3
#define QPNP_PON_HARD_RESET_MASK		GENMASK(7, 5)

#define QPNP_PON_UVLO_DLOAD_EN			BIT(7)
#define QPNP_PON_SMPL_EN			BIT(7)

/* Limits */
#define QPNP_PON_S1_TIMER_MAX			10256
#define QPNP_PON_S2_TIMER_MAX			2000
#define QPNP_PON_S3_TIMER_SECS_MAX		128
#define QPNP_PON_S3_DBC_DELAY_MASK		0x07
#define QPNP_PON_RESET_TYPE_MAX			0xF
#define PON_S1_COUNT_MAX			0xF
#define QPNP_PON_MIN_DBC_US			(USEC_PER_SEC / 64)
#define QPNP_PON_MAX_DBC_US			(USEC_PER_SEC * 2)
#define QPNP_PON_GEN2_MIN_DBC_US		62
#define QPNP_PON_GEN2_MAX_DBC_US		(USEC_PER_SEC / 4)

#define QPNP_KEY_STATUS_DELAY			msecs_to_jiffies(250)

#define QPNP_PON_BUFFER_SIZE			9

#define QPNP_POFF_REASON_UVLO			13

enum qpnp_pon_version {
	QPNP_PON_GEN1_V1,
	QPNP_PON_GEN1_V2,
	QPNP_PON_GEN2,
};

enum pon_type {
	PON_KPDPWR	 = PON_POWER_ON_TYPE_KPDPWR,
	PON_RESIN	 = PON_POWER_ON_TYPE_RESIN,
	PON_CBLPWR	 = PON_POWER_ON_TYPE_CBLPWR,
	PON_KPDPWR_RESIN = PON_POWER_ON_TYPE_KPDPWR_RESIN,
};

struct pon_reg {
	unsigned int val;
	u16 addr;
	struct list_head list;
};

struct qpnp_pon_config {
	u32			pon_type;
	u32			support_reset;
	u32			key_code;
	u32			s1_timer;
	u32			s2_timer;
	u32			s2_type;
	bool			pull_up;
	int			state_irq;
	int			bark_irq;
	u16			s2_cntl_addr;
	u16			s2_cntl2_addr;
	bool			old_state;
	bool			use_bark;
	bool			config_reset;
};

struct pon_regulator {
	struct qpnp_pon		*pon;
	struct regulator_dev	*rdev;
	struct regulator_desc	rdesc;
	u32			addr;
	u32			bit;
	bool			enabled;
};
/*
struct qpnp_pon {
	struct device		*dev;
	struct regmap		*regmap;
	struct input_dev	*pon_input;
	struct qpnp_pon_config	*pon_cfg;
	struct pon_regulator	*pon_reg_cfg;
	struct list_head	restore_regs;
	struct list_head	list;
	struct mutex		restore_lock;
	struct delayed_work	bark_work;
	struct dentry		*debugfs;
	struct device_node	*pbs_dev_node;
	u16			base;
	u8			subtype;
	u8			pon_ver;
	u8			warm_reset_reason1;
	u8			warm_reset_reason2;
	u8			twm_state;
	int			num_pon_config;
	int			num_pon_reg;
	int			pon_trigger_reason;
	int			pon_power_off_reason;
	u32			dbc_time_us;
	u32			uvlo;
	int			warm_reset_poff_type;
	int			hard_reset_poff_type;
	int			shutdown_poff_type;
	int			resin_warm_reset_type;
	int			resin_hard_reset_type;
	int			resin_shutdown_type;
	bool			is_spon;
	bool			store_hard_reset_reason;
	bool			resin_hard_reset_disable;
	bool			resin_shutdown_disable;
	bool			ps_hold_hard_reset_disable;
	bool			ps_hold_shutdown_disable;
	bool			kpdpwr_dbc_enable;
	bool			support_twm_config;
	bool			resin_pon_reset;
	ktime_t			kpdpwr_last_release_time;
	struct notifier_block	pon_nb;
	bool			legacy_hard_reset_offset;
};
*/
static int pon_ship_mode_en;
module_param_named(
	ship_mode_en, pon_ship_mode_en, int, 0600
);

static struct qpnp_pon *sys_reset_dev;
static DEFINE_SPINLOCK(spon_list_slock);
static LIST_HEAD(spon_dev_list);

static u32 s1_delay[PON_S1_COUNT_MAX + 1] = {
	0, 32, 56, 80, 138, 184, 272, 408, 608, 904, 1352, 2048, 3072, 4480,
	6720, 10256
};

static const char * const qpnp_pon_reason[] = {
	[0] = "Triggered from Hard Reset",
	[1] = "Triggered from SMPL (Sudden Momentary Power Loss)",
	[2] = "Triggered from RTC (RTC Alarm Expiry)",
	[3] = "Triggered from DC (DC Charger Insertion)",
	[4] = "Triggered from USB (USB Charger Insertion)",
	[5] = "Triggered from PON1 (Secondary PMIC)",
	[6] = "Triggered from CBL (External Power Supply)",
	[7] = "Triggered from KPD (Power Key Press)",
};

#define POFF_REASON_FAULT_OFFSET	16
#define POFF_REASON_S3_RESET_OFFSET	32
static const char * const qpnp_poff_reason[] = {
	/* QPNP_PON_GEN1 POFF reasons */
	[0] = "Triggered from SOFT (Software)",
	[1] = "Triggered from PS_HOLD (PS_HOLD/MSM Controlled Shutdown)",
	[2] = "Triggered from PMIC_WD (PMIC Watchdog)",
	[3] = "Triggered from GP1 (Keypad_Reset1)",
	[4] = "Triggered from GP2 (Keypad_Reset2)",
	[5] = "Triggered from KPDPWR_AND_RESIN (Power Key and Reset Line)",
	[6] = "Triggered from RESIN_N (Reset Line/Volume Down Key)",
	[7] = "Triggered from KPDPWR_N (Long Power Key Hold)",
	[8] = "N/A",
	[9] = "N/A",
	[10] = "N/A",
	[11] = "Triggered from CHARGER (Charger ENUM_TIMER, BOOT_DONE)",
	[12] = "Triggered from TFT (Thermal Fault Tolerance)",
	[13] = "Triggered from UVLO (Under Voltage Lock Out)",
	[14] = "Triggered from OTST3 (Over Temperature)",
	[15] = "Triggered from STAGE3 (Stage 3 Reset)",

	/* QPNP_PON_GEN2 FAULT reasons */
	[16] = "Triggered from GP_FAULT0",
	[17] = "Triggered from GP_FAULT1",
	[18] = "Triggered from GP_FAULT2",
	[19] = "Triggered from GP_FAULT3",
	[20] = "Triggered from MBG_FAULT",
	[21] = "Triggered from OVLO (Over Voltage Lock Out)",
	[22] = "Triggered from UVLO (Under Voltage Lock Out)",
	[23] = "Triggered from AVDD_RB",
	[24] = "N/A",
	[25] = "N/A",
	[26] = "N/A",
	[27] = "Triggered from FAULT_FAULT_N",
	[28] = "Triggered from FAULT_PBS_WATCHDOG_TO",
	[29] = "Triggered from FAULT_PBS_NACK",
	[30] = "Triggered from FAULT_RESTART_PON",
	[31] = "Triggered from OTST3 (Over Temperature)",

	/* QPNP_PON_GEN2 S3_RESET reasons */
	[32] = "N/A",
	[33] = "N/A",
	[34] = "N/A",
	[35] = "N/A",
	[36] = "Triggered from S3_RESET_FAULT_N",
	[37] = "Triggered from S3_RESET_PBS_WATCHDOG_TO",
	[38] = "Triggered from S3_RESET_PBS_NACK",
	[39] = "Triggered from S3_RESET_KPDPWR_ANDOR_RESIN",
};

static int qpnp_pon_store_reg(struct qpnp_pon *pon, u16 addr)
{
	int rc;
	unsigned int val;
	struct pon_reg *reg, *pos = NULL;

	mutex_lock(&pon->restore_lock);
	rc = regmap_read(pon->regmap, addr, &val);
	if (rc < 0) {
		dev_info(pon->dev, "Register read failed, addr=0x%04X, rc=%d\n",
			addr, rc);
	} else {
		list_for_each_entry(pos, &pon->restore_regs, list) {
			if (pos->addr == addr) {
				pos->val = val;
				goto done;
			}
		}

		reg = devm_kzalloc(pon->dev, sizeof(*reg), GFP_KERNEL);
		if (!reg) {
			rc = -ENOMEM;
			goto done;
		}

		reg->addr = addr;
		reg->val = val;
		INIT_LIST_HEAD(&reg->list);
		list_add_tail(&reg->list, &pon->restore_regs);
	}

done:
	mutex_unlock(&pon->restore_lock);
	return rc;
}

static int
qpnp_pon_masked_write(struct qpnp_pon *pon, u16 addr, u8 mask, u8 val)
{
	int rc;

	rc = regmap_update_bits(pon->regmap, addr, mask, val);
	if (rc)
		dev_err(pon->dev, "Register write failed, addr=0x%04X, rc=%d\n",
			addr, rc);
	return rc;
}

static int
qpnp_pon_masked_write_backup(struct qpnp_pon *pon, u16 addr, u8 mask, u8 val)
{
	int rc;

	rc = qpnp_pon_masked_write(pon, addr, mask, val);
	if (rc < 0)
		return rc;

	return qpnp_pon_store_reg(pon, addr);
}

static int qpnp_pon_read(struct qpnp_pon *pon, u16 addr, unsigned int *val)
{
	int rc;

	rc = regmap_read(pon->regmap, addr, val);
	if (rc)
		dev_err(pon->dev, "Register read failed, addr=0x%04X, rc=%d\n",
			addr, rc);
	return rc;
}

static bool is_pon_gen1(struct qpnp_pon *pon)
{
	return pon->subtype == PON_PRIMARY || pon->subtype == PON_SECONDARY;
}

static bool is_pon_gen2(struct qpnp_pon *pon)
{
	return pon->subtype == PON_GEN2_PRIMARY ||
		pon->subtype == PON_GEN2_SECONDARY;
}

/**
 * qpnp_pon_set_restart_reason() - Store device restart reason in PMIC register
 *
 * Returns 0 if PMIC feature is not available or store restart reason
 * successfully.
 * Returns < 0 for errors
 *
 * This function is used to store device restart reason in PMIC register.
 * It checks here to see if the restart reason register has been specified.
 * If it hasn't, this function should immediately return 0
 */
int qpnp_pon_set_restart_reason(enum pon_restart_reason reason)
{
	int rc = 0;
	struct qpnp_pon *pon = sys_reset_dev;

	if (!pon)
		return 0;

	if (!pon->store_hard_reset_reason)
		return 0;

	if (is_pon_gen2(pon) && !pon->legacy_hard_reset_offset)
		rc = qpnp_pon_masked_write(pon, QPNP_PON_SOFT_RB_SPARE(pon),
					   GENMASK(7, 1), (reason << 1));
	else
		rc = qpnp_pon_masked_write(pon, QPNP_PON_SOFT_RB_SPARE(pon),
					   GENMASK(7, 2), (reason << 2));

	return rc;
}
EXPORT_SYMBOL(qpnp_pon_set_restart_reason);

/*
 * qpnp_pon_check_hard_reset_stored() - Checks if the PMIC need to
 * store hard reset reason.
 *
 * Returns true if reset reason can be stored, false if it cannot be stored
 *
 */
bool qpnp_pon_check_hard_reset_stored(void)
{
	struct qpnp_pon *pon = sys_reset_dev;

	if (!pon)
		return false;

	return pon->store_hard_reset_reason;
}
EXPORT_SYMBOL(qpnp_pon_check_hard_reset_stored);

static int qpnp_pon_set_dbc(struct qpnp_pon *pon, u32 delay)
{
	int rc = 0;
	u32 val;

	if (delay == pon->dbc_time_us)
		return 0;

	if (pon->pon_input)
		mutex_lock(&pon->pon_input->mutex);

	if (is_pon_gen2(pon)) {
		if (delay < QPNP_PON_GEN2_MIN_DBC_US)
			delay = QPNP_PON_GEN2_MIN_DBC_US;
		else if (delay > QPNP_PON_GEN2_MAX_DBC_US)
			delay = QPNP_PON_GEN2_MAX_DBC_US;
		val = (delay << QPNP_PON_GEN2_DELAY_BIT_SHIFT) / USEC_PER_SEC;
	} else {
		if (delay < QPNP_PON_MIN_DBC_US)
			delay = QPNP_PON_MIN_DBC_US;
		else if (delay > QPNP_PON_MAX_DBC_US)
			delay = QPNP_PON_MAX_DBC_US;
		val = (delay << QPNP_PON_DELAY_BIT_SHIFT) / USEC_PER_SEC;
	}

	val = ilog2(val);
	rc = qpnp_pon_masked_write_backup(pon, QPNP_PON_DBC_CTL(pon),
				   QPNP_PON_DBC_DELAY_MASK(pon), val);
	if (!rc)
		pon->dbc_time_us = delay;

	if (pon->pon_input)
		mutex_unlock(&pon->pon_input->mutex);

	return rc;
}

static int qpnp_pon_get_dbc(struct qpnp_pon *pon, u32 *delay)
{
	int rc;
	unsigned int val;

	rc = qpnp_pon_read(pon, QPNP_PON_DBC_CTL(pon), &val);
	if (rc)
		return rc;
	val &= QPNP_PON_DBC_DELAY_MASK(pon);

	if (is_pon_gen2(pon))
		*delay = USEC_PER_SEC /
			(1 << (QPNP_PON_GEN2_DELAY_BIT_SHIFT - val));
	else
		*delay = USEC_PER_SEC /
			(1 << (QPNP_PON_DELAY_BIT_SHIFT - val));

	return rc;
}

static ssize_t debounce_us_show(struct device *dev,
				struct device_attribute *attr, char *buf)
{
	struct qpnp_pon *pon = dev_get_drvdata(dev);

	return scnprintf(buf, QPNP_PON_BUFFER_SIZE, "%d\n", pon->dbc_time_us);
}

static ssize_t debounce_us_store(struct device *dev,
				struct device_attribute *attr,
				const char *buf, size_t size)
{
	struct qpnp_pon *pon = dev_get_drvdata(dev);
	u32 value;
	int rc;

	if (size > QPNP_PON_BUFFER_SIZE)
		return -EINVAL;

	rc = kstrtou32(buf, 10, &value);
	if (rc)
		return rc;

	rc = qpnp_pon_set_dbc(pon, value);
	if (rc < 0)
		return rc;

	return size;
}
static DEVICE_ATTR_RW(debounce_us);

static struct qpnp_pon_config *
qpnp_get_cfg(struct qpnp_pon *pon, u32 pon_type)
{
	int i;

	for (i = 0; i < pon->num_pon_config; i++) {
		if (pon_type == pon->pon_cfg[i].pon_type)
			return  &pon->pon_cfg[i];
	}

	return NULL;
}

#define PON_TWM_ENTRY_PBS_BIT           BIT(0)
static int qpnp_pon_reset_config(struct qpnp_pon *pon,
				 enum pon_power_off_type type)
{
	int rc;
	bool disable = false;
	u16 rst_en_reg;
	struct qpnp_pon_config *cfg;

	/* Ignore the PS_HOLD reset config if TWM ENTRY is enabled */
	if (pon->support_twm_config && pon->twm_state == PMIC_TWM_ENABLE) {
		rc = qpnp_pbs_trigger_event(pon->pbs_dev_node,
					PON_TWM_ENTRY_PBS_BIT);
		if (rc < 0) {
			pr_err("Unable to trigger PBS trigger for TWM entry rc=%d\n",
							rc);
			return rc;
		}

		cfg = qpnp_get_cfg(pon, PON_KPDPWR);
		if (cfg) {
			/* configure KPDPWR_S2 to Hard reset */
			rc = qpnp_pon_masked_write(pon, cfg->s2_cntl_addr,
						QPNP_PON_S2_CNTL_TYPE_MASK,
						PON_POWER_OFF_HARD_RESET);
			if (rc < 0)
				pr_err("Unable to config KPDPWR_N S2 for hard-reset rc=%d\n",
					rc);
		}

		pr_crit("PMIC configured for TWM entry\n");
		return 0;
	}

	if (pon->pon_ver == QPNP_PON_GEN1_V1)
		rst_en_reg = QPNP_PON_PS_HOLD_RST_CTL(pon);
	else
		rst_en_reg = QPNP_PON_PS_HOLD_RST_CTL2(pon);

	/*
	 * Based on the power-off type set for a PON device through device tree
	 * change the type being configured into PS_HOLD_RST_CTL.
	 */
	switch (type) {
	case PON_POWER_OFF_WARM_RESET:
		if (pon->warm_reset_poff_type != -EINVAL)
			type = pon->warm_reset_poff_type;
		break;
	case PON_POWER_OFF_HARD_RESET:
		if (pon->hard_reset_poff_type != -EINVAL)
			type = pon->hard_reset_poff_type;
		disable = pon->ps_hold_hard_reset_disable;
		break;
	case PON_POWER_OFF_SHUTDOWN:
		if (pon->shutdown_poff_type != -EINVAL)
			type = pon->shutdown_poff_type;
		disable = pon->ps_hold_shutdown_disable;
		break;
	default:
		break;
	}

	rc = qpnp_pon_masked_write(pon, rst_en_reg, QPNP_PON_RESET_EN, 0);
	if (rc)
		return rc;

	/*
	 * Check if ps-hold power off configuration needs to be disabled.
	 * If yes, then return without configuring.
	 */
	if (disable)
		return 0;

	/*
	 * We need 10 sleep clock cycles here. But since the clock is
	 * internally generated, we need to add 50% tolerance to be
	 * conservative.
	 */
	udelay(500);

	rc = qpnp_pon_masked_write(pon, QPNP_PON_PS_HOLD_RST_CTL(pon),
				   QPNP_PON_POWER_OFF_MASK, type);
	if (rc)
		return rc;

	rc = qpnp_pon_masked_write(pon, rst_en_reg, QPNP_PON_RESET_EN,
				   QPNP_PON_RESET_EN);
	if (rc)
		return rc;

	dev_dbg(pon->dev, "ps_hold power off type = 0x%02X\n", type);

	return 0;
}

static int qpnp_resin_pon_reset_config(struct qpnp_pon *pon,
				       enum pon_power_off_type type)
{
	int rc;
	bool disable = false;
	u16 rst_en_reg;

	if (pon->pon_ver == QPNP_PON_GEN1_V1)
		rst_en_reg = QPNP_PON_RESIN_S2_CNTL(pon);
	else
		rst_en_reg = QPNP_PON_RESIN_S2_CNTL2(pon);

	/*
	 * Based on the power-off type set for a PON device through device tree
	 * change the type being configured into PON_RESIN_S2_CTL.
	 */
	switch (type) {
	case PON_POWER_OFF_WARM_RESET:
		if (pon->resin_warm_reset_type != -EINVAL)
			type = pon->resin_warm_reset_type;
		break;
	case PON_POWER_OFF_HARD_RESET:
		if (pon->resin_hard_reset_type != -EINVAL)
			type = pon->resin_hard_reset_type;
		disable = pon->resin_hard_reset_disable;
		break;
	case PON_POWER_OFF_SHUTDOWN:
		if (pon->resin_shutdown_type != -EINVAL)
			type = pon->resin_shutdown_type;
		disable = pon->resin_shutdown_disable;
		break;
	default:
		break;
	}

	rc = qpnp_pon_masked_write(pon, rst_en_reg, QPNP_PON_S2_CNTL_EN, 0);
	if (rc)
		return rc;

	/*
	 * Check if resin power off configuration needs to be disabled.
	 * If yes, then return without configuring.
	 */
	if (disable)
		return 0;

	/*
	 * We need 10 sleep clock cycles here. But since the clock is
	 * internally generated, we need to add 50% tolerance to be
	 * conservative.
	 */
	udelay(500);

	rc = qpnp_pon_masked_write(pon, QPNP_PON_RESIN_S2_CNTL(pon),
				   QPNP_PON_S2_CNTL_TYPE_MASK, type);
	if (rc)
		return rc;

	rc = qpnp_pon_masked_write(pon, rst_en_reg, QPNP_PON_S2_CNTL_EN,
				   QPNP_PON_S2_CNTL_EN);
	if (rc)
		return rc;

	dev_dbg(pon->dev, "resin power off type = 0x%02X\n", type);

	return 0;
}

/**
 * qpnp_pon_system_pwr_off() - Configure system-reset PMIC for shutdown or reset
 * @type: Determines the type of power off to perform - shutdown, reset, etc
 *
 * This function supports configuration of multiple PMICs. In some cases, the
 * PON of secondary PMICs also needs to be configured, so this supports that
 * requirement. Once the system-reset and secondary PMIC is configured properly,
 * the MSM can drop PS_HOLD to activate the specified configuration.
 *
 * Note that this function may be called from atomic context as in the case of
 * the panic notifier path and thus it should not rely on function calls that
 * may sleep.
 */
int qpnp_pon_system_pwr_off(enum pon_power_off_type type)
{
	struct qpnp_pon *pon, *tmp;
	struct power_supply *batt_psy;
	union power_supply_propval val;
	unsigned long flags;
	int rc;

	if (!sys_reset_dev)
		return -ENODEV;

	rc = qpnp_pon_reset_config(sys_reset_dev, type);
	if (rc) {
		dev_err(sys_reset_dev->dev, "Error configuring main PON, rc=%d\n",
			rc);
		return rc;
	}

	/*
	 * Check if a secondary PON device needs to be configured. If it
	 * is available, configure that also as per the requested power-off
	 * type
	 */
	spin_lock_irqsave(&spon_list_slock, flags);
	if (list_empty(&spon_dev_list))
		goto out;

	list_for_each_entry_safe(pon, tmp, &spon_dev_list, list) {
		dev_emerg(pon->dev, "PMIC@SID%d: configuring PON for reset\n",
			  to_spmi_device(pon->dev->parent)->usid);
		rc = qpnp_pon_reset_config(pon, type);
		if (rc) {
			dev_err(pon->dev, "Error configuring secondary PON, rc=%d\n",
				rc);
			goto out;
		}
		if (pon->resin_pon_reset) {
			rc = qpnp_resin_pon_reset_config(pon, type);
			if (rc) {
				dev_err(pon->dev, "Error configuring secondary PON resin, rc=%d\n",
					rc);
				goto out;
			}
		}
	}

out:
	spin_unlock_irqrestore(&spon_list_slock, flags);
	/* Set ship mode here if it has been requested */
	if (!!pon_ship_mode_en) {
		batt_psy = power_supply_get_by_name("battery");
		if (batt_psy) {
			pr_debug("Setting ship mode\n");
			val.intval = 1;
			rc = power_supply_set_property(batt_psy,
					POWER_SUPPLY_PROP_SET_SHIP_MODE, &val);
			if (rc)
				dev_err(sys_reset_dev->dev, "Failed to set ship mode\n");
		}
	}

	return rc;
}
EXPORT_SYMBOL(qpnp_pon_system_pwr_off);

static int _qpnp_pon_is_warm_reset(struct qpnp_pon *pon)
{
	if (!pon)
		return -ENODEV;

	if (is_pon_gen1(pon) || pon->subtype == PON_1REG)
		return pon->warm_reset_reason1
			|| (pon->warm_reset_reason2 & QPNP_PON_WARM_RESET_TFT);
	else
		return pon->warm_reset_reason1;
}

/**
 * qpnp_pon_is_warm_reset - Checks if the PMIC went through a warm reset.
 *
 * Returns > 0 for warm resets, 0 for not warm reset, < 0 for errors
 *
 * Note that this function will only return the warm vs not-warm reset status
 * of the PMIC that is configured as the system-reset device.
 */
int qpnp_pon_is_warm_reset(void)
{
	if (!sys_reset_dev)
		return -EPROBE_DEFER;

	return _qpnp_pon_is_warm_reset(sys_reset_dev);
}
EXPORT_SYMBOL(qpnp_pon_is_warm_reset);

/**
 * qpnp_pon_wd_config() - configure the watch dog behavior for warm reset
 * @enable: to enable or disable the PON watch dog
 *
 * Return: 0 for success or < 0 for errors
 */
int qpnp_pon_wd_config(bool enable)
{
	if (!sys_reset_dev)
		return -EPROBE_DEFER;

	return qpnp_pon_masked_write(sys_reset_dev,
				QPNP_PON_WD_RST_S2_CTL2(sys_reset_dev),
				QPNP_PON_WD_EN, enable ? QPNP_PON_WD_EN : 0);
}
EXPORT_SYMBOL(qpnp_pon_wd_config);

static int qpnp_pon_get_trigger_config(enum pon_trigger_source pon_src,
							bool *enabled)
{
	struct qpnp_pon *pon = sys_reset_dev;
	int val, rc;
	u16 addr;
	u8 mask;

	if (!pon)
		return -ENODEV;

	if (pon_src < PON_SMPL || pon_src > PON_KPDPWR_N) {
		dev_err(pon->dev, "Invalid PON source %d\n", pon_src);
		return -EINVAL;
	}

	addr = QPNP_PON_TRIGGER_EN(pon);
	mask = BIT(pon_src);
	if (is_pon_gen2(pon) && pon_src == PON_SMPL) {
		addr = QPNP_PON_SMPL_CTL(pon);
		mask = QPNP_PON_SMPL_EN;
	}

	rc = qpnp_pon_read(pon, addr, &val);
	if (rc)
		return rc;

	*enabled = !!(val & mask);

	return 0;
}

/**
 * qpnp_pon_trigger_config() - Configures enable state of the PON trigger source
 * @pon_src: PON source to be configured
 * @enable: to enable or disable the PON trigger
 *
 * This function configures the power-on trigger capability of a
 * PON source. If a specific PON trigger is disabled it cannot act
 * as a power-on source to the PMIC.
 */

int qpnp_pon_trigger_config(enum pon_trigger_source pon_src, bool enable)
{
	struct qpnp_pon *pon = sys_reset_dev;
	int rc;

	if (!pon)
		return -EPROBE_DEFER;

	if (pon_src < PON_SMPL || pon_src > PON_KPDPWR_N) {
		dev_err(pon->dev, "Invalid PON source %d\n", pon_src);
		return -EINVAL;
	}

	if (is_pon_gen2(pon) && pon_src == PON_SMPL)
		rc = qpnp_pon_masked_write_backup(pon, QPNP_PON_SMPL_CTL(pon),
			QPNP_PON_SMPL_EN, enable ? QPNP_PON_SMPL_EN : 0);
	else
		rc = qpnp_pon_masked_write_backup(pon, QPNP_PON_TRIGGER_EN(pon),
				BIT(pon_src), enable ? BIT(pon_src) : 0);

	return rc;
}
EXPORT_SYMBOL(qpnp_pon_trigger_config);

/*
 * This function stores the PMIC warm reset reason register values. It also
 * clears these registers if the qcom,clear-warm-reset device tree property
 * is specified.
 */
static int qpnp_pon_store_and_clear_warm_reset(struct qpnp_pon *pon)
{
	int rc;
	uint val;

	rc = qpnp_pon_read(pon, QPNP_PON_WARM_RESET_REASON1(pon), &val);
	if (rc)
		return rc;
	pon->warm_reset_reason1 = (u8)val;

	if (is_pon_gen1(pon) || pon->subtype == PON_1REG) {
		rc = qpnp_pon_read(pon, QPNP_PON_WARM_RESET_REASON2(pon), &val);
		if (rc)
			return rc;
		pon->warm_reset_reason2 = (u8)val;
	}

	if (of_property_read_bool(pon->dev->of_node, "qcom,clear-warm-reset")) {
		rc = regmap_write(pon->regmap, QPNP_PON_WARM_RESET_REASON1(pon),
				  0);
		if (rc) {
			dev_err(pon->dev, "Register write failed, addr=0x%04X, rc=%d\n",
				QPNP_PON_WARM_RESET_REASON1(pon), rc);
			return rc;
		}
		qpnp_pon_store_reg(pon, QPNP_PON_WARM_RESET_REASON1(pon));
	}

	return 0;
}

static int qpnp_pon_input_dispatch(struct qpnp_pon *pon, u32 pon_type)
{
	struct qpnp_pon_config *cfg = NULL;
	u8  pon_rt_bit = 0;
	u32 key_status;
	uint pon_rt_sts;
	u64 elapsed_us;
	int rc;

	cfg = qpnp_get_cfg(pon, pon_type);
	if (!cfg)
		return -EINVAL;

	/* Check if key reporting is supported */
	if (!cfg->key_code)
		return 0;

	if (pon->kpdpwr_dbc_enable && cfg->pon_type == PON_KPDPWR) {
		elapsed_us = ktime_us_delta(ktime_get(),
				pon->kpdpwr_last_release_time);
		if (elapsed_us < pon->dbc_time_us) {
			pr_debug("Ignoring kpdpwr event; within debounce time\n");
			return 0;
		}
	}

	/* Check the RT status to get the current status of the line */
	rc = qpnp_pon_read(pon, QPNP_PON_RT_STS(pon), &pon_rt_sts);
	if (rc)
		return rc;

	switch (cfg->pon_type) {
	case PON_KPDPWR:
		pon_rt_bit = QPNP_PON_KPDPWR_N_SET;
		break;
	case PON_RESIN:
		pon_rt_bit = QPNP_PON_RESIN_N_SET;
		break;
	case PON_CBLPWR:
		pon_rt_bit = QPNP_PON_CBLPWR_N_SET;
		break;
	case PON_KPDPWR_RESIN:
		pon_rt_bit = QPNP_PON_KPDPWR_RESIN_BARK_N_SET;
		break;
	default:
		return -EINVAL;
	}

	pr_debug("PMIC input: code=%d, status=0x%02X\n", cfg->key_code,
		pon_rt_sts);
	key_status = pon_rt_sts & pon_rt_bit;

	if (pon->kpdpwr_dbc_enable && cfg->pon_type == PON_KPDPWR) {
		if (!key_status)
			pon->kpdpwr_last_release_time = ktime_get();
	}

	/*
	 * Simulate a press event in case release event occurred without a press
	 * event
	 */
	if (!cfg->old_state && !key_status) {
		input_report_key(pon->pon_input, cfg->key_code, 1);
		input_sync(pon->pon_input);
	}

	input_report_key(pon->pon_input, cfg->key_code, key_status);
	input_sync(pon->pon_input);

	cfg->old_state = !!key_status;

	return 0;
}

static irqreturn_t qpnp_kpdpwr_irq(int irq, void *_pon)
{
	int rc;
	struct qpnp_pon *pon = _pon;

	rc = qpnp_pon_input_dispatch(pon, PON_KPDPWR);
	if (rc)
		dev_err(pon->dev, "Unable to send input event, rc=%d\n", rc);

	return IRQ_HANDLED;
}

static irqreturn_t qpnp_kpdpwr_bark_irq(int irq, void *_pon)
{
	return IRQ_HANDLED;
}

static irqreturn_t qpnp_resin_irq(int irq, void *_pon)
{
	int rc;
	struct qpnp_pon *pon = _pon;

	rc = qpnp_pon_input_dispatch(pon, PON_RESIN);
	if (rc)
		dev_err(pon->dev, "Unable to send input event, rc=%d\n", rc);

	return IRQ_HANDLED;
}

static irqreturn_t qpnp_kpdpwr_resin_bark_irq(int irq, void *_pon)
{
	return IRQ_HANDLED;
}

static irqreturn_t qpnp_cblpwr_irq(int irq, void *_pon)
{
	int rc;
	struct qpnp_pon *pon = _pon;

	rc = qpnp_pon_input_dispatch(pon, PON_CBLPWR);
	if (rc)
		dev_err(pon->dev, "Unable to send input event, rc=%d\n", rc);

	return IRQ_HANDLED;
}

static void print_pon_reg(struct qpnp_pon *pon, u16 offset)
{
	int rc;
	u16 addr;
	uint reg;

	addr = pon->base + offset;
	rc = regmap_read(pon->regmap, addr, &reg);
	if (rc)
		dev_emerg(pon->dev, "Register read failed, addr=0x%04X, rc=%d\n",
			  addr, rc);
	else
		dev_emerg(pon->dev, "reg@0x%04X: 0x%02X\n", addr, reg);
}

#define PON_PBL_STATUS			0x7
#define PON_PON_REASON1(subtype)	PON_OFFSET(subtype, 0x8, 0xC0)
#define PON_PON_REASON2			0x9
#define PON_WARM_RESET_REASON1(subtype)	PON_OFFSET(subtype, 0xA, 0xC2)
#define PON_WARM_RESET_REASON2		0xB
#define PON_POFF_REASON1(subtype)	PON_OFFSET(subtype, 0xC, 0xC5)
#define PON_POFF_REASON2		0xD
#define PON_SOFT_RESET_REASON1(subtype)	PON_OFFSET(subtype, 0xE, 0xCB)
#define PON_SOFT_RESET_REASON2		0xF
#define PON_FAULT_REASON1		0xC8
#define PON_FAULT_REASON2		0xC9
#define PON_PMIC_WD_RESET_S1_TIMER	0x54
#define PON_PMIC_WD_RESET_S2_TIMER	0x55

static irqreturn_t qpnp_pmic_wd_bark_irq(int irq, void *_pon)
{
	struct qpnp_pon *pon = _pon;

	print_pon_reg(pon, PON_PBL_STATUS);
	print_pon_reg(pon, PON_PON_REASON1(pon->subtype));
	print_pon_reg(pon, PON_WARM_RESET_REASON1(pon->subtype));
	print_pon_reg(pon, PON_SOFT_RESET_REASON1(pon->subtype));
	print_pon_reg(pon, PON_POFF_REASON1(pon->subtype));
	if (is_pon_gen1(pon) || pon->subtype == PON_1REG) {
		print_pon_reg(pon, PON_PON_REASON2);
		print_pon_reg(pon, PON_WARM_RESET_REASON2);
		print_pon_reg(pon, PON_POFF_REASON2);
		print_pon_reg(pon, PON_SOFT_RESET_REASON2);
	} else {
		print_pon_reg(pon, PON_FAULT_REASON1);
		print_pon_reg(pon, PON_FAULT_REASON2);
	}
	print_pon_reg(pon, PON_PMIC_WD_RESET_S1_TIMER);
	print_pon_reg(pon, PON_PMIC_WD_RESET_S2_TIMER);
	panic("PMIC Watch Dog Triggered");

	return IRQ_HANDLED;
}

static void bark_work_func(struct work_struct *work)
{
	struct qpnp_pon *pon =
			container_of(work, struct qpnp_pon, bark_work.work);
	uint pon_rt_sts = 0;
	struct qpnp_pon_config *cfg;
	int rc;

	cfg = qpnp_get_cfg(pon, PON_RESIN);
	if (!cfg) {
		dev_err(pon->dev, "Invalid config pointer\n");
		return;
	}

	/* Enable reset */
	rc = qpnp_pon_masked_write(pon, cfg->s2_cntl2_addr, QPNP_PON_S2_CNTL_EN,
				   QPNP_PON_S2_CNTL_EN);
	if (rc)
		return;

	/* Wait for bark RT status update delay */
	msleep(100);

	/* Read the bark RT status */
	rc = qpnp_pon_read(pon, QPNP_PON_RT_STS(pon), &pon_rt_sts);
	if (rc)
		return;

	if (!(pon_rt_sts & QPNP_PON_RESIN_BARK_N_SET)) {
		/* Report the key event and enable the bark IRQ */
		input_report_key(pon->pon_input, cfg->key_code, 0);
		input_sync(pon->pon_input);
		enable_irq(cfg->bark_irq);
	} else {
		/* Disable reset */
		rc = qpnp_pon_masked_write(pon, cfg->s2_cntl2_addr,
				QPNP_PON_S2_CNTL_EN, 0);
		if (rc)
			return;

		/* Re-arm the work */
		schedule_delayed_work(&pon->bark_work, QPNP_KEY_STATUS_DELAY);
	}
}

static irqreturn_t qpnp_resin_bark_irq(int irq, void *_pon)
{
	struct qpnp_pon *pon = _pon;
	struct qpnp_pon_config *cfg;
	int rc;

	/* Disable the bark interrupt */
	disable_irq_nosync(irq);

	cfg = qpnp_get_cfg(pon, PON_RESIN);
	if (!cfg) {
		dev_err(pon->dev, "Invalid config pointer\n");
		return IRQ_HANDLED;
	}

	/* Disable reset */
	rc = qpnp_pon_masked_write(pon, cfg->s2_cntl2_addr,
					QPNP_PON_S2_CNTL_EN, 0);
	if (rc)
		return IRQ_HANDLED;

	/* Report the key event */
	input_report_key(pon->pon_input, cfg->key_code, 1);
	input_sync(pon->pon_input);

	/* Schedule work to check the bark status for key-release */
	schedule_delayed_work(&pon->bark_work, QPNP_KEY_STATUS_DELAY);

	return IRQ_HANDLED;
}
static int qpnp_config_reset(struct qpnp_pon *pon, struct qpnp_pon_config *cfg);

static unsigned int pwr_dump_enabled = -1;
static unsigned int long_pwr_dump_enabled = -1;

static  int param_set_pwr_dump_enabled(const char *val, const struct kernel_param *kp)
{
	unsigned long enable;
	struct qpnp_pon *pon = sys_reset_dev;
	struct qpnp_pon_config *cfg = NULL;
	int rc;

	if (!val || kstrtoul(val, 0, &enable) || enable > 1)
		return -EINVAL;

	cfg = qpnp_get_cfg(pon, 0); /*0 means pwr key */
	if (!cfg)
		return -EINVAL;
	pr_info("pwr_dump_enabled = %d and request enable = %d\n",
			pwr_dump_enabled, (unsigned int)enable);
	if (pwr_dump_enabled != enable) {
		cfg->s1_timer = 1352; /*reduce this time */
		cfg->s2_type = 1;/*change s2 type to warm reset*/
		rc = qpnp_config_reset(pon, cfg);

		/*if we need enable this feature, */
		/*we should disable wakeup capability */
		if (enable)
			disable_irq_wake(cfg->state_irq);
		else
			enable_irq_wake(cfg->state_irq);
		pwr_dump_enabled = enable;
	}
	return 0;
}

static  int param_set_long_press_pwr_dump_enabled
(const char *val,const struct kernel_param *kp)
{
	unsigned long enable;
	struct qpnp_pon *pon = sys_reset_dev;
	struct qpnp_pon_config *cfg = NULL;
	int rc;

	if (!val || kstrtoul(val, 0, &enable) || enable > 1)
		return -EINVAL;

	cfg = qpnp_get_cfg(pon, PON_KPDPWR); /*0 means pwr key*/
	if (!cfg)
		return -EINVAL;

	pr_info("long_pwr_dump_enabled = %d enable = %d s1_timer =%d\n",
			long_pwr_dump_enabled,
			(unsigned int)enable, cfg->s1_timer);

	if (long_pwr_dump_enabled != enable) {

		if (enable) {
			cfg->s1_timer = 10256; /*reduce this time */
			cfg->s2_timer = 2000;
			cfg->s2_type = PON_POWER_OFF_TYPE_WARM_RESET; /*change s2 type warm reset*/
			rc = qpnp_config_reset(pon, cfg);

		} else {
			/* Disable S2 reset */
			rc = qpnp_pon_masked_write(pon, cfg->s2_cntl2_addr, QPNP_PON_S2_CNTL_EN,0);
		}
		long_pwr_dump_enabled = enable;
	}
	return 0;
}

module_param_call(pwr_dump_enabled,
param_set_pwr_dump_enabled, param_get_uint, &pwr_dump_enabled, 0644);

module_param_call(long_pwr_dump_enabled,
param_set_long_press_pwr_dump_enabled,
param_get_uint, &long_pwr_dump_enabled, 0644);

static int qpnp_config_pull(struct qpnp_pon *pon, struct qpnp_pon_config *cfg)
{
	u8 pull_bit;

	switch (cfg->pon_type) {
	case PON_KPDPWR:
		pull_bit = QPNP_PON_KPDPWR_PULL_UP;
		break;
	case PON_RESIN:
		pull_bit = QPNP_PON_RESIN_PULL_UP;
		break;
	case PON_CBLPWR:
		pull_bit = QPNP_PON_CBLPWR_PULL_UP;
		break;
	case PON_KPDPWR_RESIN:
		pull_bit = QPNP_PON_KPDPWR_PULL_UP | QPNP_PON_RESIN_PULL_UP;
		break;
	default:
		return -EINVAL;
	}

	return qpnp_pon_masked_write_backup(pon, QPNP_PON_PULL_CTL(pon),
				pull_bit, cfg->pull_up ? pull_bit : 0);
}

static int qpnp_config_reset(struct qpnp_pon *pon, struct qpnp_pon_config *cfg)
{
	u16 s1_timer_addr, s2_timer_addr;
	int rc;
	u8 i;

	switch (cfg->pon_type) {
	case PON_KPDPWR:
		s1_timer_addr = QPNP_PON_KPDPWR_S1_TIMER(pon);
		s2_timer_addr = QPNP_PON_KPDPWR_S2_TIMER(pon);
		break;
	case PON_RESIN:
		s1_timer_addr = QPNP_PON_RESIN_S1_TIMER(pon);
		s2_timer_addr = QPNP_PON_RESIN_S2_TIMER(pon);
		break;
	case PON_KPDPWR_RESIN:
		s1_timer_addr = QPNP_PON_KPDPWR_RESIN_S1_TIMER(pon);
		s2_timer_addr = QPNP_PON_KPDPWR_RESIN_S2_TIMER(pon);
		break;
	default:
		return -EINVAL;
	}

	/* Disable S2 reset */
	rc = qpnp_pon_masked_write_backup(pon, cfg->s2_cntl2_addr,
				QPNP_PON_S2_CNTL_EN, 0);
	if (rc)
		return rc;

	usleep_range(100, 120);

	/* configure s1 timer, s2 timer and reset type */
	for (i = 0; i < PON_S1_COUNT_MAX + 1; i++) {
		if (cfg->s1_timer <= s1_delay[i])
			break;
	}
	rc = qpnp_pon_masked_write_backup(pon, s1_timer_addr,
				QPNP_PON_S1_TIMER_MASK, i);
	if (rc)
		return rc;

	i = 0;
	if (cfg->s2_timer) {
		i = cfg->s2_timer / 10;
		i = ilog2(i + 1);
	}

	rc = qpnp_pon_masked_write_backup(pon, s2_timer_addr,
				QPNP_PON_S2_TIMER_MASK, i);
	if (rc)
		return rc;

	rc = qpnp_pon_masked_write_backup(pon, cfg->s2_cntl_addr,
				QPNP_PON_S2_CNTL_TYPE_MASK, (u8)cfg->s2_type);
	if (rc)
		return rc;

	/* Enable S2 reset */
	return qpnp_pon_masked_write_backup(pon, cfg->s2_cntl2_addr,
				     QPNP_PON_S2_CNTL_EN, QPNP_PON_S2_CNTL_EN);
}

static int
qpnp_pon_request_irqs(struct qpnp_pon *pon, struct qpnp_pon_config *cfg)
{
	int rc;

	switch (cfg->pon_type) {
	case PON_KPDPWR:
		rc = devm_request_irq(pon->dev, cfg->state_irq, qpnp_kpdpwr_irq,
				IRQF_TRIGGER_RISING | IRQF_TRIGGER_FALLING,
				"pon_kpdpwr_status", pon);
		if (rc < 0) {
			dev_err(pon->dev, "IRQ %d request failed, rc=%d\n",
				cfg->state_irq, rc);
			return rc;
		}

		if (cfg->use_bark) {
			rc = devm_request_irq(pon->dev, cfg->bark_irq,
						qpnp_kpdpwr_bark_irq,
						IRQF_TRIGGER_RISING,
						"pon_kpdpwr_bark", pon);
			if (rc < 0) {
				dev_err(pon->dev, "IRQ %d request failed, rc=%d\n",
					cfg->bark_irq, rc);
				return rc;
			}
		}
		break;
	case PON_RESIN:
		rc = devm_request_irq(pon->dev, cfg->state_irq, qpnp_resin_irq,
				IRQF_TRIGGER_RISING | IRQF_TRIGGER_FALLING,
				"pon_resin_status", pon);
		if (rc < 0) {
			dev_err(pon->dev, "IRQ %d request failed, rc=%d\n",
				cfg->state_irq, rc);
			return rc;
		}

		if (cfg->use_bark) {
			rc = devm_request_irq(pon->dev, cfg->bark_irq,
						qpnp_resin_bark_irq,
						IRQF_TRIGGER_RISING,
						"pon_resin_bark", pon);
			if (rc < 0) {
				dev_err(pon->dev, "IRQ %d request failed, rc=%d\n",
					cfg->bark_irq, rc);
				return rc;
			}
		}
		break;
	case PON_CBLPWR:
		rc = devm_request_irq(pon->dev, cfg->state_irq, qpnp_cblpwr_irq,
				IRQF_TRIGGER_RISING | IRQF_TRIGGER_FALLING,
				"pon_cblpwr_status", pon);
		if (rc < 0) {
			dev_err(pon->dev, "IRQ %d request failed, rc=%d\n",
				cfg->state_irq, rc);
			return rc;
		}
		break;
	case PON_KPDPWR_RESIN:
		if (cfg->use_bark) {
			rc = devm_request_irq(pon->dev, cfg->bark_irq,
						qpnp_kpdpwr_resin_bark_irq,
						IRQF_TRIGGER_RISING,
						"pon_kpdpwr_resin_bark", pon);
			if (rc < 0) {
				dev_err(pon->dev, "IRQ %d request failed, rc=%d\n",
					cfg->bark_irq, rc);
				return rc;
			}
		}
		break;
	default:
		return -EINVAL;
	}

	/* Mark the interrupts wakeable if they support linux-key */
	if (cfg->key_code) {
		enable_irq_wake(cfg->state_irq);

		/* Special handling for RESIN due to a hardware bug */
		if (cfg->pon_type == PON_RESIN && cfg->support_reset)
			enable_irq_wake(cfg->bark_irq);
	}

	return 0;
}

static int
qpnp_pon_free_irqs(struct qpnp_pon *pon, struct qpnp_pon_config *cfg)
{
	if (cfg->state_irq > 0)
		devm_free_irq(pon->dev, cfg->state_irq, pon);

	if (cfg->use_bark && cfg->bark_irq > 0)
		devm_free_irq(pon->dev, cfg->bark_irq, pon);

	return 0;
}

static int
qpnp_pon_config_input(struct qpnp_pon *pon, struct qpnp_pon_config *cfg)
{
	if (!pon->pon_input) {
		pon->pon_input = devm_input_allocate_device(pon->dev);
		if (!pon->pon_input)
			return -ENOMEM;

		pon->pon_input->name = "qpnp_pon";
		pon->pon_input->phys = "qpnp_pon/input0";
	}

	input_set_capability(pon->pon_input, EV_KEY, cfg->key_code);

	return 0;
}

static int qpnp_pon_config_kpdpwr_init(struct qpnp_pon *pon,
				       struct platform_device *pdev,
				       struct qpnp_pon_config *cfg,
				       struct device_node *node)
{
	int rc;

	cfg->state_irq = platform_get_irq_byname(pdev, "kpdpwr");
	if (cfg->state_irq < 0) {
		dev_err(pon->dev, "Unable to get kpdpwr irq, rc=%d\n",
			cfg->state_irq);
		return cfg->state_irq;
	}

	rc = of_property_read_u32(node, "qcom,support-reset",
				  &cfg->support_reset);
	if (rc) {
		if (rc != -EINVAL) {
			dev_err(pon->dev, "Unable to read qcom,support-reset, rc=%d\n",
				rc);
			return rc;
		}
	} else {
		cfg->config_reset = true;
	}

	cfg->use_bark = of_property_read_bool(node, "qcom,use-bark");
	if (cfg->use_bark) {
		cfg->bark_irq = platform_get_irq_byname(pdev, "kpdpwr-bark");
		if (cfg->bark_irq < 0) {
			dev_err(pon->dev, "Unable to get kpdpwr-bark irq, rc=%d\n",
				cfg->bark_irq);
			return cfg->bark_irq;
		}
	}

	if (pon->pon_ver == QPNP_PON_GEN1_V1) {
		cfg->s2_cntl_addr = cfg->s2_cntl2_addr =
			QPNP_PON_KPDPWR_S2_CNTL(pon);
	} else {
		cfg->s2_cntl_addr = QPNP_PON_KPDPWR_S2_CNTL(pon);
		cfg->s2_cntl2_addr = QPNP_PON_KPDPWR_S2_CNTL2(pon);
	}

	return 0;
}

static int qpnp_pon_config_resin_init(struct qpnp_pon *pon,
				       struct platform_device *pdev,
				       struct qpnp_pon_config *cfg,
				       struct device_node *node)
{
	unsigned int pmic_type, revid_rev4;
	int rc;

	cfg->state_irq = platform_get_irq_byname(pdev, "resin");
	if (cfg->state_irq < 0) {
		dev_err(pon->dev, "Unable to get resin irq, rc=%d\n",
			cfg->state_irq);
		return cfg->state_irq;
	}

	rc = of_property_read_u32(node, "qcom,support-reset",
				  &cfg->support_reset);
	if (rc) {
		if (rc != -EINVAL) {
			dev_err(pon->dev, "Unable to read qcom,support-reset, rc=%d\n",
				rc);
			return rc;
		}
	} else {
		cfg->config_reset = true;
	}

	cfg->use_bark = of_property_read_bool(node, "qcom,use-bark");

	rc = qpnp_pon_read(pon, PMIC_VERSION_REG, &pmic_type);
	if (rc)
		return rc;

	if (pmic_type == PMIC_VER_8941) {
		rc = qpnp_pon_read(pon, PMIC_VERSION_REV4_REG, &revid_rev4);
		if (rc)
			return rc;

		/*
		 * PM8941 V3 does not have hardware bug. Hence
		 * bark is not required from PMIC versions 3.0.
		 */
		if (!(revid_rev4 == PMIC8941_V1_REV4 ||
		      revid_rev4 == PMIC8941_V2_REV4)) {
			cfg->support_reset = false;
			cfg->use_bark = false;
		}
	}

	if (cfg->use_bark) {
		cfg->bark_irq = platform_get_irq_byname(pdev, "resin-bark");
		if (cfg->bark_irq < 0) {
			dev_err(pon->dev, "Unable to get resin-bark irq, rc=%d\n",
				cfg->bark_irq);
			return cfg->bark_irq;
		}
	}

	if (pon->pon_ver == QPNP_PON_GEN1_V1) {
		cfg->s2_cntl_addr = cfg->s2_cntl2_addr =
			QPNP_PON_RESIN_S2_CNTL(pon);
	} else {
		cfg->s2_cntl_addr = QPNP_PON_RESIN_S2_CNTL(pon);
		cfg->s2_cntl2_addr = QPNP_PON_RESIN_S2_CNTL2(pon);
	}

	return 0;
}

static int qpnp_pon_config_cblpwr_init(struct qpnp_pon *pon,
				       struct platform_device *pdev,
				       struct qpnp_pon_config *cfg,
				       struct device_node *node)
{
	cfg->state_irq = platform_get_irq_byname(pdev, "cblpwr");
	if (cfg->state_irq < 0) {
		dev_err(pon->dev, "Unable to get cblpwr irq, rc=%d\n",
			cfg->state_irq);
		return cfg->state_irq;
	}

	return 0;
}

static int qpnp_pon_config_kpdpwr_resin_init(struct qpnp_pon *pon,
				       struct platform_device *pdev,
				       struct qpnp_pon_config *cfg,
				       struct device_node *node)
{
	int rc;

	rc = of_property_read_u32(node, "qcom,support-reset",
				  &cfg->support_reset);
	if (rc) {
		if (rc != -EINVAL) {
			dev_err(pon->dev, "Unable to read qcom,support-reset, rc=%d\n",
				rc);
			return rc;
		}
	} else {
		cfg->config_reset = true;
	}

	cfg->use_bark = of_property_read_bool(node, "qcom,use-bark");
	if (cfg->use_bark) {
		cfg->bark_irq = platform_get_irq_byname(pdev,
							"kpdpwr-resin-bark");
		if (cfg->bark_irq < 0) {
			dev_err(pon->dev, "Unable to get kpdpwr-resin-bark irq, rc=%d\n",
				cfg->bark_irq);
			return cfg->bark_irq;
		}
	}

	if (pon->pon_ver == QPNP_PON_GEN1_V1) {
		cfg->s2_cntl_addr = cfg->s2_cntl2_addr =
			QPNP_PON_KPDPWR_RESIN_S2_CNTL(pon);
	} else {
		cfg->s2_cntl_addr = QPNP_PON_KPDPWR_RESIN_S2_CNTL(pon);
		cfg->s2_cntl2_addr = QPNP_PON_KPDPWR_RESIN_S2_CNTL2(pon);
	}

	return 0;
}

static int qpnp_pon_config_parse_reset_info(struct qpnp_pon *pon,
					    struct qpnp_pon_config *cfg,
					    struct device_node *node)
{
	int rc;

	if (!cfg->support_reset)
		return 0;

	/*
	 * Get the reset parameters (bark debounce time and
	 * reset debounce time) for the reset line.
	 */
	rc = of_property_read_u32(node, "qcom,s1-timer", &cfg->s1_timer);
	if (rc) {
		dev_err(pon->dev, "Unable to read s1-timer, rc=%d\n", rc);
		return rc;
	}
	if (cfg->s1_timer > QPNP_PON_S1_TIMER_MAX) {
		dev_err(pon->dev, "Invalid S1 debounce time %u\n",
			cfg->s1_timer);
		return -EINVAL;
	}

	rc = of_property_read_u32(node, "qcom,s2-timer", &cfg->s2_timer);
	if (rc) {
		dev_err(pon->dev, "Unable to read s2-timer, rc=%d\n", rc);
		return rc;
	}
	if (cfg->s2_timer > QPNP_PON_S2_TIMER_MAX) {
		dev_err(pon->dev, "Invalid S2 debounce time %u\n",
			cfg->s2_timer);
		return -EINVAL;
	}

	rc = of_property_read_u32(node, "qcom,s2-type", &cfg->s2_type);
	if (rc) {
		dev_err(pon->dev, "Unable to read s2-type, rc=%d\n", rc);
		return rc;
	}
	if (cfg->s2_type > QPNP_PON_RESET_TYPE_MAX) {
		dev_err(pon->dev, "Invalid reset type specified %u\n",
			cfg->s2_type);
		return -EINVAL;
	}

	return 0;
}

static int qpnp_pon_config_init(struct qpnp_pon *pon,
				struct platform_device *pdev)
{
	int rc = 0, i = 0, pmic_wd_bark_irq;
	struct device_node *cfg_node = NULL;
	struct qpnp_pon_config *cfg;

	if (pon->num_pon_config) {
		pon->pon_cfg = devm_kcalloc(pon->dev, pon->num_pon_config,
					    sizeof(*pon->pon_cfg), GFP_KERNEL);
		if (!pon->pon_cfg)
			return -ENOMEM;
	}

	/* Iterate through the list of pon configs */
	for_each_available_child_of_node(pon->dev->of_node, cfg_node) {
		if (!of_find_property(cfg_node, "qcom,pon-type", NULL))
			continue;

		cfg = &pon->pon_cfg[i++];

		rc = of_property_read_u32(cfg_node, "qcom,pon-type",
					  &cfg->pon_type);
		if (rc) {
			dev_err(pon->dev, "PON type not specified\n");
			return rc;
		}

		switch (cfg->pon_type) {
		case PON_KPDPWR:
			rc = qpnp_pon_config_kpdpwr_init(pon, pdev, cfg,
							 cfg_node);
			if (rc)
				return rc;
			break;
		case PON_RESIN:
			rc = qpnp_pon_config_resin_init(pon, pdev, cfg,
							cfg_node);
			if (rc)
				return rc;
			break;
		case PON_CBLPWR:
			rc = qpnp_pon_config_cblpwr_init(pon, pdev, cfg,
							 cfg_node);
			if (rc)
				return rc;
			break;
		case PON_KPDPWR_RESIN:
			rc = qpnp_pon_config_kpdpwr_resin_init(pon, pdev, cfg,
							       cfg_node);
			if (rc)
				return rc;
			break;
		default:
			dev_err(pon->dev, "PON RESET %u not supported\n",
				cfg->pon_type);
			return -EINVAL;
		}

		rc = qpnp_pon_config_parse_reset_info(pon, cfg, cfg_node);
		if (rc)
			return rc;

		/*
		 * Get the standard key parameters. This might not be
		 * specified if there is no key mapping on the reset line.
		 */
		of_property_read_u32(cfg_node, "linux,code", &cfg->key_code);

		/* Register key configuration */
		if (cfg->key_code) {
			rc = qpnp_pon_config_input(pon, cfg);
			if (rc < 0)
				return rc;
		}

		/* Get the pull-up configuration */
		cfg->pull_up = of_property_read_bool(cfg_node, "qcom,pull-up");
	}

	pmic_wd_bark_irq = platform_get_irq_byname(pdev, "pmic-wd-bark");
	/* Request the pmic-wd-bark irq only if it is defined */
	if (pmic_wd_bark_irq >= 0) {
		rc = devm_request_irq(pon->dev, pmic_wd_bark_irq,
					qpnp_pmic_wd_bark_irq,
					IRQF_TRIGGER_RISING,
					"qpnp_pmic_wd_bark", pon);
		if (rc < 0) {
			dev_err(pon->dev, "Can't request %d IRQ, rc=%d\n",
				pmic_wd_bark_irq, rc);
			return rc;
		}
	}

	/* Register the input device */
	if (pon->pon_input) {
		rc = input_register_device(pon->pon_input);
		if (rc) {
			dev_err(pon->dev, "Can't register pon key: %d\n", rc);
			return rc;
		}
	}

	for (i = 0; i < pon->num_pon_config; i++) {
		cfg = &pon->pon_cfg[i];

		rc = qpnp_config_pull(pon, cfg);
		if (rc)
			return rc;

		if (cfg->config_reset) {
			if (cfg->support_reset) {
				rc = qpnp_config_reset(pon, cfg);
				if (rc)
					return rc;
			} else if (cfg->pon_type != PON_CBLPWR) {
				/* Disable S2 reset */
				rc = qpnp_pon_masked_write_backup(pon,
							cfg->s2_cntl2_addr,
							QPNP_PON_S2_CNTL_EN, 0);
				if (rc)
					return rc;
			}
		}

		rc = qpnp_pon_request_irqs(pon, cfg);
		if (rc)
			return rc;
	}

	device_init_wakeup(pon->dev, true);

	return 0;
}

static int pon_spare_regulator_enable(struct regulator_dev *rdev)
{
	struct pon_regulator *pon_reg = rdev_get_drvdata(rdev);
	u8 value;
	int rc;

	value = BIT(pon_reg->bit) & 0xFF;
	rc = qpnp_pon_masked_write(pon_reg->pon, pon_reg->pon->base +
				pon_reg->addr, value, value);
	if (rc)
		return rc;

	pon_reg->enabled = true;

	return 0;
}

static int pon_spare_regulator_disable(struct regulator_dev *rdev)
{
	struct pon_regulator *pon_reg = rdev_get_drvdata(rdev);
	u8 mask;
	int rc;

	mask = BIT(pon_reg->bit) & 0xFF;
	rc = qpnp_pon_masked_write(pon_reg->pon, pon_reg->pon->base +
				pon_reg->addr, mask, 0);
	if (rc)
		return rc;

	pon_reg->enabled = false;

	return 0;
}

static int pon_spare_regulator_is_enable(struct regulator_dev *rdev)
{
	struct pon_regulator *pon_reg = rdev_get_drvdata(rdev);

	return pon_reg->enabled;
}

struct regulator_ops pon_spare_reg_ops = {
	.enable		= pon_spare_regulator_enable,
	.disable	= pon_spare_regulator_disable,
	.is_enabled	= pon_spare_regulator_is_enable,
};

static int pon_regulator_init(struct qpnp_pon *pon)
{
	struct device *dev = pon->dev;
	struct regulator_init_data *init_data;
	struct regulator_config reg_cfg = {};
	struct device_node *node;
	struct pon_regulator *pon_reg;
	int rc, i;

	if (!pon->num_pon_reg)
		return 0;

	pon->pon_reg_cfg = devm_kcalloc(dev, pon->num_pon_reg,
					sizeof(*pon->pon_reg_cfg),
					GFP_KERNEL);
	if (!pon->pon_reg_cfg)
		return -ENOMEM;

	i = 0;
	for_each_available_child_of_node(dev->of_node, node) {
		if (!of_find_property(node, "regulator-name", NULL))
			continue;

		pon_reg = &pon->pon_reg_cfg[i++];
		pon_reg->pon = pon;

		rc = of_property_read_u32(node, "qcom,pon-spare-reg-addr",
					  &pon_reg->addr);
		if (rc) {
			dev_err(dev, "Unable to read address for regulator, rc=%d\n",
				rc);
			return rc;
		}

		rc = of_property_read_u32(node, "qcom,pon-spare-reg-bit",
					  &pon_reg->bit);
		if (rc) {
			dev_err(dev, "Unable to read bit for regulator, rc=%d\n",
				rc);
			return rc;
		}

		init_data = of_get_regulator_init_data(dev, node,
						       &pon_reg->rdesc);
		if (!init_data) {
			dev_err(dev, "regulator init data is missing\n");
			return -ENOMEM;
		}

		if (!init_data->constraints.name) {
			dev_err(dev, "regulator-name is missing\n");
			return -EINVAL;
		}

		pon_reg->rdesc.type = REGULATOR_VOLTAGE;
		pon_reg->rdesc.ops = &pon_spare_reg_ops;
		pon_reg->rdesc.name = init_data->constraints.name;

		reg_cfg.dev = dev;
		reg_cfg.init_data = init_data;
		reg_cfg.driver_data = pon_reg;
		reg_cfg.of_node = node;

		pon_reg->rdev = devm_regulator_register(dev, &pon_reg->rdesc,
							&reg_cfg);
		if (IS_ERR(pon_reg->rdev)) {
			rc = PTR_ERR(pon_reg->rdev);
			pon_reg->rdev = NULL;
			if (rc != -EPROBE_DEFER)
				dev_err(dev, "regulator register failed, rc=%d\n",
					rc);
			return rc;
		}
	}

	return 0;
}

static bool smpl_en;

static int qpnp_pon_smpl_en_get(char *buf, const struct kernel_param *kp)
{
	bool enabled = false;
	int rc;

	rc = qpnp_pon_get_trigger_config(PON_SMPL, &enabled);
	if (rc < 0)
		return rc;

	return scnprintf(buf, QPNP_PON_BUFFER_SIZE, "%d", enabled);
}

static int qpnp_pon_smpl_en_set(const char *val, const struct kernel_param *kp)
{
	int rc;

	rc = param_set_bool(val, kp);
	if (rc < 0) {
		pr_err("Unable to set smpl_en rc=%d\n", rc);
		return rc;
	}

	return qpnp_pon_trigger_config(PON_SMPL, *(bool *)kp->arg);
}

static struct kernel_param_ops smpl_en_ops = {
	.set = qpnp_pon_smpl_en_set,
	.get = qpnp_pon_smpl_en_get,
};

module_param_cb(smpl_en, &smpl_en_ops, &smpl_en, 0600);

static bool dload_on_uvlo;

static int
qpnp_pon_uvlo_dload_get(char *buf, const struct kernel_param *kp)
{
	struct qpnp_pon *pon = sys_reset_dev;
	uint reg;
	int rc;

	if (!pon)
		return -ENODEV;

	rc = qpnp_pon_read(pon, QPNP_PON_XVDD_RB_SPARE(pon), &reg);
	if (rc)
		return rc;

	return scnprintf(buf, PAGE_SIZE, "%d",
			!!(QPNP_PON_UVLO_DLOAD_EN & reg));
}

static int
qpnp_pon_uvlo_dload_set(const char *val, const struct kernel_param *kp)
{
	struct qpnp_pon *pon = sys_reset_dev;
	uint reg;
	int rc;

	if (!pon)
		return -ENODEV;

	rc = param_set_bool(val, kp);
	if (rc) {
		pr_err("Unable to set dload_on_uvlo: %d\n", rc);
		return rc;
	}

	reg = *(bool *)kp->arg ? QPNP_PON_UVLO_DLOAD_EN : 0;

	return qpnp_pon_masked_write_backup(pon, QPNP_PON_XVDD_RB_SPARE(pon),
				   QPNP_PON_UVLO_DLOAD_EN, reg);
}

static struct kernel_param_ops dload_on_uvlo_ops = {
	.set = qpnp_pon_uvlo_dload_set,
	.get = qpnp_pon_uvlo_dload_get,
};

module_param_cb(dload_on_uvlo, &dload_on_uvlo_ops, &dload_on_uvlo, 0600);

#if defined(CONFIG_DEBUG_FS)

static int qpnp_pon_debugfs_uvlo_get(void *data, u64 *val)
{
	struct qpnp_pon *pon = data;

	*val = pon->uvlo;

	return 0;
}

static int qpnp_pon_debugfs_uvlo_set(void *data, u64 val)
{
	struct qpnp_pon *pon = data;

	if (pon->pon_trigger_reason == PON_SMPL ||
	    pon->pon_power_off_reason == QPNP_POFF_REASON_UVLO)
		panic("UVLO occurred");
	pon->uvlo = val;

	return 0;
}
DEFINE_DEBUGFS_ATTRIBUTE(qpnp_pon_debugfs_uvlo_fops, qpnp_pon_debugfs_uvlo_get,
			qpnp_pon_debugfs_uvlo_set, "0x%02llx\n");

static void qpnp_pon_debugfs_init(struct qpnp_pon *pon)
{
	struct dentry *ent;

	pon->debugfs = debugfs_create_dir(dev_name(pon->dev), NULL);
	if (!pon->debugfs) {
		dev_err(pon->dev, "Unable to create debugfs directory\n");
	} else {
		ent = debugfs_create_file_unsafe("uvlo_panic", 0644,
				pon->debugfs, pon, &qpnp_pon_debugfs_uvlo_fops);
		if (!ent)
			dev_err(pon->dev, "Unable to create uvlo_panic debugfs file\n");
	}
}

static void qpnp_pon_debugfs_remove(struct qpnp_pon *pon)
{
	debugfs_remove_recursive(pon->debugfs);
}

#else

static void qpnp_pon_debugfs_init(struct qpnp_pon *pon)
{}

static void qpnp_pon_debugfs_remove(struct qpnp_pon *pon)
{}
#endif

static int qpnp_pon_read_gen2_pon_off_reason(struct qpnp_pon *pon, u16 *reason,
					int *reason_index_offset)
{
	unsigned int reg, reg1;
	u8 buf[2];
	int rc;

	rc = qpnp_pon_read(pon, QPNP_PON_OFF_REASON(pon), &reg);
	if (rc)
		return rc;

	if (reg & QPNP_GEN2_POFF_SEQ) {
		rc = qpnp_pon_read(pon, QPNP_POFF_REASON1(pon), &reg1);
		if (rc)
			return rc;
		*reason = (u8)reg1;
		*reason_index_offset = 0;
	} else if (reg & QPNP_GEN2_FAULT_SEQ) {
		rc = regmap_bulk_read(pon->regmap, QPNP_FAULT_REASON1(pon), buf,
				      2);
		if (rc) {
			dev_err(pon->dev, "Register read failed, addr=0x%04X, rc=%d\n",
				QPNP_FAULT_REASON1(pon), rc);
			return rc;
		}
		*reason = buf[0] | (u16)(buf[1] << 8);
		*reason_index_offset = POFF_REASON_FAULT_OFFSET;
	} else if (reg & QPNP_GEN2_S3_RESET_SEQ) {
		rc = qpnp_pon_read(pon, QPNP_S3_RESET_REASON(pon), &reg1);
		if (rc)
			return rc;
		*reason = (u8)reg1;
		*reason_index_offset = POFF_REASON_S3_RESET_OFFSET;
	}

	return 0;
}

static int pon_twm_notifier_cb(struct notifier_block *nb,
				unsigned long action, void *data)
{
	struct qpnp_pon *pon = container_of(nb, struct qpnp_pon, pon_nb);

	if (action != PMIC_TWM_CLEAR &&
			action != PMIC_TWM_ENABLE) {
		pr_debug("Unsupported option %lu\n", action);
		return NOTIFY_OK;
	}

	pon->twm_state = (u8)action;
	pr_debug("TWM state = %d\n", pon->twm_state);

	return NOTIFY_OK;
}

static int pon_register_twm_notifier(struct qpnp_pon *pon)
{
	int rc;

	pon->pon_nb.notifier_call = pon_twm_notifier_cb;
	rc = qpnp_misc_twm_notifier_register(&pon->pon_nb);
	if (rc < 0)
		pr_err("Failed to register pon_twm_notifier_cb rc=%d\n", rc);

	return rc;
}

static bool created_pwr_on_off_obj;

#define PMIC_SID_NUM 3
#define QPNP_PON_POFF_BUFFER_SIZE 128

static struct qpnp_pon *g_pon[PMIC_SID_NUM];
static bool g_is_cold_boot[PMIC_SID_NUM];

static ssize_t pwron_reason_show(struct kobject *kobj,
		struct kobj_attribute *attr,
		char *buf)
{
	int i;
	int index;
	u32 pon_sts = 0;
	int rc;
	char *pbuf = buf;
	int ret = 0;

	snprintf(pbuf, QPNP_PON_POFF_BUFFER_SIZE, "qpnp_pon_reason :\n");
	ret += strlen(pbuf);
	pbuf += strlen(pbuf);

	for (i = 0 ; i < ARRAY_SIZE(qpnp_pon_reason) ; i++) {
		snprintf(pbuf, QPNP_PON_POFF_BUFFER_SIZE,
		"[%d] : %s\n", i, qpnp_pon_reason[i]);
		ret += strlen(pbuf);
		pbuf += strlen(pbuf);
	}

	for (i = 0 ; i < PMIC_SID_NUM ; i++) {
		 /* PON reason */
		if (g_pon[i] == NULL || g_pon[i]->regmap == NULL)
		continue;

		/* PON reason */
		rc = regmap_read(g_pon[i]->regmap,
			QPNP_PON_REASON1(g_pon[i]), &pon_sts);
		if (rc) {
			snprintf(pbuf, QPNP_PON_POFF_BUFFER_SIZE,
				"PMIC@SID%d Unable to read PON_RESASON1 reg and rc: %d\n",
			to_spmi_device(g_pon[i]->dev)->usid,
			rc);
			ret += strlen(pbuf);
			pbuf += strlen(pbuf);
			continue;
		}

		index = ffs(pon_sts) - 1;
		cold_boot = !qpnp_pon_is_warm_reset();
		if (index >= ARRAY_SIZE(qpnp_pon_reason) || index < 0) {
			snprintf(pbuf, QPNP_PON_POFF_BUFFER_SIZE,
			"PMIC@SID%d PON_REASON1 regs :[0x%x] and Power-on reason: Unknown and '%s' boot\n",
			to_spmi_device(g_pon[i]->dev)->usid,
			pon_sts,
			cold_boot ? "cold" : "warm");
			ret += strlen(pbuf);
			pbuf += strlen(pbuf);
			continue;
		} else {
			g_pon[i]->pon_trigger_reason = index;
			snprintf(pbuf, QPNP_PON_POFF_BUFFER_SIZE,
			"PMIC@SID%d PON_REASON1 regs :[0x%x] and Power-on reason: '%s' boot and ",
			to_spmi_device(g_pon[i]->dev)->usid,
			pon_sts,
			cold_boot ? "cold" : "warm");
			ret += strlen(pbuf);
			pbuf += strlen(pbuf);
		}

		for_each_set_bit(index, (unsigned long *)&pon_sts,
			ARRAY_SIZE(qpnp_pon_reason)) {
			snprintf(pbuf, QPNP_PON_POFF_BUFFER_SIZE,
			"[%d] ", index);
			ret += strlen(pbuf);
			pbuf += strlen(pbuf);
		}
		snprintf(pbuf, QPNP_PON_POFF_BUFFER_SIZE, "\n");
		ret += strlen(pbuf);
		pbuf += strlen(pbuf);
	}

	if (ret)
		*(buf+ret-1) = '\n';

	return ret;
}

static ssize_t pwroff_reason_show(struct kobject *kobj,
	struct kobj_attribute *attr,
	char *buf)
{
	int i;
	int j;
	int index;
	int rc;
	u8 temp_buf[2];
	u16 poff_sts = 0;
	char *pbuf = buf;
	int ret = 0;
	int reason_index_offset = 0;

	snprintf(pbuf, QPNP_PON_POFF_BUFFER_SIZE, "qpnp_poff_reason :\n");
	ret += strlen(pbuf);
	pbuf += strlen(pbuf);

	for	(j = 0; j < ARRAY_SIZE(qpnp_poff_reason); j++) {
		snprintf(pbuf, QPNP_PON_POFF_BUFFER_SIZE,
		"[%d] : %s\n", j, qpnp_poff_reason[j]);
		ret += strlen(pbuf);
		pbuf += strlen(pbuf);
	}

	for	(i = 0; i < PMIC_SID_NUM; i++) {
		/* POFF reason */
		if	(g_pon[i] == NULL || g_pon[i]->regmap == NULL)
			continue;

		/* POFF reason */
		if (!is_pon_gen1(g_pon[i]) && g_pon[i]->subtype != PON_1REG) {
			rc = qpnp_pon_read_gen2_pon_off_reason(g_pon[i], &poff_sts,
							&reason_index_offset);
			if (rc)
				return rc;
		} else {
		rc = regmap_bulk_read(g_pon[i]->regmap,
		QPNP_POFF_REASON1(g_pon[i]),
		temp_buf, 2);
			if (rc) {
				dev_err(g_pon[i]->dev, "Unable to read POFF_REASON regs rc:%d\n",
					rc);
				return rc;
			}
			poff_sts = temp_buf[0] | (temp_buf[1] << 8);
		}
		index = ffs(poff_sts) - 1 + reason_index_offset;
		if (index >= ARRAY_SIZE(qpnp_poff_reason) || index < 0) {
			snprintf(pbuf, QPNP_PON_POFF_BUFFER_SIZE,
			"PMIC@SID%d POFF_REASON regs :[0x%x] and Power-off reason: Unknown\n",
			to_spmi_device(g_pon[i]->dev)->usid,
			poff_sts);
			ret += strlen(pbuf);
			pbuf += strlen(pbuf);
			continue;
		} else {
			snprintf(pbuf, QPNP_PON_POFF_BUFFER_SIZE,
			"PMIC@SID%d POFF_REASON regs :[0x%x] and Power-off reason: ",
			to_spmi_device(g_pon[i]->dev)->usid,
			poff_sts);
			ret += strlen(pbuf);
			pbuf += strlen(pbuf);
		}
		if (index < ARRAY_SIZE(qpnp_poff_reason) && index >= 0) {
		snprintf(pbuf, QPNP_PON_POFF_BUFFER_SIZE,
			"[%d] ", index);
			ret += strlen(pbuf);
			pbuf += strlen(pbuf);
		}
		snprintf(pbuf, QPNP_PON_POFF_BUFFER_SIZE, "\n");
		ret += strlen(pbuf);
		pbuf += strlen(pbuf);
	}

	if (ret)
		*(buf+ret-1) = '\n';

	return ret;
}

static struct kobj_attribute pwron_reason_attribute =
	__ATTR(pwron_reason, 0444, pwron_reason_show, NULL);
static struct kobj_attribute pwroff_reason_attribute =
	__ATTR(pwroff_reason, 0444, pwroff_reason_show, NULL);

static struct attribute *pwr_on_off_attrs[] = {
		&pwron_reason_attribute.attr,
		&pwroff_reason_attribute.attr,
		NULL,
};

static struct attribute_group pwr_on_off_attrs_group = {
		.attrs = pwr_on_off_attrs,
};
static struct kobject *pwr_on_off_kobj;

static int qpnp_pon_configure_s3_reset(struct qpnp_pon *pon)
{
	struct device *dev = pon->dev;
	const char *src_name;
	u32 debounce;
	u8 src_val;
	int rc;

	/* Program S3 reset debounce time */
	rc = of_property_read_u32(dev->of_node, "qcom,s3-debounce", &debounce);
	if (!rc) {
		if (debounce > QPNP_PON_S3_TIMER_SECS_MAX) {
			dev_err(dev, "S3 debounce time %u greater than max supported %u\n",
				debounce, QPNP_PON_S3_TIMER_SECS_MAX);
			return -EINVAL;
		}

		if (debounce != 0)
			debounce = ilog2(debounce);

		/* S3 debounce is a SEC_ACCESS register */
		rc = qpnp_pon_masked_write_backup(pon, QPNP_PON_SEC_ACCESS(pon),
					0xFF, QPNP_PON_SEC_UNLOCK);
		if (rc)
			return rc;

		rc = qpnp_pon_masked_write_backup(pon, QPNP_PON_S3_DBC_CTL(pon),
					QPNP_PON_S3_DBC_DELAY_MASK, debounce);
		if (rc)
			return rc;
	}

	/* Program S3 reset source */
	rc = of_property_read_string(dev->of_node, "qcom,s3-src", &src_name);
	if (!rc) {
		if (!strcmp(src_name, "kpdpwr")) {
			src_val = QPNP_PON_S3_SRC_KPDPWR;
		} else if (!strcmp(src_name, "resin")) {
			src_val = QPNP_PON_S3_SRC_RESIN;
		} else if (!strcmp(src_name, "kpdpwr-or-resin")) {
			src_val = QPNP_PON_S3_SRC_KPDPWR_OR_RESIN;
		} else if (!strcmp(src_name, "kpdpwr-and-resin")) {
			src_val = QPNP_PON_S3_SRC_KPDPWR_AND_RESIN;
		} else {
			dev_err(dev, "Unknown S3 reset source: %s\n",
				src_name);
			return -EINVAL;
		}

		/*
		 * S3 source is a write once register. If the register has
		 * been configured by the bootloader then this operation will
		 * not have an effect.
		 */
		rc = qpnp_pon_masked_write_backup(pon, QPNP_PON_S3_SRC(pon),
					QPNP_PON_S3_SRC_MASK, src_val);
		if (rc)
			return rc;
	}

	return 0;
}

static int qpnp_pon_read_hardware_info(struct qpnp_pon *pon, bool sys_reset)
{
	struct device *dev = pon->dev;
	unsigned int reg = 0;
	u8 buf[2];
	int reason_index_offset = 0;
	unsigned int pon_sts = 0;
	u16 poff_sts = 0;
	int rc, index;

	/* Read PON_PERPH_SUBTYPE register to get PON type */
	rc = qpnp_pon_read(pon, QPNP_PON_PERPH_SUBTYPE(pon), &reg);
	if (rc)
		return rc;
	pon->subtype = reg;

	/* Check if it is rev B */
	rc = qpnp_pon_read(pon, QPNP_PON_REVISION2(pon), &reg);
	if (rc)
		return rc;
	pon->pon_ver = reg;

	if (is_pon_gen1(pon)) {
		if (pon->pon_ver == 0)
			pon->pon_ver = QPNP_PON_GEN1_V1;
		else
			pon->pon_ver = QPNP_PON_GEN1_V2;
	} else if (is_pon_gen2(pon)) {
		pon->pon_ver = QPNP_PON_GEN2;
	} else if (pon->subtype == PON_1REG) {
		pon->pon_ver = QPNP_PON_GEN1_V2;
	} else {
		dev_err(dev, "Invalid PON_PERPH_SUBTYPE 0x%02X\n",
			pon->subtype);
		return -EINVAL;
	}
	dev_dbg(dev, "pon_subtype=0x%02X, pon_version=0x%02X\n", pon->subtype,
		pon->pon_ver);

	rc = qpnp_pon_store_and_clear_warm_reset(pon);
	if (rc)
		return rc;

	/* PON reason */
	rc = qpnp_pon_read(pon, QPNP_PON_REASON1(pon), &pon_sts);
	if (rc)
		return rc;

	if (sys_reset)
		boot_reason = ffs(pon_sts);

	index = ffs(pon_sts) - 1;
	cold_boot = sys_reset_dev ? !_qpnp_pon_is_warm_reset(sys_reset_dev)
				  : !_qpnp_pon_is_warm_reset(pon);
	for_each_set_bit(index, (unsigned long *)&pon_sts,
		ARRAY_SIZE(qpnp_pon_reason)) {
		if (index >= ARRAY_SIZE(qpnp_pon_reason) || index < 0) {
			dev_info(pon->dev,
				"PMIC@SID%d PON_REASON1 regs :[0x%x] and Power-on reason: Unknown and '%s' boot\n",
				to_spmi_device(pon->dev)->usid,
				pon_sts,
				cold_boot ? "cold" : "warm");
		} else {
			pon->pon_trigger_reason = index;
			dev_info(pon->dev,
				"PMIC@SID%d PON_REASON1 regs :[0x%x] and Power-on reason: %s and '%s' boot\n",
				to_spmi_device(pon->dev)->usid,
				pon_sts,
				qpnp_pon_reason[index],
				cold_boot ? "cold" : "warm");
		}
	}

	/* POFF reason */
	if (!is_pon_gen1(pon) && pon->subtype != PON_1REG) {
		rc = qpnp_pon_read_gen2_pon_off_reason(pon, &poff_sts,
							&reason_index_offset);
		if (rc)
			return rc;
	} else {
		rc = regmap_bulk_read(pon->regmap, QPNP_POFF_REASON1(pon), buf,
				      2);
		if (rc) {
			dev_err(dev, "Register read failed, addr=0x%04X, rc=%d\n",
				QPNP_POFF_REASON1(pon), rc);
			return rc;
		}
		poff_sts = buf[0] | (u16)(buf[1] << 8);
	}


	index = ffs(poff_sts) - 1 + reason_index_offset;
<<<<<<< HEAD
	if (index >= ARRAY_SIZE(qpnp_poff_reason) || index < 0) {
		dev_info(pon->dev,
			"PMIC@SID%d: POFF_REASON regs :[0x%x] and Unknown Power-off reason\n",
			to_spmi_device(pon->dev)->usid,
			poff_sts);
=======
	if (index >= ARRAY_SIZE(qpnp_poff_reason) || index < 0 ||
					index < reason_index_offset) {
		dev_info(dev, "PMIC@SID%d: Unknown power-off reason\n",
			 to_spmi_device(dev->parent)->usid);
>>>>>>> 38174947
	} else {
		pon->pon_power_off_reason = index;
		dev_info(pon->dev,
			"PMIC@SID%d: POFF_REASON regs :[0x%x] and Power-off reason: %s\n",
			to_spmi_device(pon->dev)->usid,
			poff_sts,
			qpnp_poff_reason[index]);
	}


	if (to_spmi_device(pon->dev)->usid < PMIC_SID_NUM) {
		g_pon[to_spmi_device(pon->dev)->usid] = pon;
		g_is_cold_boot[to_spmi_device(pon->dev)->usid] =
			cold_boot;

	}

	if ((pon->pon_trigger_reason == PON_SMPL ||
		pon->pon_power_off_reason == QPNP_POFF_REASON_UVLO) &&
	    of_property_read_bool(dev->of_node, "qcom,uvlo-panic")) {
		panic("UVLO occurred");
	}

	return 0;
}

static int qpnp_pon_parse_power_off_type(struct qpnp_pon *pon,
					 const char *prop, int *val)
{
	u32 type = 0;
	int rc;

	rc = of_property_read_u32(pon->dev->of_node, prop, &type);
	if (rc) {
		if (rc != -EINVAL) {
			dev_err(pon->dev, "Unable to read property %s, rc=%d\n",
				prop, rc);
			return rc;
		}
		*val = -EINVAL;
		return 0;
	}

	if (type >= PON_POWER_OFF_MAX_TYPE) {
		dev_err(pon->dev, "Invalid property value %s=%u\n", prop, type);
		return -EINVAL;
	}

	*val = type;

	return 0;
}

static int qpnp_pon_parse_dt_power_off_config(struct qpnp_pon *pon)
{
	struct device_node *node = pon->dev->of_node;
	int rc;

	rc = qpnp_pon_parse_power_off_type(pon, "qcom,warm-reset-poweroff-type",
					   &pon->warm_reset_poff_type);
	if (rc)
		return rc;

	rc = qpnp_pon_parse_power_off_type(pon, "qcom,hard-reset-poweroff-type",
					   &pon->hard_reset_poff_type);
	if (rc)
		return rc;

	rc = qpnp_pon_parse_power_off_type(pon, "qcom,shutdown-poweroff-type",
					   &pon->shutdown_poff_type);
	if (rc)
		return rc;

	rc = qpnp_pon_parse_power_off_type(pon, "qcom,resin-warm-reset-type",
					   &pon->resin_warm_reset_type);
	if (rc)
		return rc;

	rc = qpnp_pon_parse_power_off_type(pon, "qcom,resin-hard-reset-type",
					   &pon->resin_hard_reset_type);
	if (rc)
		return rc;

	rc = qpnp_pon_parse_power_off_type(pon, "qcom,resin-shutdown-type",
					   &pon->resin_shutdown_type);
	if (rc)
		return rc;

	pon->ps_hold_hard_reset_disable = of_property_read_bool(node,
					"qcom,ps-hold-hard-reset-disable");
	pon->ps_hold_shutdown_disable = of_property_read_bool(node,
					"qcom,ps-hold-shutdown-disable");
	pon->resin_hard_reset_disable = of_property_read_bool(node,
					"qcom,resin-hard-reset-disable");
	pon->resin_shutdown_disable = of_property_read_bool(node,
					"qcom,resin-shutdown-disable");
	pon->resin_pon_reset = of_property_read_bool(node,
					"qcom,resin-pon-reset");

	return 0;
}

static int qpnp_pon_probe(struct platform_device *pdev)
{
	struct device *dev = &pdev->dev;
	struct device_node *node;
	struct qpnp_pon *pon;
	unsigned long flags;
	u32 base, delay;
	bool sys_reset;
	int rc;

	pon = devm_kzalloc(dev, sizeof(*pon), GFP_KERNEL);
	if (!pon)
		return -ENOMEM;
	pon->dev = dev;

	pon->regmap = dev_get_regmap(dev->parent, NULL);
	if (!pon->regmap) {
		dev_err(dev, "Parent regmap missing\n");
		return -ENODEV;
	}

	rc = of_property_read_u32(dev->of_node, "reg", &base);
	if (rc < 0) {
		dev_err(dev, "reg property missing, rc=%d\n", rc);
		return rc;
	}
	pon->base = base;

	if (of_property_read_bool(dev->of_node,
					"qcom,support-twm-config")) {
		pon->support_twm_config = true;
		rc = pon_register_twm_notifier(pon);
		if (rc < 0) {
			pr_err("Failed to register TWM notifier rc=%d\n", rc);
			return rc;
		}
		pon->pbs_dev_node = of_parse_phandle(dev->of_node,
						"qcom,pbs-client", 0);
		if (!pon->pbs_dev_node) {
			pr_err("Missing qcom,pbs-client property\n");
			return -EINVAL;
		}
	}

	sys_reset = of_property_read_bool(dev->of_node, "qcom,system-reset");
	if (sys_reset && sys_reset_dev) {
		dev_err(dev, "qcom,system-reset property must only be specified for one PMIC PON device in the system\n");
		return -EINVAL;
	}

	INIT_LIST_HEAD(&pon->restore_regs);
	mutex_init(&pon->restore_lock);

	/* Get the total number of pon configurations and regulators */
	for_each_available_child_of_node(dev->of_node, node) {
		if (of_find_property(node, "regulator-name", NULL)) {
			pon->num_pon_reg++;
		} else if (of_find_property(node, "qcom,pon-type", NULL)) {
			pon->num_pon_config++;
		} else {
			dev_err(dev, "Unknown sub-node found %s\n", node->name);
			return -EINVAL;
		}
	}
	dev_err(dev, "PON@SID%d: num_pon_config=%d, num_pon_reg=%d\n",
		to_spmi_device(dev->parent)->usid, pon->num_pon_config,
		pon->num_pon_reg);
	if (to_spmi_device(dev->parent)->usid == 0)
		op_pm8998_regmap_register(pon->regmap);
	rc = qpnp_pon_read_hardware_info(pon, sys_reset);
	if (rc)
		return rc;

	rc = pon_regulator_init(pon);
	if (rc)
		return rc;

	rc = qpnp_pon_configure_s3_reset(pon);
	if (rc)
		return rc;

	dev_set_drvdata(dev, pon);

	INIT_DELAYED_WORK(&pon->bark_work, bark_work_func);

	rc = qpnp_pon_parse_dt_power_off_config(pon);
	if (rc)
		return rc;

	rc = of_property_read_u32(dev->of_node, "qcom,pon-dbc-delay", &delay);
	if (!rc) {
		rc = qpnp_pon_set_dbc(pon, delay);
		if (rc)
			return rc;
	} else if (rc != -EINVAL) {
		dev_err(dev, "Unable to read debounce delay, rc=%d\n", rc);
		return rc;
	}

	rc = qpnp_pon_get_dbc(pon, &pon->dbc_time_us);
	if (rc)
		return rc;

	pon->kpdpwr_dbc_enable = of_property_read_bool(dev->of_node,
						"qcom,kpdpwr-sw-debounce");

	pon->store_hard_reset_reason = of_property_read_bool(dev->of_node,
					"qcom,store-hard-reset-reason");

	pon->legacy_hard_reset_offset = of_property_read_bool(pdev->dev.of_node,
					"qcom,use-legacy-hard-reset-offset");

	if (of_property_read_bool(dev->of_node, "qcom,secondary-pon-reset")) {
		if (sys_reset) {
			dev_err(dev, "qcom,system-reset property shouldn't be used along with qcom,secondary-pon-reset property\n");
			return -EINVAL;
		}
		spin_lock_irqsave(&spon_list_slock, flags);
		list_add(&pon->list, &spon_dev_list);
		spin_unlock_irqrestore(&spon_list_slock, flags);
		pon->is_spon = true;
	}

	/* Register the PON configurations */
	rc = qpnp_pon_config_init(pon, pdev);
	if (rc)
		return rc;

	if (!created_pwr_on_off_obj) {
		pwr_on_off_kobj = kobject_create_and_add("pwr_on_off_reason",
		NULL);
		if (!pwr_on_off_kobj)
			dev_err(&pdev->dev, "kobject_create_and_add for pwr_on_off_reason failed.\n");
		else if (sysfs_create_group(pwr_on_off_kobj,
			&pwr_on_off_attrs_group)) {
			dev_err(&pdev->dev, "sysfs_create_group for pwr_on_off_reason failed.\n");
			kobject_put(pwr_on_off_kobj);
		}
		created_pwr_on_off_obj = true;
	}

	rc = device_create_file(dev, &dev_attr_debounce_us);
	if (rc) {
		dev_err(dev, "sysfs debounce file creation failed, rc=%d\n",
			rc);
		return rc;
	}

	if (sys_reset)
		sys_reset_dev = pon;

	qpnp_pon_debugfs_init(pon);

	return 0;
}

static int qpnp_pon_remove(struct platform_device *pdev)
{
	struct qpnp_pon *pon = platform_get_drvdata(pdev);
	unsigned long flags;

	device_remove_file(&pdev->dev, &dev_attr_debounce_us);

	cancel_delayed_work_sync(&pon->bark_work);

	qpnp_pon_debugfs_remove(pon);
	if (pon->is_spon) {
		spin_lock_irqsave(&spon_list_slock, flags);
		list_del(&pon->list);
		spin_unlock_irqrestore(&spon_list_slock, flags);
	}
	mutex_destroy(&pon->restore_lock);

	return 0;
}

#ifdef CONFIG_PM
static int qpnp_pon_restore(struct device *dev)
{
	int i, rc = 0;
	struct qpnp_pon_config *cfg;
	struct qpnp_pon *pon = dev_get_drvdata(dev);
	struct pon_reg *pos = NULL;

	list_for_each_entry(pos, &pon->restore_regs, list) {
		rc = regmap_write(pon->regmap, pos->addr, pos->val);
		if (rc < 0) {
			dev_err(dev, "Failed to restore reg addr=0x%04X rc=%d\n",
				pos->addr, rc);
			return rc;
		}
	}

	for (i = 0; i < pon->num_pon_config; i++) {
		cfg = &pon->pon_cfg[i];
		rc = qpnp_pon_request_irqs(pon, cfg);
		if (rc < 0)
			return rc;
	}

	return rc;
}

static int qpnp_pon_freeze(struct device *dev)
{
	int i, rc = 0;
	struct qpnp_pon_config *cfg;
	struct qpnp_pon *pon = dev_get_drvdata(dev);

	for (i = 0; i < pon->num_pon_config; i++) {
		cfg = &pon->pon_cfg[i];
		rc = qpnp_pon_free_irqs(pon, cfg);
		if (rc < 0)
			return rc;
	}

	return rc;
}

static const struct dev_pm_ops qpnp_pon_pm_ops = {
	.freeze = qpnp_pon_freeze,
	.restore = qpnp_pon_restore,
	.thaw = qpnp_pon_restore,
};
#endif

static const struct of_device_id qpnp_pon_match_table[] = {
	{ .compatible = "qcom,qpnp-power-on" },
	{}
};

static struct platform_driver qpnp_pon_driver = {
	.driver = {
		.name = "qcom,qpnp-power-on",
		.of_match_table = qpnp_pon_match_table,
#ifdef CONFIG_PM
		.pm = &qpnp_pon_pm_ops,
#endif
	},
	.probe = qpnp_pon_probe,
	.remove = qpnp_pon_remove,
};

static int __init qpnp_pon_init(void)
{
	return platform_driver_register(&qpnp_pon_driver);
}
subsys_initcall(qpnp_pon_init);

static void __exit qpnp_pon_exit(void)
{
	return platform_driver_unregister(&qpnp_pon_driver);
}
module_exit(qpnp_pon_exit);

MODULE_DESCRIPTION("QPNP PMIC Power-on driver");
MODULE_LICENSE("GPL v2");<|MERGE_RESOLUTION|>--- conflicted
+++ resolved
@@ -2511,18 +2511,12 @@
 
 
 	index = ffs(poff_sts) - 1 + reason_index_offset;
-<<<<<<< HEAD
-	if (index >= ARRAY_SIZE(qpnp_poff_reason) || index < 0) {
+	if (index >= ARRAY_SIZE(qpnp_poff_reason) || index < 0 || 
+									index < reason_index_offset) {
 		dev_info(pon->dev,
 			"PMIC@SID%d: POFF_REASON regs :[0x%x] and Unknown Power-off reason\n",
 			to_spmi_device(pon->dev)->usid,
 			poff_sts);
-=======
-	if (index >= ARRAY_SIZE(qpnp_poff_reason) || index < 0 ||
-					index < reason_index_offset) {
-		dev_info(dev, "PMIC@SID%d: Unknown power-off reason\n",
-			 to_spmi_device(dev->parent)->usid);
->>>>>>> 38174947
 	} else {
 		pon->pon_power_off_reason = index;
 		dev_info(pon->dev,
