/* Copyright (c) 2012, 2017-2018, 2020, The Linux Foundation. All rights reserved.
 *
 * Description: CoreSight Trace Memory Controller driver
 *
 * This program is free software; you can redistribute it and/or modify
 * it under the terms of the GNU General Public License version 2 and
 * only version 2 as published by the Free Software Foundation.
 *
 * This program is distributed in the hope that it will be useful,
 * but WITHOUT ANY WARRANTY; without even the implied warranty of
 * MERCHANTABILITY or FITNESS FOR A PARTICULAR PURPOSE.  See the
 * GNU General Public License for more details.
 */

#include <linux/kernel.h>
#include <linux/init.h>
#include <linux/types.h>
#include <linux/device.h>
#include <linux/idr.h>
#include <linux/io.h>
#include <linux/err.h>
#include <linux/fs.h>
#include <linux/miscdevice.h>
#include <linux/mutex.h>
#include <linux/property.h>
#include <linux/uaccess.h>
#include <linux/slab.h>
#include <linux/dma-mapping.h>
#include <linux/spinlock.h>
#include <linux/pm_runtime.h>
#include <linux/of.h>
#include <linux/coresight.h>
#include <linux/amba/bus.h>
#include <linux/iommu.h>
#include <asm/dma-iommu.h>
#include <soc/qcom/memory_dump.h>

#include "coresight-priv.h"
#include "coresight-tmc.h"

#define TMC_REG_DUMP_MAGIC 0x42445953

void tmc_wait_for_tmcready(struct tmc_drvdata *drvdata)
{
	/* Ensure formatter, unformatter and hardware fifo are empty */
	if (coresight_timeout(drvdata->base,
			      TMC_STS, TMC_STS_TMCREADY_BIT, 1)) {
		dev_err(drvdata->dev,
			"timeout while waiting for TMC to be Ready\n");
	}
}

void tmc_flush_and_stop(struct tmc_drvdata *drvdata)
{
	u32 ffcr;

	ffcr = readl_relaxed(drvdata->base + TMC_FFCR);
	ffcr |= TMC_FFCR_STOP_ON_FLUSH;
	writel_relaxed(ffcr, drvdata->base + TMC_FFCR);
	ffcr |= BIT(TMC_FFCR_FLUSHMAN_BIT);
	writel_relaxed(ffcr, drvdata->base + TMC_FFCR);
	/* Ensure flush completes */
	if (coresight_timeout(drvdata->base,
			      TMC_FFCR, TMC_FFCR_FLUSHMAN_BIT, 0)) {
		dev_err(drvdata->dev,
		"timeout while waiting for completion of Manual Flush\n");
	}

	tmc_wait_for_tmcready(drvdata);
}

static void __tmc_reg_dump(struct tmc_drvdata *drvdata)
{
	struct dump_vaddr_entry *dump_entry;
	struct msm_dump_data *dump_data;
	uint32_t *reg_buf;

	if (drvdata->config_type == TMC_CONFIG_TYPE_ETR) {
		dump_entry = get_msm_dump_ptr(MSM_DUMP_DATA_TMC_ETR_REG);
		dev_dbg(drvdata->dev, "%s: TMC ETR dump entry ptr is %pK\n",
			__func__, dump_entry);
	} else if (drvdata->config_type == TMC_CONFIG_TYPE_ETB ||
			drvdata->config_type == TMC_CONFIG_TYPE_ETF) {
		dump_entry = get_msm_dump_ptr(MSM_DUMP_DATA_TMC_ETF_REG);
		dev_dbg(drvdata->dev, "%s: TMC ETF dump entry ptr is %pK\n",
			__func__, dump_entry);
	} else
		return;

	if (dump_entry == NULL)
		return;

	reg_buf = (uint32_t *)(dump_entry->dump_vaddr);
	dump_data = dump_entry->dump_data_vaddr;

	if (reg_buf == NULL || dump_data == NULL)
		return;

	dev_dbg(drvdata->dev, "%s: TMC dump reg ptr is %pK, dump_data is %pK\n",
		__func__, reg_buf, dump_data);

	reg_buf[1] = readl_relaxed(drvdata->base + TMC_RSZ);
	reg_buf[3] = readl_relaxed(drvdata->base + TMC_STS);
	reg_buf[5] = readl_relaxed(drvdata->base + TMC_RRP);
	reg_buf[6] = readl_relaxed(drvdata->base + TMC_RWP);
	reg_buf[7] = readl_relaxed(drvdata->base + TMC_TRG);
	reg_buf[8] = readl_relaxed(drvdata->base + TMC_CTL);
	reg_buf[10] = readl_relaxed(drvdata->base + TMC_MODE);
	reg_buf[11] = readl_relaxed(drvdata->base + TMC_LBUFLEVEL);
	reg_buf[12] = readl_relaxed(drvdata->base + TMC_CBUFLEVEL);
	reg_buf[13] = readl_relaxed(drvdata->base + TMC_BUFWM);
	if (drvdata->config_type == TMC_CONFIG_TYPE_ETR) {
		reg_buf[14] = readl_relaxed(drvdata->base + TMC_RRPHI);
		reg_buf[15] = readl_relaxed(drvdata->base + TMC_RWPHI);
		reg_buf[68] = readl_relaxed(drvdata->base + TMC_AXICTL);
		reg_buf[70] = readl_relaxed(drvdata->base + TMC_DBALO);
		reg_buf[71] = readl_relaxed(drvdata->base + TMC_DBAHI);
	}
	reg_buf[192] = readl_relaxed(drvdata->base + TMC_FFSR);
	reg_buf[193] = readl_relaxed(drvdata->base + TMC_FFCR);
	reg_buf[194] = readl_relaxed(drvdata->base + TMC_PSCR);
	reg_buf[1000] = readl_relaxed(drvdata->base + CORESIGHT_CLAIMSET);
	reg_buf[1001] = readl_relaxed(drvdata->base + CORESIGHT_CLAIMCLR);
	reg_buf[1005] = readl_relaxed(drvdata->base + CORESIGHT_LSR);
	reg_buf[1006] = readl_relaxed(drvdata->base + CORESIGHT_AUTHSTATUS);
	reg_buf[1010] = readl_relaxed(drvdata->base + CORESIGHT_DEVID);
	reg_buf[1011] = readl_relaxed(drvdata->base + CORESIGHT_DEVTYPE);
	reg_buf[1012] = readl_relaxed(drvdata->base + CORESIGHT_PERIPHIDR4);
	reg_buf[1013] = readl_relaxed(drvdata->base + CORESIGHT_PERIPHIDR5);
	reg_buf[1014] = readl_relaxed(drvdata->base + CORESIGHT_PERIPHIDR6);
	reg_buf[1015] = readl_relaxed(drvdata->base + CORESIGHT_PERIPHIDR7);
	reg_buf[1016] = readl_relaxed(drvdata->base + CORESIGHT_PERIPHIDR0);
	reg_buf[1017] = readl_relaxed(drvdata->base + CORESIGHT_PERIPHIDR1);
	reg_buf[1018] = readl_relaxed(drvdata->base + CORESIGHT_PERIPHIDR2);
	reg_buf[1019] = readl_relaxed(drvdata->base + CORESIGHT_PERIPHIDR3);
	reg_buf[1020] = readl_relaxed(drvdata->base + CORESIGHT_COMPIDR0);
	reg_buf[1021] = readl_relaxed(drvdata->base + CORESIGHT_COMPIDR1);
	reg_buf[1022] = readl_relaxed(drvdata->base + CORESIGHT_COMPIDR2);
	reg_buf[1023] = readl_relaxed(drvdata->base + CORESIGHT_COMPIDR3);

	dump_data->magic = TMC_REG_DUMP_MAGIC;
}

void tmc_enable_hw(struct tmc_drvdata *drvdata)
{
	drvdata->enable = true;
	writel_relaxed(TMC_CTL_CAPT_EN, drvdata->base + TMC_CTL);
	if (drvdata->force_reg_dump)
		__tmc_reg_dump(drvdata);
}

void tmc_disable_hw(struct tmc_drvdata *drvdata)
{
	drvdata->enable = false;
	writel_relaxed(0x0, drvdata->base + TMC_CTL);
}

u32 tmc_get_memwidth_mask(struct tmc_drvdata *drvdata)
{
	u32 mask = 0;

	/*
	 * When moving RRP or an offset address forward, the new values must
	 * be byte-address aligned to the width of the trace memory databus
	 * _and_ to a frame boundary (16 byte), whichever is the biggest. For
	 * example, for 32-bit, 64-bit and 128-bit wide trace memory, the four
	 * LSBs must be 0s. For 256-bit wide trace memory, the five LSBs must
	 * be 0s.
	 */
	switch (drvdata->memwidth) {
	case TMC_MEM_INTF_WIDTH_32BITS:
	/* fallthrough */
	case TMC_MEM_INTF_WIDTH_64BITS:
	/* fallthrough */
	case TMC_MEM_INTF_WIDTH_128BITS:
		mask = GENMASK(31, 4);
		break;
	case TMC_MEM_INTF_WIDTH_256BITS:
		mask = GENMASK(31, 5);
		break;
	}

	return mask;
}

static int tmc_read_prepare(struct tmc_drvdata *drvdata)
{
	int ret = 0;

	if (!drvdata->enable)
		return -EPERM;

	switch (drvdata->config_type) {
	case TMC_CONFIG_TYPE_ETB:
	case TMC_CONFIG_TYPE_ETF:
		ret = tmc_read_prepare_etb(drvdata);
		break;
	case TMC_CONFIG_TYPE_ETR:
		ret = tmc_read_prepare_etr(drvdata);
		break;
	default:
		ret = -EINVAL;
	}

	if (!ret)
		dev_dbg(drvdata->dev, "TMC read start\n");

	return ret;
}

static int tmc_read_unprepare(struct tmc_drvdata *drvdata)
{
	int ret = 0;

	switch (drvdata->config_type) {
	case TMC_CONFIG_TYPE_ETB:
	case TMC_CONFIG_TYPE_ETF:
		ret = tmc_read_unprepare_etb(drvdata);
		break;
	case TMC_CONFIG_TYPE_ETR:
		ret = tmc_read_unprepare_etr(drvdata);
		break;
	default:
		ret = -EINVAL;
	}

	if (!ret)
		dev_dbg(drvdata->dev, "TMC read end\n");

	return ret;
}

static int tmc_open(struct inode *inode, struct file *file)
{
	int ret;
	struct tmc_drvdata *drvdata = container_of(file->private_data,
						   struct tmc_drvdata, miscdev);

	ret = tmc_read_prepare(drvdata);
	if (ret)
		return ret;

	nonseekable_open(inode, file);

	dev_dbg(drvdata->dev, "%s: successfully opened\n", __func__);
	return 0;
}

static inline ssize_t tmc_get_sysfs_trace(struct tmc_drvdata *drvdata,
					  loff_t pos, size_t len, char **bufpp)
{
	switch (drvdata->config_type) {
	case TMC_CONFIG_TYPE_ETB:
	case TMC_CONFIG_TYPE_ETF:
		return tmc_etb_get_sysfs_trace(drvdata, pos, len, bufpp);
	case TMC_CONFIG_TYPE_ETR:
		return tmc_etr_get_sysfs_trace(drvdata, pos, len, bufpp);
	}

	return -EINVAL;
}

static ssize_t tmc_read(struct file *file, char __user *data, size_t len,
			loff_t *ppos)
{
	char *bufp;
	ssize_t actual;
	struct tmc_drvdata *drvdata = container_of(file->private_data,
						   struct tmc_drvdata, miscdev);
<<<<<<< HEAD
	char *bufp;

	mutex_lock(&drvdata->mem_lock);

	bufp = drvdata->buf + *ppos;

	if (*ppos + len > drvdata->len)
		len = drvdata->len - *ppos;

	if (drvdata->config_type == TMC_CONFIG_TYPE_ETR) {
		if (drvdata->memtype == TMC_ETR_MEM_TYPE_CONTIG) {
			if (bufp == (char *)(drvdata->vaddr + drvdata->size))
				bufp = drvdata->vaddr;
			else if (bufp > (char *)(drvdata->vaddr +
				 drvdata->size))
				bufp -= drvdata->size;
			if ((bufp + len) > (char *)(drvdata->vaddr +
			     drvdata->size))
				len = (char *)(drvdata->vaddr + drvdata->size) -
				      bufp;
		} else {
			tmc_etr_sg_compute_read(drvdata, ppos, &bufp, &len);
		}
	}

	if (copy_to_user(data, bufp, len)) {
=======
	actual = tmc_get_sysfs_trace(drvdata, *ppos, len, &bufp);
	if (actual <= 0)
		return 0;

	if (copy_to_user(data, bufp, actual)) {
>>>>>>> f9b4ab5c
		dev_dbg(drvdata->dev, "%s: copy_to_user failed\n", __func__);
		mutex_unlock(&drvdata->mem_lock);
		return -EFAULT;
	}

	*ppos += actual;
	dev_dbg(drvdata->dev, "%zu bytes copied\n", actual);

<<<<<<< HEAD
	dev_dbg(drvdata->dev, "%s: %zu bytes copied, %d bytes left\n",
		__func__, len, (int)(drvdata->len - *ppos));

	mutex_unlock(&drvdata->mem_lock);
	return len;
=======
	return actual;
>>>>>>> f9b4ab5c
}

static int tmc_release(struct inode *inode, struct file *file)
{
	int ret;
	struct tmc_drvdata *drvdata = container_of(file->private_data,
						   struct tmc_drvdata, miscdev);

	ret = tmc_read_unprepare(drvdata);
	if (ret)
		return ret;

	dev_dbg(drvdata->dev, "%s: released\n", __func__);
	return 0;
}

static const struct file_operations tmc_fops = {
	.owner		= THIS_MODULE,
	.open		= tmc_open,
	.read		= tmc_read,
	.release	= tmc_release,
	.llseek		= no_llseek,
};

static enum tmc_mem_intf_width tmc_get_memwidth(u32 devid)
{
	enum tmc_mem_intf_width memwidth;

	/*
	 * Excerpt from the TRM:
	 *
	 * DEVID::MEMWIDTH[10:8]
	 * 0x2 Memory interface databus is 32 bits wide.
	 * 0x3 Memory interface databus is 64 bits wide.
	 * 0x4 Memory interface databus is 128 bits wide.
	 * 0x5 Memory interface databus is 256 bits wide.
	 */
	switch (BMVAL(devid, 8, 10)) {
	case 0x2:
		memwidth = TMC_MEM_INTF_WIDTH_32BITS;
		break;
	case 0x3:
		memwidth = TMC_MEM_INTF_WIDTH_64BITS;
		break;
	case 0x4:
		memwidth = TMC_MEM_INTF_WIDTH_128BITS;
		break;
	case 0x5:
		memwidth = TMC_MEM_INTF_WIDTH_256BITS;
		break;
	default:
		memwidth = 0;
	}

	return memwidth;
}

#define coresight_tmc_reg(name, offset)			\
	coresight_simple_reg32(struct tmc_drvdata, name, offset)
#define coresight_tmc_reg64(name, lo_off, hi_off)	\
	coresight_simple_reg64(struct tmc_drvdata, name, lo_off, hi_off)

coresight_tmc_reg(rsz, TMC_RSZ);
coresight_tmc_reg(sts, TMC_STS);
coresight_tmc_reg(trg, TMC_TRG);
coresight_tmc_reg(ctl, TMC_CTL);
coresight_tmc_reg(ffsr, TMC_FFSR);
coresight_tmc_reg(ffcr, TMC_FFCR);
coresight_tmc_reg(mode, TMC_MODE);
coresight_tmc_reg(pscr, TMC_PSCR);
coresight_tmc_reg(axictl, TMC_AXICTL);
coresight_tmc_reg(authstatus, TMC_AUTHSTATUS);
coresight_tmc_reg(devid, CORESIGHT_DEVID);
coresight_tmc_reg64(rrp, TMC_RRP, TMC_RRPHI);
coresight_tmc_reg64(rwp, TMC_RWP, TMC_RWPHI);
coresight_tmc_reg64(dba, TMC_DBALO, TMC_DBAHI);

static struct attribute *coresight_tmc_mgmt_attrs[] = {
	&dev_attr_rsz.attr,
	&dev_attr_sts.attr,
	&dev_attr_rrp.attr,
	&dev_attr_rwp.attr,
	&dev_attr_trg.attr,
	&dev_attr_ctl.attr,
	&dev_attr_ffsr.attr,
	&dev_attr_ffcr.attr,
	&dev_attr_mode.attr,
	&dev_attr_pscr.attr,
	&dev_attr_devid.attr,
	&dev_attr_dba.attr,
	&dev_attr_axictl.attr,
	&dev_attr_authstatus.attr,
	NULL,
};

static ssize_t trigger_cntr_show(struct device *dev,
				 struct device_attribute *attr, char *buf)
{
	struct tmc_drvdata *drvdata = dev_get_drvdata(dev->parent);
	unsigned long val = drvdata->trigger_cntr;

	return sprintf(buf, "%#lx\n", val);
}

static ssize_t trigger_cntr_store(struct device *dev,
			     struct device_attribute *attr,
			     const char *buf, size_t size)
{
	int ret;
	unsigned long val;
	struct tmc_drvdata *drvdata = dev_get_drvdata(dev->parent);

	ret = kstrtoul(buf, 16, &val);
	if (ret)
		return ret;

	drvdata->trigger_cntr = val;
	return size;
}
static DEVICE_ATTR_RW(trigger_cntr);

<<<<<<< HEAD
static ssize_t mem_size_show(struct device *dev,
			     struct device_attribute *attr,
			     char *buf)
{
	struct tmc_drvdata *drvdata = dev_get_drvdata(dev->parent);
	unsigned long val = drvdata->mem_size;

	return scnprintf(buf, PAGE_SIZE, "%#lx\n", val);
}

static ssize_t mem_size_store(struct device *dev,
			      struct device_attribute *attr,
			      const char *buf, size_t size)
{
	struct tmc_drvdata *drvdata = dev_get_drvdata(dev->parent);
	unsigned long val;

	mutex_lock(&drvdata->mem_lock);
	if (kstrtoul(buf, 16, &val)) {
		mutex_unlock(&drvdata->mem_lock);
		return -EINVAL;
	}

	if (drvdata->enable) {
		mutex_unlock(&drvdata->mem_lock);
		pr_err("ETR is in use, disable it to change the mem_size\n");
		return -EINVAL;
	}

	drvdata->mem_size = val;
	mutex_unlock(&drvdata->mem_lock);
	return size;
}
static DEVICE_ATTR_RW(mem_size);

static ssize_t out_mode_show(struct device *dev,
			     struct device_attribute *attr, char *buf)
{
	struct tmc_drvdata *drvdata = dev_get_drvdata(dev->parent);

	return scnprintf(buf, PAGE_SIZE, "%s\n",
			str_tmc_etr_out_mode[drvdata->out_mode]);
}

static ssize_t out_mode_store(struct device *dev,
			      struct device_attribute *attr,
			      const char *buf, size_t size)
{
	struct tmc_drvdata *drvdata = dev_get_drvdata(dev->parent);
	char str[10] = "";
	int ret;

	if (strlen(buf) >= 10)
		return -EINVAL;
	if (sscanf(buf, "%10s", str) != 1)
		return -EINVAL;
	ret = tmc_etr_switch_mode(drvdata, str);
	return ret ? ret : size;
}
static DEVICE_ATTR_RW(out_mode);

static ssize_t available_out_modes_show(struct device *dev,
				       struct device_attribute *attr,
				       char *buf)
{
	ssize_t len = 0;
	int i;

	for (i = 0; i < ARRAY_SIZE(str_tmc_etr_out_mode); i++)
		len += scnprintf(buf + len, PAGE_SIZE - len, "%s ",
				str_tmc_etr_out_mode[i]);

	len += scnprintf(buf + len, PAGE_SIZE - len, "\n");
	return len;
}
static DEVICE_ATTR_RO(available_out_modes);

static ssize_t mem_type_show(struct device *dev,
			     struct device_attribute *attr,
			     char *buf)
{
	struct tmc_drvdata *drvdata = dev_get_drvdata(dev->parent);

	return scnprintf(buf, PAGE_SIZE, "%s\n",
			str_tmc_etr_mem_type[drvdata->mem_type]);
}

static ssize_t mem_type_store(struct device *dev,
			      struct device_attribute *attr,
			      const char *buf,
			      size_t size)
{
	struct tmc_drvdata *drvdata = dev_get_drvdata(dev->parent);
	char str[10] = "";

	if (strlen(buf) >= 10)
		return -EINVAL;
	if (sscanf(buf, "%10s", str) != 1)
		return -EINVAL;

	mutex_lock(&drvdata->mem_lock);
	if (drvdata->enable) {
		mutex_unlock(&drvdata->mem_lock);
		pr_err("ETR is in use, disable it to switch the mode\n");
		return -EINVAL;
	}
	if (!strcmp(str, str_tmc_etr_mem_type[TMC_ETR_MEM_TYPE_CONTIG]))
		drvdata->mem_type = TMC_ETR_MEM_TYPE_CONTIG;
	else if (!strcmp(str, str_tmc_etr_mem_type[TMC_ETR_MEM_TYPE_SG])) {
		if (device_property_present(dev->parent, "iommus") &&
		!device_property_present(dev->parent, "qcom,smmu-s1-bypass")) {
			mutex_unlock(&drvdata->mem_lock);
			pr_err("SMMU is enabled. Sg mode is not supported\n");
			return -EINVAL;
		}
		drvdata->mem_type = TMC_ETR_MEM_TYPE_SG;
	} else {
		size = -EINVAL;
	}

	mutex_unlock(&drvdata->mem_lock);

	return size;
}
static DEVICE_ATTR_RW(mem_type);

static ssize_t block_size_show(struct device *dev,
			     struct device_attribute *attr,
			     char *buf)
{
	struct tmc_drvdata *drvdata = dev_get_drvdata(dev->parent);
	uint32_t val = 0;

	if (drvdata->byte_cntr)
		val = drvdata->byte_cntr->block_size;

	return scnprintf(buf, PAGE_SIZE, "%d\n",
			val);
}

static ssize_t block_size_store(struct device *dev,
			      struct device_attribute *attr,
			      const char *buf,
			      size_t size)
{
	struct tmc_drvdata *drvdata = dev_get_drvdata(dev->parent);
	unsigned long val;

	if (kstrtoul(buf, 0, &val))
		return -EINVAL;

	if (!drvdata->byte_cntr)
		return -EINVAL;

	if (val && val < 4096) {
		pr_err("Assign minimum block size of 4096 bytes\n");
		return -EINVAL;
	}

	mutex_lock(&drvdata->byte_cntr->byte_cntr_lock);
	drvdata->byte_cntr->block_size = val;
	mutex_unlock(&drvdata->byte_cntr->byte_cntr_lock);

	return size;
}
static DEVICE_ATTR_RW(block_size);

static int tmc_iommu_init(struct tmc_drvdata *drvdata)
{
	struct device_node *node = drvdata->dev->of_node;
	int s1_bypass;
	int ret = 0;

	if (!of_property_read_bool(node, "iommus"))
		return 0;

	drvdata->iommu_mapping = arm_iommu_create_mapping(&amba_bustype,
							0, (SZ_1G * 2ULL));
	if (IS_ERR(drvdata->iommu_mapping)) {
		dev_err(drvdata->dev, "Create mapping failed, err = %d\n", ret);
		ret = PTR_ERR(drvdata->iommu_mapping);
		goto iommu_map_err;
	}

	s1_bypass = of_property_read_bool(node, "qcom,smmu-s1-bypass");
	ret = iommu_domain_set_attr(drvdata->iommu_mapping->domain,
			DOMAIN_ATTR_S1_BYPASS, &s1_bypass);
	if (ret) {
		dev_err(drvdata->dev, "IOMMU set s1 bypass (%d) failed (%d)\n",
			s1_bypass, ret);
		goto iommu_attach_fail;
	}

	ret = arm_iommu_attach_device(drvdata->dev, drvdata->iommu_mapping);
	if (ret) {
		dev_err(drvdata->dev, "Attach device failed, err = %d\n", ret);
		goto iommu_attach_fail;
	}

	return ret;

iommu_attach_fail:
	arm_iommu_release_mapping(drvdata->iommu_mapping);
iommu_map_err:
	drvdata->iommu_mapping = NULL;
	return ret;
}

static void tmc_iommu_deinit(struct tmc_drvdata *drvdata)
{
	if (!drvdata->iommu_mapping)
		return;

	arm_iommu_detach_device(drvdata->dev);
	arm_iommu_release_mapping(drvdata->iommu_mapping);

	drvdata->iommu_mapping = NULL;
}

static struct attribute *coresight_tmc_etf_attrs[] = {
=======
static ssize_t buffer_size_show(struct device *dev,
				struct device_attribute *attr, char *buf)
{
	struct tmc_drvdata *drvdata = dev_get_drvdata(dev->parent);

	return sprintf(buf, "%#x\n", drvdata->size);
}

static ssize_t buffer_size_store(struct device *dev,
				 struct device_attribute *attr,
				 const char *buf, size_t size)
{
	int ret;
	unsigned long val;
	struct tmc_drvdata *drvdata = dev_get_drvdata(dev->parent);

	/* Only permitted for TMC-ETRs */
	if (drvdata->config_type != TMC_CONFIG_TYPE_ETR)
		return -EPERM;

	ret = kstrtoul(buf, 0, &val);
	if (ret)
		return ret;
	/* The buffer size should be page aligned */
	if (val & (PAGE_SIZE - 1))
		return -EINVAL;
	drvdata->size = val;
	return size;
}

static DEVICE_ATTR_RW(buffer_size);

static struct attribute *coresight_tmc_attrs[] = {
>>>>>>> f9b4ab5c
	&dev_attr_trigger_cntr.attr,
	&dev_attr_buffer_size.attr,
	NULL,
};

static struct attribute *coresight_tmc_etr_attrs[] = {
	&dev_attr_mem_size.attr,
	&dev_attr_mem_type.attr,
	&dev_attr_trigger_cntr.attr,
	&dev_attr_out_mode.attr,
	&dev_attr_available_out_modes.attr,
	&dev_attr_block_size.attr,
	NULL,
};

static const struct attribute_group coresight_tmc_etf_group = {
	.attrs = coresight_tmc_etf_attrs,
};

static const struct attribute_group coresight_tmc_etr_group = {
	.attrs = coresight_tmc_etr_attrs,
};

static const struct attribute_group coresight_tmc_mgmt_group = {
	.attrs = coresight_tmc_mgmt_attrs,
	.name = "mgmt",
};

const struct attribute_group *coresight_tmc_etf_groups[] = {
	&coresight_tmc_etf_group,
	&coresight_tmc_mgmt_group,
	NULL,
};

const struct attribute_group *coresight_tmc_etr_groups[] = {
	&coresight_tmc_etr_group,
	&coresight_tmc_mgmt_group,
	NULL,
};

static inline bool tmc_etr_can_use_sg(struct tmc_drvdata *drvdata)
{
	return fwnode_property_present(drvdata->dev->fwnode,
				       "arm,scatter-gather");
}

static inline bool tmc_etr_has_non_secure_access(struct tmc_drvdata *drvdata)
{
	u32 auth = readl_relaxed(drvdata->base + TMC_AUTHSTATUS);

	return (auth & TMC_AUTH_NSID_MASK) == 0x3;
}

/* Detect and initialise the capabilities of a TMC ETR */
static int tmc_etr_setup_caps(struct tmc_drvdata *drvdata,
			     u32 devid, void *dev_caps)
{
	int rc;

	u32 dma_mask = 0;

	if (!tmc_etr_has_non_secure_access(drvdata))
		return -EACCES;

	/* Set the unadvertised capabilities */
	tmc_etr_init_caps(drvdata, (u32)(unsigned long)dev_caps);

	if (!(devid & TMC_DEVID_NOSCAT) && tmc_etr_can_use_sg(drvdata))
		tmc_etr_set_cap(drvdata, TMC_ETR_SG);

	/* Check if the AXI address width is available */
	if (devid & TMC_DEVID_AXIAW_VALID)
		dma_mask = ((devid >> TMC_DEVID_AXIAW_SHIFT) &
				TMC_DEVID_AXIAW_MASK);

	/*
	 * Unless specified in the device configuration, ETR uses a 40-bit
	 * AXI master in place of the embedded SRAM of ETB/ETF.
	 */
	switch (dma_mask) {
	case 32:
	case 40:
	case 44:
	case 48:
	case 52:
		dev_info(drvdata->dev, "Detected dma mask %dbits\n", dma_mask);
		break;
	default:
		dma_mask = 40;
	}

	rc = dma_set_mask_and_coherent(drvdata->dev, DMA_BIT_MASK(dma_mask));
	if (rc)
		dev_err(drvdata->dev, "Failed to setup DMA mask: %d\n", rc);
	return rc;
}

static int tmc_probe(struct amba_device *adev, const struct amba_id *id)
{
	int ret = 0;
	u32 devid;
	void __iomem *base;
	struct device *dev = &adev->dev;
	struct coresight_platform_data *pdata = NULL;
	struct tmc_drvdata *drvdata;
	struct resource *res = &adev->res;
	struct coresight_desc desc = { 0 };
	struct device_node *np = adev->dev.of_node;
	struct coresight_cti_data *ctidata;

	pdata = of_get_coresight_platform_data(dev, np);
	if (IS_ERR(pdata)) {
		ret = PTR_ERR(pdata);
		goto out;
	}
	adev->dev.platform_data = pdata;

	ret = -ENOMEM;
	drvdata = devm_kzalloc(dev, sizeof(*drvdata), GFP_KERNEL);
	if (!drvdata)
		goto out;

	drvdata->dev = &adev->dev;
	dev_set_drvdata(dev, drvdata);

	/* Validity for the resource is already checked by the AMBA core */
	base = devm_ioremap_resource(dev, res);
	if (IS_ERR(base)) {
		ret = PTR_ERR(base);
		goto out;
	}

	drvdata->base = base;

	spin_lock_init(&drvdata->spinlock);
	mutex_init(&drvdata->mem_lock);

	devid = readl_relaxed(drvdata->base + CORESIGHT_DEVID);
	drvdata->config_type = BMVAL(devid, 6, 7);
	drvdata->memwidth = tmc_get_memwidth(devid);
	/* This device is not associated with a session */
	drvdata->pid = -1;

	if (drvdata->config_type == TMC_CONFIG_TYPE_ETR) {
		ret = of_property_read_u32(np, "arm,buffer-size",
					   &drvdata->size);
		if (ret)
			drvdata->size = SZ_1M;

		if (of_property_read_bool(np, "arm,sg-enable"))
			drvdata->memtype  = TMC_ETR_MEM_TYPE_SG;
		else
			drvdata->memtype  = TMC_ETR_MEM_TYPE_CONTIG;
		drvdata->mem_size = drvdata->size;
		drvdata->mem_type = drvdata->memtype;
		drvdata->out_mode = TMC_ETR_OUT_MODE_MEM;
	} else {
		drvdata->size = readl_relaxed(drvdata->base + TMC_RSZ) * 4;
	}

<<<<<<< HEAD
	ret = tmc_iommu_init(drvdata);
	if (ret) {
		dev_err(dev, "TMC SMMU init failed, err =%d\n", ret);
		goto out;
	}

	ctidata = of_get_coresight_cti_data(dev, adev->dev.of_node);
	if (IS_ERR(ctidata)) {
		dev_err(dev, "invalid cti data\n");
	} else if (ctidata && ctidata->nr_ctis == 2) {
		drvdata->cti_flush = coresight_cti_get(ctidata->names[0]);
		if (IS_ERR(drvdata->cti_flush)) {
			dev_err(dev, "failed to get flush cti, defer probe\n");
			tmc_iommu_deinit(drvdata);
			return -EPROBE_DEFER;
		}

		drvdata->cti_reset = coresight_cti_get(ctidata->names[1]);
		if (IS_ERR(drvdata->cti_reset)) {
			dev_err(dev, "failed to get reset cti, defer probe\n");
			tmc_iommu_deinit(drvdata);
			return -EPROBE_DEFER;
		}
	}

	ret = of_get_coresight_csr_name(adev->dev.of_node, &drvdata->csr_name);
	if (ret) {
		dev_err(dev, "No csr data\n");
	} else{
		drvdata->csr = coresight_csr_get(drvdata->csr_name);
		if (IS_ERR(drvdata->csr)) {
			dev_dbg(dev, "failed to get csr, defer probe\n");
			tmc_iommu_deinit(drvdata);
			return -EPROBE_DEFER;
		}
	}
	if (of_property_read_bool(drvdata->dev->of_node, "qcom,force-reg-dump"))
		drvdata->force_reg_dump = true;

=======
>>>>>>> f9b4ab5c
	desc.pdata = pdata;
	desc.dev = dev;

	switch (drvdata->config_type) {
	case TMC_CONFIG_TYPE_ETB:
		desc.type = CORESIGHT_DEV_TYPE_SINK;
		desc.ops = &tmc_etb_cs_ops;
		desc.groups = coresight_tmc_etf_groups;
		desc.subtype.sink_subtype = CORESIGHT_DEV_SUBTYPE_SINK_BUFFER;
		break;
	case TMC_CONFIG_TYPE_ETR:
		desc.type = CORESIGHT_DEV_TYPE_SINK;
		desc.ops = &tmc_etr_cs_ops;
		ret = tmc_etr_setup_caps(drvdata, devid, id->data);
		if (ret)
<<<<<<< HEAD
			goto out_iommu_deinit;
		desc.groups = coresight_tmc_etr_groups;
		desc.subtype.sink_subtype = CORESIGHT_DEV_SUBTYPE_SINK_BUFFER;

		drvdata->byte_cntr = byte_cntr_init(adev, drvdata);

		ret = tmc_etr_bam_init(adev, drvdata);
		if (ret)
			goto out_iommu_deinit;
=======
			goto out;
		idr_init(&drvdata->idr);
		mutex_init(&drvdata->idr_mutex);
>>>>>>> f9b4ab5c
		break;
	case TMC_CONFIG_TYPE_ETF:
		desc.type = CORESIGHT_DEV_TYPE_LINKSINK;
		desc.ops = &tmc_etf_cs_ops;
		desc.groups = coresight_tmc_etf_groups;
		desc.subtype.link_subtype = CORESIGHT_DEV_SUBTYPE_LINK_FIFO;
		break;
	default:
		pr_err("%s: Unsupported TMC config\n", pdata->name);
		ret = -EINVAL;
		goto out_iommu_deinit;
	}

	drvdata->csdev = coresight_register(&desc);
	if (IS_ERR(drvdata->csdev)) {
		ret = PTR_ERR(drvdata->csdev);
		goto out_iommu_deinit;
	}

	drvdata->miscdev.name = pdata->name;
	drvdata->miscdev.minor = MISC_DYNAMIC_MINOR;
	drvdata->miscdev.fops = &tmc_fops;
	ret = misc_register(&drvdata->miscdev);
	if (ret) {
		tmc_iommu_deinit(drvdata);
		coresight_unregister(drvdata->csdev);
<<<<<<< HEAD
	}

	if (!ret)
		pm_runtime_put(&adev->dev);

	return ret;

out_iommu_deinit:
	tmc_iommu_deinit(drvdata);
=======
	else
		pm_runtime_put(&adev->dev);
>>>>>>> f9b4ab5c
out:
	return ret;
}

static const struct amba_id tmc_ids[] = {
	{
		.id     = 0x0003b961,
		.mask   = 0x0003ffff,
	},
	{
		/* Coresight SoC 600 TMC-ETR/ETS */
		.id	= 0x000bb9e8,
		.mask	= 0x000fffff,
		.data	= (void *)(unsigned long)CORESIGHT_SOC_600_ETR_CAPS,
	},
	{
		/* Coresight SoC 600 TMC-ETB */
		.id	= 0x000bb9e9,
		.mask	= 0x000fffff,
	},
	{
		/* Coresight SoC 600 TMC-ETF */
		.id	= 0x000bb9ea,
		.mask	= 0x000fffff,
	},
	{ 0, 0},
};

static struct amba_driver tmc_driver = {
	.drv = {
		.name   = "coresight-tmc",
		.owner  = THIS_MODULE,
		.suppress_bind_attrs = true,
	},
	.probe		= tmc_probe,
	.id_table	= tmc_ids,
};
builtin_amba_driver(tmc_driver);<|MERGE_RESOLUTION|>--- conflicted
+++ resolved
@@ -267,40 +267,16 @@
 	ssize_t actual;
 	struct tmc_drvdata *drvdata = container_of(file->private_data,
 						   struct tmc_drvdata, miscdev);
-<<<<<<< HEAD
-	char *bufp;
 
 	mutex_lock(&drvdata->mem_lock);
 
-	bufp = drvdata->buf + *ppos;
-
-	if (*ppos + len > drvdata->len)
-		len = drvdata->len - *ppos;
-
-	if (drvdata->config_type == TMC_CONFIG_TYPE_ETR) {
-		if (drvdata->memtype == TMC_ETR_MEM_TYPE_CONTIG) {
-			if (bufp == (char *)(drvdata->vaddr + drvdata->size))
-				bufp = drvdata->vaddr;
-			else if (bufp > (char *)(drvdata->vaddr +
-				 drvdata->size))
-				bufp -= drvdata->size;
-			if ((bufp + len) > (char *)(drvdata->vaddr +
-			     drvdata->size))
-				len = (char *)(drvdata->vaddr + drvdata->size) -
-				      bufp;
-		} else {
-			tmc_etr_sg_compute_read(drvdata, ppos, &bufp, &len);
-		}
-	}
-
-	if (copy_to_user(data, bufp, len)) {
-=======
 	actual = tmc_get_sysfs_trace(drvdata, *ppos, len, &bufp);
-	if (actual <= 0)
+	if (actual <= 0) {
+		mutex_unlock(&drvdata->mem_lock);
 		return 0;
+	}
 
 	if (copy_to_user(data, bufp, actual)) {
->>>>>>> f9b4ab5c
 		dev_dbg(drvdata->dev, "%s: copy_to_user failed\n", __func__);
 		mutex_unlock(&drvdata->mem_lock);
 		return -EFAULT;
@@ -309,15 +285,8 @@
 	*ppos += actual;
 	dev_dbg(drvdata->dev, "%zu bytes copied\n", actual);
 
-<<<<<<< HEAD
-	dev_dbg(drvdata->dev, "%s: %zu bytes copied, %d bytes left\n",
-		__func__, len, (int)(drvdata->len - *ppos));
-
 	mutex_unlock(&drvdata->mem_lock);
-	return len;
-=======
 	return actual;
->>>>>>> f9b4ab5c
 }
 
 static int tmc_release(struct inode *inode, struct file *file)
@@ -439,42 +408,6 @@
 }
 static DEVICE_ATTR_RW(trigger_cntr);
 
-<<<<<<< HEAD
-static ssize_t mem_size_show(struct device *dev,
-			     struct device_attribute *attr,
-			     char *buf)
-{
-	struct tmc_drvdata *drvdata = dev_get_drvdata(dev->parent);
-	unsigned long val = drvdata->mem_size;
-
-	return scnprintf(buf, PAGE_SIZE, "%#lx\n", val);
-}
-
-static ssize_t mem_size_store(struct device *dev,
-			      struct device_attribute *attr,
-			      const char *buf, size_t size)
-{
-	struct tmc_drvdata *drvdata = dev_get_drvdata(dev->parent);
-	unsigned long val;
-
-	mutex_lock(&drvdata->mem_lock);
-	if (kstrtoul(buf, 16, &val)) {
-		mutex_unlock(&drvdata->mem_lock);
-		return -EINVAL;
-	}
-
-	if (drvdata->enable) {
-		mutex_unlock(&drvdata->mem_lock);
-		pr_err("ETR is in use, disable it to change the mem_size\n");
-		return -EINVAL;
-	}
-
-	drvdata->mem_size = val;
-	mutex_unlock(&drvdata->mem_lock);
-	return size;
-}
-static DEVICE_ATTR_RW(mem_size);
-
 static ssize_t out_mode_show(struct device *dev,
 			     struct device_attribute *attr, char *buf)
 {
@@ -516,55 +449,6 @@
 	return len;
 }
 static DEVICE_ATTR_RO(available_out_modes);
-
-static ssize_t mem_type_show(struct device *dev,
-			     struct device_attribute *attr,
-			     char *buf)
-{
-	struct tmc_drvdata *drvdata = dev_get_drvdata(dev->parent);
-
-	return scnprintf(buf, PAGE_SIZE, "%s\n",
-			str_tmc_etr_mem_type[drvdata->mem_type]);
-}
-
-static ssize_t mem_type_store(struct device *dev,
-			      struct device_attribute *attr,
-			      const char *buf,
-			      size_t size)
-{
-	struct tmc_drvdata *drvdata = dev_get_drvdata(dev->parent);
-	char str[10] = "";
-
-	if (strlen(buf) >= 10)
-		return -EINVAL;
-	if (sscanf(buf, "%10s", str) != 1)
-		return -EINVAL;
-
-	mutex_lock(&drvdata->mem_lock);
-	if (drvdata->enable) {
-		mutex_unlock(&drvdata->mem_lock);
-		pr_err("ETR is in use, disable it to switch the mode\n");
-		return -EINVAL;
-	}
-	if (!strcmp(str, str_tmc_etr_mem_type[TMC_ETR_MEM_TYPE_CONTIG]))
-		drvdata->mem_type = TMC_ETR_MEM_TYPE_CONTIG;
-	else if (!strcmp(str, str_tmc_etr_mem_type[TMC_ETR_MEM_TYPE_SG])) {
-		if (device_property_present(dev->parent, "iommus") &&
-		!device_property_present(dev->parent, "qcom,smmu-s1-bypass")) {
-			mutex_unlock(&drvdata->mem_lock);
-			pr_err("SMMU is enabled. Sg mode is not supported\n");
-			return -EINVAL;
-		}
-		drvdata->mem_type = TMC_ETR_MEM_TYPE_SG;
-	} else {
-		size = -EINVAL;
-	}
-
-	mutex_unlock(&drvdata->mem_lock);
-
-	return size;
-}
-static DEVICE_ATTR_RW(mem_type);
 
 static ssize_t block_size_show(struct device *dev,
 			     struct device_attribute *attr,
@@ -659,8 +543,6 @@
 	drvdata->iommu_mapping = NULL;
 }
 
-static struct attribute *coresight_tmc_etf_attrs[] = {
-=======
 static ssize_t buffer_size_show(struct device *dev,
 				struct device_attribute *attr, char *buf)
 {
@@ -693,20 +575,17 @@
 
 static DEVICE_ATTR_RW(buffer_size);
 
-static struct attribute *coresight_tmc_attrs[] = {
->>>>>>> f9b4ab5c
+static struct attribute *coresight_tmc_etf_attrs[] = {
+	&dev_attr_trigger_cntr.attr,
+	NULL,
+};
+
+static struct attribute *coresight_tmc_etr_attrs[] = {
 	&dev_attr_trigger_cntr.attr,
 	&dev_attr_buffer_size.attr,
-	NULL,
-};
-
-static struct attribute *coresight_tmc_etr_attrs[] = {
-	&dev_attr_mem_size.attr,
-	&dev_attr_mem_type.attr,
-	&dev_attr_trigger_cntr.attr,
+	&dev_attr_block_size.attr,
 	&dev_attr_out_mode.attr,
 	&dev_attr_available_out_modes.attr,
-	&dev_attr_block_size.attr,
 	NULL,
 };
 
@@ -844,18 +723,11 @@
 		if (ret)
 			drvdata->size = SZ_1M;
 
-		if (of_property_read_bool(np, "arm,sg-enable"))
-			drvdata->memtype  = TMC_ETR_MEM_TYPE_SG;
-		else
-			drvdata->memtype  = TMC_ETR_MEM_TYPE_CONTIG;
-		drvdata->mem_size = drvdata->size;
-		drvdata->mem_type = drvdata->memtype;
 		drvdata->out_mode = TMC_ETR_OUT_MODE_MEM;
 	} else {
 		drvdata->size = readl_relaxed(drvdata->base + TMC_RSZ) * 4;
 	}
 
-<<<<<<< HEAD
 	ret = tmc_iommu_init(drvdata);
 	if (ret) {
 		dev_err(dev, "TMC SMMU init failed, err =%d\n", ret);
@@ -895,8 +767,6 @@
 	if (of_property_read_bool(drvdata->dev->of_node, "qcom,force-reg-dump"))
 		drvdata->force_reg_dump = true;
 
-=======
->>>>>>> f9b4ab5c
 	desc.pdata = pdata;
 	desc.dev = dev;
 
@@ -912,7 +782,6 @@
 		desc.ops = &tmc_etr_cs_ops;
 		ret = tmc_etr_setup_caps(drvdata, devid, id->data);
 		if (ret)
-<<<<<<< HEAD
 			goto out_iommu_deinit;
 		desc.groups = coresight_tmc_etr_groups;
 		desc.subtype.sink_subtype = CORESIGHT_DEV_SUBTYPE_SINK_BUFFER;
@@ -922,11 +791,8 @@
 		ret = tmc_etr_bam_init(adev, drvdata);
 		if (ret)
 			goto out_iommu_deinit;
-=======
-			goto out;
 		idr_init(&drvdata->idr);
 		mutex_init(&drvdata->idr_mutex);
->>>>>>> f9b4ab5c
 		break;
 	case TMC_CONFIG_TYPE_ETF:
 		desc.type = CORESIGHT_DEV_TYPE_LINKSINK;
@@ -953,7 +819,6 @@
 	if (ret) {
 		tmc_iommu_deinit(drvdata);
 		coresight_unregister(drvdata->csdev);
-<<<<<<< HEAD
 	}
 
 	if (!ret)
@@ -963,10 +828,6 @@
 
 out_iommu_deinit:
 	tmc_iommu_deinit(drvdata);
-=======
-	else
-		pm_runtime_put(&adev->dev);
->>>>>>> f9b4ab5c
 out:
 	return ret;
 }
