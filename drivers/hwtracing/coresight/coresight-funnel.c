--- conflicted
+++ resolved
@@ -100,7 +100,7 @@
 	spin_unlock_irqrestore(&drvdata->spinlock, flags);
 
 	if (first_enable)
-		dev_dbg(drvdata->dev, "FUNNEL inport %d enabled\n", inport);
+		dev_info(drvdata->dev, "FUNNEL inport %d enabled\n", inport);
 	return rc;
 }
 
@@ -138,7 +138,7 @@
 	spin_unlock_irqrestore(&drvdata->spinlock, flags);
 
 	if (last_disable)
-		dev_dbg(&csdev->dev, "FUNNEL inport %d disabled\n", inport);;
+		dev_info(&csdev->dev, "FUNNEL inport %d disabled\n", inport);;
 }
 
 static const struct coresight_ops_link funnel_link_ops = {
@@ -210,7 +210,6 @@
 };
 ATTRIBUTE_GROUPS(coresight_funnel);
 
-<<<<<<< HEAD
 static int funnel_get_resource_byname(struct device_node *np,
 				   char *ch_base, struct resource *res)
 {
@@ -234,20 +233,13 @@
 	return of_address_to_resource(np, index, res);
 }
 
-static int funnel_probe(struct amba_device *adev, const struct amba_id *id)
-=======
 static int funnel_probe(struct device *dev, struct resource *res)
->>>>>>> f9b4ab5c
 {
 	int ret;
 	void __iomem *base;
 	struct coresight_platform_data *pdata = NULL;
 	struct funnel_drvdata *drvdata;
-<<<<<<< HEAD
-	struct resource *res;
 	struct resource res_real;
-=======
->>>>>>> f9b4ab5c
 	struct coresight_desc desc = { 0 };
 	struct device_node *np = dev->of_node;
 
@@ -273,7 +265,6 @@
 			return ret;
 	}
 
-<<<<<<< HEAD
 	if (of_property_read_bool(np, "qcom,duplicate-funnel")) {
 		ret = funnel_get_resource_byname(np, "funnel-base-real",
 						 &res_real);
@@ -282,19 +273,17 @@
 
 		res = &res_real;
 		base = devm_ioremap(dev, res->start, resource_size(res));
-	} else {
-		/* Validity of resource is already checked by the AMBA core */
-		res = &adev->res;
-		base = devm_ioremap_resource(dev, res);
-	}
-	if (IS_ERR(base))
-		return PTR_ERR(base);
-=======
-	/*
-	 * Map the device base for dynamic-funnel, which has been
-	 * validated by AMBA core.
-	 */
-	if (res) {
+		if (IS_ERR(base)) {
+			ret = PTR_ERR(base);
+			goto out_disable_clk;
+		}
+		drvdata->base = base;
+		desc.groups = coresight_funnel_groups;
+	} else if (res) {
+		/*
+		* Map the device base for dynamic-funnel, which has been
+		* validated by AMBA core.
+		*/
 		base = devm_ioremap_resource(dev, res);
 		if (IS_ERR(base)) {
 			ret = PTR_ERR(base);
@@ -303,7 +292,6 @@
 		drvdata->base = base;
 		desc.groups = coresight_funnel_groups;
 	}
->>>>>>> f9b4ab5c
 
 	dev_set_drvdata(dev, drvdata);
 
@@ -319,17 +307,14 @@
 		goto out_disable_clk;
 	}
 
-<<<<<<< HEAD
+	pm_runtime_put(dev);
 	dev_info(drvdata->dev, "FUNNEL initialized\n");
-	return 0;
-=======
-	pm_runtime_put(dev);
+	ret = 0;
 
 out_disable_clk:
 	if (ret && !IS_ERR_OR_NULL(drvdata->atclk))
 		clk_disable_unprepare(drvdata->atclk);
 	return ret;
->>>>>>> f9b4ab5c
 }
 
 #ifdef CONFIG_PM
