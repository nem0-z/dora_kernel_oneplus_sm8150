/* Copyright (c) 2018, The Linux Foundation. All rights reserved.
 *
 * This program is free software; you can redistribute it and/or modify
 * it under the terms of the GNU General Public License version 2 and
 * only version 2 as published by the Free Software Foundation.
 *
 * This program is distributed in the hope that it will be useful,
 * but WITHOUT ANY WARRANTY; without even the implied warranty of
 * MERCHANTABILITY or FITNESS FOR A PARTICULAR PURPOSE.  See the
 * GNU General Public License for more details.
 */

#define pr_fmt(fmt)	"FG: %s: " fmt, __func__

#include <linux/ktime.h>
#include <linux/of.h>
#include <linux/of_platform.h>
#include <linux/of_batterydata.h>
#include <linux/platform_device.h>
#include <linux/qpnp/qpnp-revid.h>
#include "fg-core.h"
#include "fg-reg.h"
#include "fg-alg.h"

#define FG_GEN4_DEV_NAME	"qcom,fg-gen4"

#define PERPH_SUBTYPE_REG		0x05
#define FG_BATT_SOC_PM8150B		0x10
#define FG_BATT_INFO_PM8150B		0x11
#define FG_MEM_IF_PM8150B		0x0D
#define FG_ADC_RR_PM8150B		0x13

#define FG_SRAM_LEN			960
#define PROFILE_LEN			416
#define PROFILE_COMP_LEN		208
#define KI_COEFF_SOC_LEVELS		3
#define KI_COEFF_MAX			15564
#define SLOPE_LIMIT_NUM_COEFFS		4
#define SLOPE_LIMIT_COEFF_MAX		31128
#define BATT_THERM_NUM_COEFFS		5

/* SRAM address/offset definitions in ascending order */
#define BATT_THERM_CONFIG_WORD		3
#define RATIO_CENTER_OFFSET		1
#define BATT_THERM_COEFF_WORD		4
#define BATT_THERM_COEFF_OFFSET		0
#define BATT_TEMP_CONFIG_WORD		9
#define BATT_TEMP_HOT_OFFSET		0
#define BATT_TEMP_COLD_OFFSET		1
#define BATT_TEMP_CONFIG2_WORD		10
#define BATT_TEMP_HYST_DELTA_OFFSET	0
#define ESR_PULSE_THRESH_WORD		12
#define ESR_PULSE_THRESH_OFFSET		1
#define ESR_TIMER_DISCHG_MAX_WORD	17
#define ESR_TIMER_DISCHG_MAX_OFFSET	0
#define ESR_TIMER_DISCHG_INIT_WORD	17
#define ESR_TIMER_DISCHG_INIT_OFFSET	1
#define ESR_TIMER_CHG_MAX_WORD		18
#define ESR_TIMER_CHG_MAX_OFFSET	0
#define ESR_TIMER_CHG_INIT_WORD		18
#define ESR_TIMER_CHG_INIT_OFFSET	1
#define CUTOFF_CURR_WORD		19
#define CUTOFF_CURR_OFFSET		0
#define CUTOFF_VOLT_WORD		20
#define CUTOFF_VOLT_OFFSET		0
#define SYS_TERM_CURR_WORD		22
#define SYS_TERM_CURR_OFFSET		0
#define VBATT_FULL_WORD			23
#define VBATT_FULL_OFFSET		0
#define KI_COEFF_MED_DISCHG_WORD	26
#define KI_COEFF_MED_DISCHG_OFFSET	0
#define KI_COEFF_HI_DISCHG_WORD		26
#define KI_COEFF_HI_DISCHG_OFFSET	1
#define DELTA_BSOC_THR_WORD		30
#define DELTA_BSOC_THR_OFFSET		1
#define SLOPE_LIMIT_WORD		32
#define SLOPE_LIMIT_OFFSET		0
#define DELTA_MSOC_THR_WORD		32
#define DELTA_MSOC_THR_OFFSET		1
#define VBATT_LOW_WORD			35
#define VBATT_LOW_OFFSET		1
#define PROFILE_LOAD_WORD		65
#define PROFILE_LOAD_OFFSET		0
#define NOM_CAP_WORD			271
#define NOM_CAP_OFFSET			0
#define RCONN_WORD			275
#define RCONN_OFFSET			0
#define ACT_BATT_CAP_WORD		285
#define ACT_BATT_CAP_OFFSET		0
#define CYCLE_COUNT_WORD		291
#define CYCLE_COUNT_OFFSET		0
#define PROFILE_INTEGRITY_WORD		299
#define PROFILE_INTEGRITY_OFFSET	0
#define ESR_WORD			331
#define ESR_OFFSET			0
#define RSLOW_WORD			368
#define RSLOW_OFFSET			0
#define OCV_WORD			417
#define OCV_OFFSET			0
#define VOLTAGE_PRED_WORD		432
#define VOLTAGE_PRED_OFFSET		0
#define BATT_SOC_WORD			449
#define BATT_SOC_OFFSET			0
#define FULL_SOC_WORD			455
#define FULL_SOC_OFFSET			0
#define CC_SOC_SW_WORD			458
#define CC_SOC_SW_OFFSET		0
#define CC_SOC_WORD			460
#define CC_SOC_OFFSET			0
#define MONOTONIC_SOC_WORD		455
#define MONOTONIC_SOC_OFFSET		0

static struct fg_irq_info fg_irqs[FG_GEN4_IRQ_MAX];

/* DT parameters for FG device */
struct fg_dt_props {
	bool	force_load_profile;
	bool	hold_soc_while_full;
	bool	linearize_soc;
	int	cutoff_volt_mv;
	int	empty_volt_mv;
	int	cutoff_curr_ma;
	int	sys_term_curr_ma;
	int	delta_soc_thr;
	int	esr_timer_chg_fast[NUM_ESR_TIMERS];
	int	esr_timer_chg_slow[NUM_ESR_TIMERS];
	int	esr_timer_dischg_fast[NUM_ESR_TIMERS];
	int	esr_timer_dischg_slow[NUM_ESR_TIMERS];
	int	rconn_uohms;
	int	batt_temp_cold_thresh;
	int	batt_temp_hot_thresh;
	int	batt_temp_hyst;
	int	batt_temp_delta;
	int	esr_pulse_thresh_ma;
	int	esr_meas_curr_ma;
	int	slope_limit_temp;
	int	ki_coeff_soc[KI_COEFF_SOC_LEVELS];
	int	ki_coeff_med_dischg[KI_COEFF_SOC_LEVELS];
	int	ki_coeff_hi_dischg[KI_COEFF_SOC_LEVELS];
	int	slope_limit_coeffs[SLOPE_LIMIT_NUM_COEFFS];
};

struct fg_gen4_chip {
	struct fg_dev		fg;
	struct fg_dt_props	dt;
	struct cycle_counter	*counter;
	struct cap_learning	*cl;
	struct ttf		ttf;
	struct delayed_work	ttf_work;
	char			batt_profile[PROFILE_LEN];
	int			recharge_soc_thr;
	bool			ki_coeff_dischg_en;
	bool			slope_limit_en;
};

struct bias_config {
	u8	status_reg;
	u8	lsb_reg;
	int	bias_kohms;
};

static int fg_gen4_debug_mask;
module_param_named(
	debug_mask, fg_gen4_debug_mask, int, 0600
);

static bool fg_profile_dump;
module_param_named(
	profile_dump, fg_profile_dump, bool, 0600
);

static int fg_sram_dump_period_ms = 20000;
module_param_named(
	sram_dump_period_ms, fg_sram_dump_period_ms, int, 0600
);

static int fg_restart_mp;
static bool fg_sram_dump;

static struct fg_sram_param pm8150_sram_params[] = {
	PARAM(BATT_SOC, BATT_SOC_WORD, BATT_SOC_OFFSET, 4, 1, 1, 0, NULL,
		fg_decode_default),
	PARAM(FULL_SOC, FULL_SOC_WORD, FULL_SOC_OFFSET, 2, 1, 1, 0, NULL,
		fg_decode_default),
	PARAM(VOLTAGE_PRED, VOLTAGE_PRED_WORD, VOLTAGE_PRED_OFFSET, 2, 1000,
		244141, 0, NULL, fg_decode_voltage_15b),
	PARAM(OCV, OCV_WORD, OCV_OFFSET, 2, 1000, 244141, 0, NULL,
		fg_decode_voltage_15b),
	PARAM(ESR, ESR_WORD, ESR_OFFSET, 2, 1000, 244141, 0, fg_encode_default,
		fg_decode_value_16b),
	PARAM(RSLOW, RSLOW_WORD, RSLOW_OFFSET, 2, 1000, 244141, 0, NULL,
		fg_decode_value_16b),
	PARAM(CC_SOC, CC_SOC_WORD, CC_SOC_OFFSET, 4, 1, 1, 0, NULL,
		fg_decode_cc_soc),
	PARAM(CC_SOC_SW, CC_SOC_SW_WORD, CC_SOC_SW_OFFSET, 4, 1, 1, 0, NULL,
		fg_decode_cc_soc),
	PARAM(ACT_BATT_CAP, ACT_BATT_CAP_WORD, ACT_BATT_CAP_OFFSET, 2,
		1, 1, 0, NULL, fg_decode_default),
	/* Entries below here are configurable during initialization */
	PARAM(CUTOFF_VOLT, CUTOFF_VOLT_WORD, CUTOFF_VOLT_OFFSET, 2, 1000000,
		244141, 0, fg_encode_voltage, NULL),
	PARAM(VBATT_LOW, VBATT_LOW_WORD, VBATT_LOW_OFFSET, 1, 1000,
		15625, -2000, fg_encode_voltage, NULL),
	PARAM(VBATT_FULL, VBATT_FULL_WORD, VBATT_FULL_OFFSET, 2, 1000,
		244141, 0, fg_encode_voltage, fg_decode_voltage_15b),
	PARAM(CUTOFF_CURR, CUTOFF_CURR_WORD, CUTOFF_CURR_OFFSET, 2,
		100000, 48828, 0, fg_encode_current, NULL),
	PARAM(SYS_TERM_CURR, SYS_TERM_CURR_WORD, SYS_TERM_CURR_OFFSET, 2,
		100000, 48828, 0, fg_encode_current, NULL),
	PARAM(DELTA_MSOC_THR, DELTA_MSOC_THR_WORD, DELTA_MSOC_THR_OFFSET,
		1, 2048, 100, 0, fg_encode_default, NULL),
	PARAM(DELTA_BSOC_THR, DELTA_BSOC_THR_WORD, DELTA_BSOC_THR_OFFSET,
		1, 2048, 100, 0, fg_encode_default, NULL),
	PARAM(ESR_TIMER_DISCHG_MAX, ESR_TIMER_DISCHG_MAX_WORD,
		ESR_TIMER_DISCHG_MAX_OFFSET, 1, 1, 1, 0, fg_encode_default,
		NULL),
	PARAM(ESR_TIMER_DISCHG_INIT, ESR_TIMER_DISCHG_INIT_WORD,
		ESR_TIMER_DISCHG_INIT_OFFSET, 1, 1, 1, 0, fg_encode_default,
		NULL),
	PARAM(ESR_TIMER_CHG_MAX, ESR_TIMER_CHG_MAX_WORD,
		ESR_TIMER_CHG_MAX_OFFSET, 1, 1, 1, 0, fg_encode_default, NULL),
	PARAM(ESR_TIMER_CHG_INIT, ESR_TIMER_CHG_INIT_WORD,
		ESR_TIMER_CHG_INIT_OFFSET, 1, 1, 1, 0, fg_encode_default, NULL),
	PARAM(ESR_PULSE_THRESH, ESR_PULSE_THRESH_WORD, ESR_PULSE_THRESH_OFFSET,
		1, 1000, 15625, 0, fg_encode_default, NULL),
	PARAM(KI_COEFF_MED_DISCHG, KI_COEFF_MED_DISCHG_WORD,
		KI_COEFF_MED_DISCHG_OFFSET, 1, 1000, 61035, 0,
		fg_encode_default, NULL),
	PARAM(KI_COEFF_HI_DISCHG, KI_COEFF_HI_DISCHG_WORD,
		KI_COEFF_HI_DISCHG_OFFSET, 1, 1000, 61035, 0,
		fg_encode_default, NULL),
	PARAM(SLOPE_LIMIT, SLOPE_LIMIT_WORD, SLOPE_LIMIT_OFFSET, 1, 8192,
		1000000, 0, fg_encode_default, NULL),
	PARAM(BATT_TEMP_COLD, BATT_TEMP_CONFIG_WORD, BATT_TEMP_COLD_OFFSET, 1,
		1, 1, 0, fg_encode_default, NULL),
	PARAM(BATT_TEMP_HOT, BATT_TEMP_CONFIG_WORD, BATT_TEMP_HOT_OFFSET, 1,
		1, 1, 0, fg_encode_default, NULL),
};

static bool is_batt_empty(struct fg_dev *fg);

/* All get functions below */

struct bias_config id_table[3] = {
	{0x65, 0x66, 400},
	{0x6D, 0x6E, 100},
	{0x75, 0x76, 30},
};

#define MAX_BIAS_CODE	0x70E4
static int fg_gen4_get_batt_id(struct fg_gen4_chip *chip)
{
	struct fg_dev *fg = &chip->fg;
	int i, rc, batt_id_kohms;
	u16 tmp = 0, bias_code = 0, delta = 0;
	u8 val, bias_id = 0;

	for (i = 0; i < ARRAY_SIZE(id_table); i++)  {
		rc = fg_read(fg, fg->rradc_base + id_table[i].status_reg, &val,
				1);
		if (rc < 0) {
			pr_err("Failed to read bias_sts, rc=%d\n", rc);
			return rc;
		}

		if (val & BIAS_STS_READY) {
			rc = fg_read(fg, fg->rradc_base + id_table[i].lsb_reg,
					(u8 *)&tmp, 2);
			if (rc < 0) {
				pr_err("Failed to read bias_lsb_reg, rc=%d\n",
					rc);
				return rc;
			}
		}

		pr_debug("bias_code[%d]: 0x%04x\n", i, tmp);

		/*
		 * Bias code closer to MAX_BIAS_CODE/2 is the one which should
		 * be used for calculating battery id.
		 */
		if (!delta || abs(tmp - MAX_BIAS_CODE / 2) < delta) {
			bias_id = i;
			bias_code = tmp;
			delta = abs(tmp - MAX_BIAS_CODE / 2);
		}
	}

	pr_debug("bias_id: %d bias_code: 0x%04x\n", bias_id, bias_code);

	/*
	 * Following equation is used for calculating battery id.
	 * batt_id(KOhms) = bias_id(KOhms) / ((MAX_BIAS_CODE / bias_code) - 1)
	 */
	batt_id_kohms = (id_table[bias_id].bias_kohms * bias_code) * 10 /
			(MAX_BIAS_CODE - bias_code);
	fg->batt_id_ohms = (batt_id_kohms * 1000) / 10;
	return 0;
}

static int fg_gen4_get_nominal_capacity(struct fg_gen4_chip *chip,
					int64_t *nom_cap_uah)
{
	struct fg_dev *fg = &chip->fg;
	int rc;
	u8 buf[2];

	rc = fg_sram_read(fg, NOM_CAP_WORD, NOM_CAP_OFFSET, buf, 2,
			FG_IMA_DEFAULT);
	if (rc < 0) {
		pr_err("Error in reading %04x[%d] rc=%d\n", NOM_CAP_WORD,
			NOM_CAP_OFFSET, rc);
		return rc;
	}

	*nom_cap_uah = (int)(buf[0] | buf[1] << 8) * 1000;
	fg_dbg(fg, FG_CAP_LEARN, "nom_cap_uah: %lld\n", *nom_cap_uah);
	return 0;
}

static int fg_gen4_get_learned_capacity(void *data, int64_t *learned_cap_uah)
{
	struct fg_gen4_chip *chip = data;
	struct fg_dev *fg;
	int rc, act_cap_mah;

	if (!chip)
		return -ENODEV;

	fg = &chip->fg;
	rc = fg_get_sram_prop(fg, FG_SRAM_ACT_BATT_CAP, &act_cap_mah);
	if (rc < 0) {
		pr_err("Error in getting ACT_BATT_CAP, rc=%d\n", rc);
		return rc;
	}

	*learned_cap_uah = act_cap_mah * 1000;

	fg_dbg(fg, FG_CAP_LEARN, "learned_cap_uah:%lld\n", *learned_cap_uah);
	return 0;
}

#define CC_SOC_30BIT	GENMASK(29, 0)
#define BATT_SOC_32BIT	GENMASK(31, 0)
static int fg_gen4_get_charge_raw(struct fg_gen4_chip *chip, int *val)
{
	int rc, cc_soc;
	int64_t nom_cap_uah;

	rc = fg_get_sram_prop(&chip->fg, FG_SRAM_CC_SOC, &cc_soc);
	if (rc < 0) {
		pr_err("Error in getting CC_SOC, rc=%d\n", rc);
		return rc;
	}

	rc = fg_gen4_get_nominal_capacity(chip, &nom_cap_uah);
	if (rc < 0) {
		pr_err("Error in getting nominal capacity, rc=%d\n", rc);
		return rc;
	}

	*val = div_s64(cc_soc * nom_cap_uah, CC_SOC_30BIT);
	return 0;
}

static int fg_gen4_get_charge_counter(struct fg_gen4_chip *chip, int *val)
{
	int rc, cc_soc;
	int64_t learned_cap_uah;

	rc = fg_get_sram_prop(&chip->fg, FG_SRAM_CC_SOC_SW, &cc_soc);
	if (rc < 0) {
		pr_err("Error in getting CC_SOC_SW, rc=%d\n", rc);
		return rc;
	}

	rc = fg_gen4_get_learned_capacity(chip, &learned_cap_uah);
	if (rc < 0) {
		pr_err("Error in getting learned capacity, rc=%d\n", rc);
		return rc;
	}

	*val = div_s64(cc_soc * learned_cap_uah, CC_SOC_30BIT);
	return 0;
}

static int fg_gen4_get_charge_counter_shadow(struct fg_gen4_chip *chip,
						int *val)
{
	int rc, batt_soc;
	int64_t learned_cap_uah;

	rc = fg_get_sram_prop(&chip->fg, FG_SRAM_BATT_SOC, &batt_soc);
	if (rc < 0) {
		pr_err("Error in getting BATT_SOC, rc=%d\n", rc);
		return rc;
	}

	rc = fg_gen4_get_learned_capacity(chip, &learned_cap_uah);
	if (rc < 0) {
		pr_err("Error in getting learned capacity, rc=%d\n", rc);
		return rc;
	}

	*val = div_u64((u32)batt_soc * learned_cap_uah, BATT_SOC_32BIT);
	return 0;
}

static int fg_gen4_get_battery_temp(struct fg_dev *fg, int *val)
{
	int rc = 0;
	u8 buf;

	rc = fg_read(fg, ADC_RR_BATT_TEMP_LSB(fg), &buf, 1);
	if (rc < 0) {
		pr_err("failed to read addr=0x%04x, rc=%d\n",
			ADC_RR_BATT_TEMP_LSB(fg), rc);
		return rc;
	}

	/* Only 8 bits are used. Bit 7 is sign bit */
	*val = sign_extend32(buf, 7);

	/* Value is in Celsius; Convert it to deciDegC */
	*val *= 10;

	return 0;
}

static int fg_gen4_get_debug_batt_id(struct fg_dev *fg, int *batt_id)
{
	int rc;
	u16 tmp;

	rc = fg_read(fg, ADC_RR_FAKE_BATT_LOW_LSB(fg), (u8 *)&tmp, 2);
	if (rc < 0) {
		pr_err("failed to read addr=0x%04x, rc=%d\n",
			ADC_RR_FAKE_BATT_LOW_LSB(fg), rc);
		return rc;
	}

	/*
	 * Following equation is used for calculating battery id.
	 * batt_id(KOhms) = 30000 / ((MAX_BIAS_CODE / bias_code) - 1)
	 */

	batt_id[0] = (30000 * tmp) / (MAX_BIAS_CODE - tmp);

	rc = fg_read(fg, ADC_RR_FAKE_BATT_HIGH_LSB(fg), (u8 *)&tmp, 2);
	if (rc < 0) {
		pr_err("failed to read addr=0x%04x, rc=%d\n",
			ADC_RR_FAKE_BATT_HIGH_LSB(fg), rc);
		return rc;
	}

	batt_id[1] = (30000 * tmp) / (MAX_BIAS_CODE - tmp);
	pr_debug("debug batt_id range: [%d %d]\n", batt_id[0], batt_id[1]);
	return 0;
}

static bool is_debug_batt_id(struct fg_dev *fg)
{
	int debug_batt_id[2], rc;

	if (fg->batt_id_ohms < 0)
		return false;

	rc = fg_gen4_get_debug_batt_id(fg, debug_batt_id);
	if (rc < 0) {
		pr_err("Failed to get debug batt_id, rc=%d\n", rc);
		return false;
	}

	if (is_between(debug_batt_id[0], debug_batt_id[1],
		fg->batt_id_ohms)) {
		fg_dbg(fg, FG_POWER_SUPPLY, "Debug battery id: %dohms\n",
			fg->batt_id_ohms);
		return true;
	}

	return false;
}

static int fg_gen4_get_prop_capacity(struct fg_dev *fg, int *val)
{
	struct fg_gen4_chip *chip = container_of(fg, struct fg_gen4_chip, fg);
	int rc, msoc;

	if (is_debug_batt_id(fg)) {
		*val = DEBUG_BATT_SOC;
		return 0;
	}

	if (fg->fg_restarting) {
		*val = fg->last_soc;
		return 0;
	}

	if (fg->battery_missing || !fg->soc_reporting_ready) {
		*val = BATT_MISS_SOC;
		return 0;
	}

	if (is_batt_empty(fg)) {
		*val = EMPTY_SOC;
		return 0;
	}

	if (fg->charge_full) {
		*val = FULL_CAPACITY;
		return 0;
	}

	rc = fg_get_msoc(fg, &msoc);
	if (rc < 0)
		return rc;

	if (chip->dt.linearize_soc && fg->delta_soc > 0)
		*val = fg->maint_soc;
	else
		*val = msoc;

	return 0;
}

static inline void get_esr_meas_current(int curr_ma, u8 *val)
{
	switch (curr_ma) {
	case 60:
		*val = ESR_MEAS_CUR_60MA;
		break;
	case 120:
		*val = ESR_MEAS_CUR_120MA;
		break;
	case 180:
		*val = ESR_MEAS_CUR_180MA;
		break;
	case 240:
		*val = ESR_MEAS_CUR_240MA;
		break;
	default:
		*val = ESR_MEAS_CUR_120MA;
		break;
	};

	*val <<= ESR_PULL_DOWN_IVAL_SHIFT;
}

/* ALG callback functions below */

static int fg_gen4_store_learned_capacity(void *data, int64_t learned_cap_uah)
{
	struct fg_gen4_chip *chip = data;
	struct fg_dev *fg;
	int16_t cc_mah;
	int rc;

	if (!chip)
		return -ENODEV;

	fg = &chip->fg;
	if (fg->battery_missing || !learned_cap_uah)
		return -EPERM;

	cc_mah = div64_s64(learned_cap_uah, 1000);
	rc = fg_sram_write(fg, fg->sp[FG_SRAM_ACT_BATT_CAP].addr_word,
			fg->sp[FG_SRAM_ACT_BATT_CAP].addr_byte, (u8 *)&cc_mah,
			fg->sp[FG_SRAM_ACT_BATT_CAP].len, FG_IMA_DEFAULT);
	if (rc < 0) {
		pr_err("Error in writing act_batt_cap_bkup, rc=%d\n", rc);
		return rc;
	}

	fg_dbg(fg, FG_CAP_LEARN, "learned capacity %llduah/%dmah stored\n",
		chip->cl->learned_cap_uah, cc_mah);
	return 0;
}

static int fg_gen4_prime_cc_soc_sw(void *data, u32 batt_soc)
{
	struct fg_gen4_chip *chip = data;
	struct fg_dev *fg;
	int rc, cc_soc_sw;

	if (!chip)
		return -ENODEV;

	fg = &chip->fg;
	if (batt_soc == CC_SOC_30BIT)
		cc_soc_sw = batt_soc;
	else
		cc_soc_sw = div64_s64((int64_t)batt_soc * CC_SOC_30BIT,
				BATT_SOC_32BIT);

	rc = fg_sram_write(fg, fg->sp[FG_SRAM_CC_SOC_SW].addr_word,
		fg->sp[FG_SRAM_CC_SOC_SW].addr_byte, (u8 *)&cc_soc_sw,
		fg->sp[FG_SRAM_CC_SOC_SW].len, FG_IMA_ATOMIC);
	if (rc < 0)
		pr_err("Error in writing cc_soc_sw, rc=%d\n", rc);
	else
		fg_dbg(fg, FG_STATUS, "cc_soc_sw: %x\n", cc_soc_sw);

	return rc;
}

static int fg_gen4_get_cc_soc_sw(void *data, int *cc_soc_sw)
{
	struct fg_gen4_chip *chip = data;
	struct fg_dev *fg;
	int rc, temp;

	if (!chip)
		return -ENODEV;

	fg = &chip->fg;
	rc = fg_get_sram_prop(fg, FG_SRAM_CC_SOC_SW, &temp);
	if (rc < 0) {
		pr_err("Error in getting CC_SOC_SW, rc=%d\n", rc);
		return rc;
	}

	*cc_soc_sw = temp;
	return rc;
}

static int fg_gen4_restore_count(void *data, u16 *buf, int length)
{
	struct fg_gen4_chip *chip = data;
	int id, rc = 0;
	u8 tmp[2];

	if (!chip)
		return -ENODEV;

	if (!buf || length > BUCKET_COUNT)
		return -EINVAL;

	for (id = 0; id < length; id++) {
		rc = fg_sram_read(&chip->fg, CYCLE_COUNT_WORD + id,
				CYCLE_COUNT_OFFSET, (u8 *)tmp, 2,
				FG_IMA_DEFAULT);
		if (rc < 0)
			pr_err("failed to read bucket %d rc=%d\n", id, rc);
		else
			*buf++ = tmp[0] | tmp[1] << 8;
	}

	return rc;
}

static int fg_gen4_store_count(void *data, u16 *buf, int id, int length)
{
	struct fg_gen4_chip *chip = data;
	int rc;

	if (!chip)
		return -ENODEV;

	if (!buf || length > BUCKET_COUNT * 2 || id < 0 ||
		id > BUCKET_COUNT - 1 || ((id * 2) + length) > BUCKET_COUNT * 2)
		return -EINVAL;

	rc = fg_sram_write(&chip->fg, CYCLE_COUNT_WORD + id, CYCLE_COUNT_OFFSET,
			(u8 *)buf, length, FG_IMA_DEFAULT);
	if (rc < 0)
		pr_err("failed to write bucket %d rc=%d\n", rc);

	return rc;
}

/* All worker and helper functions below */

#define KI_COEFF_MED_DISCHG_DEFAULT	245
#define KI_COEFF_HI_DISCHG_DEFAULT	123
static int fg_gen4_adjust_ki_coeff_dischg(struct fg_dev *fg)
{
	struct fg_gen4_chip *chip = container_of(fg, struct fg_gen4_chip, fg);
	int rc, i, msoc;
	int ki_coeff_med = KI_COEFF_MED_DISCHG_DEFAULT;
	int ki_coeff_hi = KI_COEFF_HI_DISCHG_DEFAULT;
	u8 val;

	if (!chip->ki_coeff_dischg_en)
		return 0;

	rc = fg_gen4_get_prop_capacity(fg, &msoc);
	if (rc < 0) {
		pr_err("Error in getting capacity, rc=%d\n", rc);
		return rc;
	}

	if (fg->charge_status == POWER_SUPPLY_STATUS_DISCHARGING) {
		for (i = KI_COEFF_SOC_LEVELS - 1; i >= 0; i--) {
			if (msoc < chip->dt.ki_coeff_soc[i]) {
				ki_coeff_med = chip->dt.ki_coeff_med_dischg[i];
				ki_coeff_hi = chip->dt.ki_coeff_hi_dischg[i];
			}
		}
	}

	fg_encode(fg->sp, FG_SRAM_KI_COEFF_MED_DISCHG, ki_coeff_med, &val);
	rc = fg_sram_write(fg,
			fg->sp[FG_SRAM_KI_COEFF_MED_DISCHG].addr_word,
			fg->sp[FG_SRAM_KI_COEFF_MED_DISCHG].addr_byte, &val,
			fg->sp[FG_SRAM_KI_COEFF_MED_DISCHG].len,
			FG_IMA_DEFAULT);
	if (rc < 0) {
		pr_err("Error in writing ki_coeff_med, rc=%d\n", rc);
		return rc;
	}

	fg_encode(fg->sp, FG_SRAM_KI_COEFF_HI_DISCHG, ki_coeff_hi, &val);
	rc = fg_sram_write(fg,
			fg->sp[FG_SRAM_KI_COEFF_HI_DISCHG].addr_word,
			fg->sp[FG_SRAM_KI_COEFF_HI_DISCHG].addr_byte, &val,
			fg->sp[FG_SRAM_KI_COEFF_HI_DISCHG].len,
			FG_IMA_DEFAULT);
	if (rc < 0) {
		pr_err("Error in writing ki_coeff_hi, rc=%d\n", rc);
		return rc;
	}

	fg_dbg(fg, FG_STATUS, "Wrote ki_coeff_med %d ki_coeff_hi %d\n",
		ki_coeff_med, ki_coeff_hi);
	return 0;
}

static int fg_gen4_get_batt_profile(struct fg_dev *fg)
{
	struct fg_gen4_chip *chip = container_of(fg, struct fg_gen4_chip, fg);
	struct device_node *node = fg->dev->of_node;
	struct device_node *batt_node, *profile_node;
	const char *data;
	int rc, len;

	batt_node = of_find_node_by_name(node, "qcom,battery-data");
	if (!batt_node) {
		pr_err("Batterydata not available\n");
		return -ENXIO;
	}

	profile_node = of_batterydata_get_best_profile(batt_node,
				fg->batt_id_ohms / 1000, NULL);
	if (IS_ERR(profile_node))
		return PTR_ERR(profile_node);

	if (!profile_node) {
		pr_err("couldn't find profile handle\n");
		return -ENODATA;
	}

	rc = of_property_read_string(profile_node, "qcom,battery-type",
			&fg->bp.batt_type_str);
	if (rc < 0) {
		pr_err("battery type unavailable, rc:%d\n", rc);
		return rc;
	}

	rc = of_property_read_u32(profile_node, "qcom,max-voltage-uv",
			&fg->bp.float_volt_uv);
	if (rc < 0) {
		pr_err("battery float voltage unavailable, rc:%d\n", rc);
		fg->bp.float_volt_uv = -EINVAL;
	}

	rc = of_property_read_u32(profile_node, "qcom,fastchg-current-ma",
			&fg->bp.fastchg_curr_ma);
	if (rc < 0) {
		pr_err("battery fastchg current unavailable, rc:%d\n", rc);
		fg->bp.fastchg_curr_ma = -EINVAL;
	}

	rc = of_property_read_u32(profile_node, "qcom,fg-cc-cv-threshold-mv",
			&fg->bp.vbatt_full_mv);
	if (rc < 0) {
		pr_err("battery cc_cv threshold unavailable, rc:%d\n", rc);
		fg->bp.vbatt_full_mv = -EINVAL;
	}

	if (of_find_property(profile_node, "qcom,therm-coefficients", &len)) {
		len /= sizeof(u32);
		if (len == BATT_THERM_NUM_COEFFS) {
			if (!fg->bp.therm_coeffs) {
				fg->bp.therm_coeffs = devm_kcalloc(fg->dev,
					BATT_THERM_NUM_COEFFS, sizeof(u32),
					GFP_KERNEL);
				if (!fg->bp.therm_coeffs)
					return -ENOMEM;
			}
		}

		rc = of_property_read_u32_array(profile_node,
			"qcom,therm-coefficients", fg->bp.therm_coeffs, len);
		if (rc < 0) {
			pr_err("Couldn't read therm coefficients, rc:%d\n", rc);
			devm_kfree(fg->dev, fg->bp.therm_coeffs);
			fg->bp.therm_coeffs = NULL;
		}

		rc = of_property_read_u32(profile_node,
			"qcom,therm-center-offset", &fg->bp.therm_ctr_offset);
		if (rc < 0) {
			pr_err("battery therm-center-offset unavailable, rc:%d\n",
				rc);
			fg->bp.therm_ctr_offset = -EINVAL;
		}
	}

	data = of_get_property(profile_node, "qcom,fg-profile-data", &len);
	if (!data) {
		pr_err("No profile data available\n");
		return -ENODATA;
	}

	if (len != PROFILE_LEN) {
		pr_err("battery profile incorrect size: %d\n", len);
		return -EINVAL;
	}

	fg->profile_available = true;
	memcpy(chip->batt_profile, data, len);

	return 0;
}

static int fg_gen4_bp_params_config(struct fg_dev *fg)
{
	int rc, i;
	u8 buf, therm_coeffs[BATT_THERM_NUM_COEFFS * 2];

	if (fg->bp.vbatt_full_mv > 0) {
		rc = fg_set_constant_chg_voltage(fg,
				fg->bp.vbatt_full_mv * 1000);
		if (rc < 0)
			return rc;
	}

	if (fg->bp.therm_coeffs) {
		/* Each coefficient is a 16-bit value */
		for (i = 0; i < BATT_THERM_NUM_COEFFS; i++) {
			therm_coeffs[i*2] = fg->bp.therm_coeffs[i] & 0xFF;
			therm_coeffs[i*2 + 1] = fg->bp.therm_coeffs[i] >> 8;
		}
		rc = fg_sram_write(fg, BATT_THERM_COEFF_WORD,
			BATT_THERM_COEFF_OFFSET, therm_coeffs,
			BATT_THERM_NUM_COEFFS * 2, FG_IMA_DEFAULT);
		if (rc < 0) {
			pr_err("Error in writing therm-coeffs, rc=%d\n", rc);
			return rc;
		}

		buf = fg->bp.therm_ctr_offset;
		rc = fg_sram_write(fg, BATT_THERM_CONFIG_WORD,
			RATIO_CENTER_OFFSET, &buf, 1, FG_IMA_DEFAULT);
		if (rc < 0) {
			pr_err("Error in writing therm-ctr-offset, rc=%d\n",
				rc);
			return rc;
		}
	}

	return 0;
}

static void clear_battery_profile(struct fg_dev *fg)
{
	u8 val = 0;
	int rc;

	rc = fg_sram_write(fg, PROFILE_INTEGRITY_WORD,
			PROFILE_INTEGRITY_OFFSET, &val, 1, FG_IMA_DEFAULT);
	if (rc < 0)
		pr_err("failed to write profile integrity rc=%d\n", rc);
}

#define PROFILE_LOAD_BIT	BIT(0)
#define BOOTLOADER_LOAD_BIT	BIT(1)
#define BOOTLOADER_RESTART_BIT	BIT(2)
#define HLOS_RESTART_BIT	BIT(3)
static bool is_profile_load_required(struct fg_gen4_chip *chip)
{
	struct fg_dev *fg = &chip->fg;
	u8 buf[PROFILE_COMP_LEN], val;
	bool profiles_same = false;
	int rc;

	rc = fg_sram_read(fg, PROFILE_INTEGRITY_WORD,
			PROFILE_INTEGRITY_OFFSET, &val, 1, FG_IMA_DEFAULT);
	if (rc < 0) {
		pr_err("failed to read profile integrity rc=%d\n", rc);
		return false;
	}

	/* Check if integrity bit is set */
	if (val & PROFILE_LOAD_BIT) {
		fg_dbg(fg, FG_STATUS, "Battery profile integrity bit is set\n");

		/* Whitelist the values */
		val &= ~PROFILE_LOAD_BIT;
		if (val != HLOS_RESTART_BIT && val != BOOTLOADER_LOAD_BIT &&
			val != (BOOTLOADER_LOAD_BIT | BOOTLOADER_RESTART_BIT)) {
			val |= PROFILE_LOAD_BIT;
			pr_warn("Garbage value in profile integrity word: 0x%x\n",
				val);
			return true;
		}

		rc = fg_sram_read(fg, PROFILE_LOAD_WORD, PROFILE_LOAD_OFFSET,
				buf, PROFILE_COMP_LEN, FG_IMA_DEFAULT);
		if (rc < 0) {
			pr_err("Error in reading battery profile, rc:%d\n", rc);
			fg->profile_load_status = PROFILE_SKIPPED;
			return false;
		}
		profiles_same = memcmp(chip->batt_profile, buf,
					PROFILE_COMP_LEN) == 0;
		if (profiles_same) {
			fg_dbg(fg, FG_STATUS, "Battery profile is same, not loading it\n");
			fg->profile_load_status = PROFILE_LOADED;
			return false;
		}

		if (!chip->dt.force_load_profile) {
			pr_warn("Profiles doesn't match, skipping loading it since force_load_profile is disabled\n");
			if (fg_profile_dump) {
				pr_info("FG: loaded profile:\n");
				dump_sram(fg, buf, PROFILE_LOAD_WORD,
					PROFILE_COMP_LEN);
				pr_info("FG: available profile:\n");
				dump_sram(fg, chip->batt_profile,
					PROFILE_LOAD_WORD, PROFILE_LEN);
			}
			fg->profile_load_status = PROFILE_SKIPPED;
			return false;
		}

		fg_dbg(fg, FG_STATUS, "Profiles are different, loading the correct one\n");
	} else {
		fg_dbg(fg, FG_STATUS, "Profile integrity bit is not set\n");
		if (fg_profile_dump) {
			pr_info("FG: profile to be loaded:\n");
			dump_sram(fg, chip->batt_profile, PROFILE_LOAD_WORD,
				PROFILE_LEN);
		}
	}
	return true;
}

#define SOC_READY_WAIT_TIME_MS	1000
static void profile_load_work(struct work_struct *work)
{
	struct fg_dev *fg = container_of(work,
				struct fg_dev,
				profile_load_work.work);
	struct fg_gen4_chip *chip = container_of(fg,
				struct fg_gen4_chip, fg);
	int64_t nom_cap_uah;
	u8 val;
	int rc;

	vote(fg->awake_votable, PROFILE_LOAD, true, 0);

	rc = fg_gen4_get_batt_id(chip);
	if (rc < 0) {
		pr_err("Error in getting battery id, rc:%d\n", rc);
		goto out;
	}

	rc = fg_gen4_get_batt_profile(fg);
	if (rc < 0) {
		fg->profile_load_status = PROFILE_MISSING;
		pr_warn("profile for batt_id=%dKOhms not found..using OTP, rc:%d\n",
			fg->batt_id_ohms / 1000, rc);
		goto out;
	}

	if (!fg->profile_available)
		goto out;

	if (!is_profile_load_required(chip))
		goto done;

	clear_cycle_count(chip->counter);

	fg_dbg(fg, FG_STATUS, "profile loading started\n");
	rc = fg_masked_write(fg, BATT_SOC_RESTART(fg), RESTART_GO_BIT, 0);
	if (rc < 0) {
		pr_err("Error in writing to %04x, rc=%d\n",
			BATT_SOC_RESTART(fg), rc);
		goto out;
	}

	/* load battery profile */
	rc = fg_sram_write(fg, PROFILE_LOAD_WORD, PROFILE_LOAD_OFFSET,
			chip->batt_profile, PROFILE_LEN, FG_IMA_ATOMIC);
	if (rc < 0) {
		pr_err("Error in writing battery profile, rc:%d\n", rc);
		goto out;
	}

	/* Set the profile integrity bit */
	val = HLOS_RESTART_BIT | PROFILE_LOAD_BIT;
	rc = fg_sram_write(fg, PROFILE_INTEGRITY_WORD,
			PROFILE_INTEGRITY_OFFSET, &val, 1, FG_IMA_DEFAULT);
	if (rc < 0) {
		pr_err("failed to write profile integrity rc=%d\n", rc);
		goto out;
	}

	rc = fg_restart(fg, SOC_READY_WAIT_TIME_MS);
	if (rc < 0) {
		pr_err("Error in restarting FG, rc=%d\n", rc);
		goto out;
	}

	fg_dbg(fg, FG_STATUS, "SOC is ready\n");
	fg->profile_load_status = PROFILE_LOADED;
done:
	rc = fg_gen4_bp_params_config(fg);
	if (rc < 0)
		pr_err("Error in configuring battery profile params, rc:%d\n",
			rc);

	rc = fg_gen4_get_nominal_capacity(chip, &nom_cap_uah);
	if (!rc) {
		rc = cap_learning_post_profile_init(chip->cl, nom_cap_uah);
		if (rc < 0)
			pr_err("Error in cap_learning_post_profile_init rc=%d\n",
				rc);
	}

	batt_psy_initialized(fg);
	fg_notify_charger(fg);

	fg_dbg(fg, FG_STATUS, "profile loaded successfully");
out:
	fg->soc_reporting_ready = true;
	vote(fg->awake_votable, PROFILE_LOAD, false, 0);
	if (!work_pending(&fg->status_change_work)) {
		pm_stay_awake(fg->dev);
		schedule_work(&fg->status_change_work);
	}
}

static void get_batt_psy_props(struct fg_dev *fg)
{
	struct fg_gen4_chip *chip = container_of(fg, struct fg_gen4_chip, fg);
	union power_supply_propval prop = {0, };
	int rc;

	if (!batt_psy_initialized(fg))
		return;

	rc = power_supply_get_property(fg->batt_psy, POWER_SUPPLY_PROP_STATUS,
			&prop);
	if (rc < 0) {
		pr_err("Error in getting charging status, rc=%d\n", rc);
		return;
	}

	fg->charge_status = prop.intval;
	rc = power_supply_get_property(fg->batt_psy,
			POWER_SUPPLY_PROP_CHARGE_TYPE, &prop);
	if (rc < 0) {
		pr_err("Error in getting charge type, rc=%d\n", rc);
		return;
	}

	fg->charge_type = prop.intval;
	rc = power_supply_get_property(fg->batt_psy,
			POWER_SUPPLY_PROP_CHARGE_DONE, &prop);
	if (rc < 0) {
		pr_err("Error in getting charge_done, rc=%d\n", rc);
		return;
	}

	fg->charge_done = prop.intval;
	rc = power_supply_get_property(fg->batt_psy, POWER_SUPPLY_PROP_HEALTH,
		&prop);
	if (rc < 0) {
		pr_err("Error in getting battery health, rc=%d\n", rc);
		return;
	}

	fg->health = prop.intval;

	if (!chip->recharge_soc_thr) {
		rc = power_supply_get_property(fg->batt_psy,
			POWER_SUPPLY_PROP_RECHARGE_SOC, &prop);
		if (rc < 0) {
			pr_err("Error in getting recharge SOC, rc=%d\n", rc);
			return;
		}

		if (prop.intval < 0)
			pr_debug("Recharge SOC not configured %d\n",
				prop.intval);
		else
			chip->recharge_soc_thr = prop.intval;
	}
}

static int fg_gen4_update_maint_soc(struct fg_dev *fg)
{
	struct fg_gen4_chip *chip = container_of(fg, struct fg_gen4_chip, fg);
	int rc = 0, msoc;

	if (!chip->dt.linearize_soc)
		return 0;

	mutex_lock(&fg->charge_full_lock);
	if (fg->delta_soc <= 0)
		goto out;

	rc = fg_get_msoc(fg, &msoc);
	if (rc < 0) {
		pr_err("Error in getting msoc, rc=%d\n", rc);
		goto out;
	}

	if (msoc > fg->maint_soc) {
		/*
		 * When the monotonic SOC goes above maintenance SOC, we should
		 * stop showing the maintenance SOC.
		 */
		fg->delta_soc = 0;
		fg->maint_soc = 0;
	} else if (fg->maint_soc && msoc <= fg->last_msoc) {
		/* MSOC is decreasing. Decrease maintenance SOC as well */
		fg->maint_soc -= 1;
		if (!(msoc % 10)) {
			/*
			 * Reduce the maintenance SOC additionally by 1 whenever
			 * it crosses a SOC multiple of 10.
			 */
			fg->maint_soc -= 1;
			fg->delta_soc -= 1;
		}
	}

	fg_dbg(fg, FG_STATUS, "msoc: %d last_msoc: %d maint_soc: %d delta_soc: %d\n",
		msoc, fg->last_msoc, fg->maint_soc, fg->delta_soc);
	fg->last_msoc = msoc;
out:
	mutex_unlock(&fg->charge_full_lock);
	return rc;
}

static int fg_gen4_configure_full_soc(struct fg_dev *fg, int bsoc)
{
	int rc;
	u8 full_soc[2] = {0xFF, 0xFF};

	/*
	 * Once SOC masking condition is cleared, FULL_SOC and MONOTONIC_SOC
	 * needs to be updated to reflect the same. Write battery SOC to
	 * FULL_SOC and write a full value to MONOTONIC_SOC.
	 */
	rc = fg_sram_write(fg, FULL_SOC_WORD, FULL_SOC_OFFSET,
			(u8 *)&bsoc, 2, FG_IMA_ATOMIC);
	if (rc < 0) {
		pr_err("failed to write full_soc rc=%d\n", rc);
		return rc;
	}

	rc = fg_sram_write(fg, MONOTONIC_SOC_WORD, MONOTONIC_SOC_OFFSET,
			full_soc, 2, FG_IMA_ATOMIC);
	if (rc < 0) {
		pr_err("failed to write monotonic_soc rc=%d\n", rc);
		return rc;
	}

	return 0;
}

static int fg_gen4_set_recharge_soc(struct fg_dev *fg, int recharge_soc)
{
	union power_supply_propval prop = {0, };
	int rc;

	if (recharge_soc < 0 || recharge_soc > FULL_CAPACITY || !fg->batt_psy)
		return 0;

	prop.intval = recharge_soc;
	rc = power_supply_set_property(fg->batt_psy,
		POWER_SUPPLY_PROP_RECHARGE_SOC, &prop);
	if (rc < 0) {
		pr_err("Error in setting recharge SOC, rc=%d\n", rc);
		return rc;
	}

	return 0;
}

static int fg_gen4_adjust_recharge_soc(struct fg_gen4_chip *chip)
{
	struct fg_dev *fg = &chip->fg;
	int rc, msoc, recharge_soc, new_recharge_soc = 0;
	bool recharge_soc_status;

	if (!chip->recharge_soc_thr)
		return 0;

	recharge_soc = chip->recharge_soc_thr;
	recharge_soc_status = fg->recharge_soc_adjusted;

	/*
	 * If the input is present and charging had been terminated, adjust
	 * the recharge SOC threshold based on the monotonic SOC at which
	 * the charge termination had happened.
	 */
	if (is_input_present(fg)) {
		if (fg->charge_done) {
			if (!fg->recharge_soc_adjusted) {
				/* Get raw monotonic SOC for calculation */
				rc = fg_get_msoc(fg, &msoc);
				if (rc < 0) {
					pr_err("Error in getting msoc, rc=%d\n",
						rc);
					return rc;
				}

				/* Adjust the recharge_soc threshold */
				new_recharge_soc = msoc - (FULL_CAPACITY -
								recharge_soc);
				fg->recharge_soc_adjusted = true;
			} else {
				/* adjusted already, do nothing */
				return 0;
			}
		} else {
			if (!fg->recharge_soc_adjusted)
				return 0;

			/*
			 * If we are here, then it means that recharge SOC
			 * had been adjusted already and it could be probably
			 * because of early termination. We shouldn't restore
			 * the original recharge SOC threshold if the health is
			 * not good, which means battery is in JEITA zone.
			 */
			if (fg->health != POWER_SUPPLY_HEALTH_GOOD)
				return 0;

			/* Restore the default value */
			new_recharge_soc = recharge_soc;
			fg->recharge_soc_adjusted = false;
		}
	} else {
		/* Restore the default value */
		new_recharge_soc = recharge_soc;
		fg->recharge_soc_adjusted = false;
	}

	if (recharge_soc_status == fg->recharge_soc_adjusted)
		return 0;

	rc = fg_gen4_set_recharge_soc(fg, new_recharge_soc);
	if (rc < 0) {
		fg->recharge_soc_adjusted = recharge_soc_status;
		pr_err("Couldn't set recharge SOC, rc=%d\n", rc);
		return rc;
	}

	fg_dbg(fg, FG_STATUS, "recharge soc set to %d\n", new_recharge_soc);
	return 0;
}

static int fg_gen4_charge_full_update(struct fg_dev *fg)
{
	struct fg_gen4_chip *chip = container_of(fg, struct fg_gen4_chip, fg);
	union power_supply_propval prop = {0, };
	int rc, msoc, bsoc, recharge_soc, msoc_raw;

	if (!chip->dt.hold_soc_while_full)
		return 0;

	if (!batt_psy_initialized(fg))
		return 0;

	mutex_lock(&fg->charge_full_lock);
	vote(fg->delta_bsoc_irq_en_votable, DELTA_BSOC_IRQ_VOTER,
		fg->charge_done, 0);
	rc = power_supply_get_property(fg->batt_psy,
		POWER_SUPPLY_PROP_RECHARGE_SOC, &prop);
	if (rc < 0) {
		pr_err("Error in getting recharge_soc, rc=%d\n", rc);
		goto out;
	}

	recharge_soc = prop.intval;
	recharge_soc = DIV_ROUND_CLOSEST(recharge_soc * FULL_SOC_RAW,
				FULL_CAPACITY);
	rc = fg_get_sram_prop(fg, FG_SRAM_BATT_SOC, &bsoc);
	if (rc < 0) {
		pr_err("Error in getting BATT_SOC, rc=%d\n", rc);
		goto out;
	}

	/* We need 2 most significant bytes here */
	bsoc = (u32)bsoc >> 16;
	rc = fg_get_msoc_raw(fg, &msoc_raw);
	if (rc < 0) {
		pr_err("Error in getting msoc_raw, rc=%d\n", rc);
		goto out;
	}
	msoc = DIV_ROUND_CLOSEST(msoc_raw * FULL_CAPACITY, FULL_SOC_RAW);

	fg_dbg(fg, FG_STATUS, "msoc: %d bsoc: %x health: %d status: %d full: %d\n",
		msoc, bsoc, fg->health, fg->charge_status,
		fg->charge_full);
	if (fg->charge_done && !fg->charge_full) {
		if (msoc >= 99 && fg->health == POWER_SUPPLY_HEALTH_GOOD) {
			fg_dbg(fg, FG_STATUS, "Setting charge_full to true\n");
			fg->charge_full = true;
		} else {
			fg_dbg(fg, FG_STATUS, "Terminated charging @ SOC%d\n",
				msoc);
		}
	} else if ((msoc_raw <= recharge_soc || !fg->charge_done)
			&& fg->charge_full) {
		if (chip->dt.linearize_soc) {
			fg->delta_soc = FULL_CAPACITY - msoc;

			/*
			 * We're spreading out the delta SOC over every 10%
			 * change in monotonic SOC. We cannot spread more than
			 * 9% in the range of 0-100 skipping the first 10%.
			 */
			if (fg->delta_soc > 9) {
				fg->delta_soc = 0;
				fg->maint_soc = 0;
			} else {
				fg->maint_soc = FULL_CAPACITY;
				fg->last_msoc = msoc;
			}
		}

		/*
		 * If charge_done is still set, wait for recharging or
		 * discharging to happen.
		 */
		if (fg->charge_done)
			goto out;

		rc = fg_gen4_configure_full_soc(fg, bsoc);
		if (rc < 0)
			goto out;

		fg->charge_full = false;
		fg_dbg(fg, FG_STATUS, "msoc_raw = %d bsoc: %d recharge_soc: %d delta_soc: %d\n",
			msoc_raw, bsoc >> 8, recharge_soc, fg->delta_soc);
	}

out:
	mutex_unlock(&fg->charge_full_lock);
	return rc;
}

/* All irq handlers below this */

static irqreturn_t fg_mem_xcp_irq_handler(int irq, void *data)
{
	struct fg_dev *fg = data;
	u8 status;
	int rc;

	rc = fg_read(fg, MEM_IF_INT_RT_STS(fg), &status, 1);
	if (rc < 0) {
		pr_err("failed to read addr=0x%04x, rc=%d\n",
			MEM_IF_INT_RT_STS(fg), rc);
		return IRQ_HANDLED;
	}

	fg_dbg(fg, FG_IRQ, "irq %d triggered, status:%d\n", irq, status);

	mutex_lock(&fg->sram_rw_lock);
	rc = fg_clear_dma_errors_if_any(fg);
	if (rc < 0)
		pr_err("Error in clearing DMA error, rc=%d\n", rc);

	if (status & MEM_XCP_BIT) {
		rc = fg_clear_ima_errors_if_any(fg, true);
		if (rc < 0 && rc != -EAGAIN)
			pr_err("Error in checking IMA errors rc:%d\n", rc);
	}

	mutex_unlock(&fg->sram_rw_lock);
	return IRQ_HANDLED;
}

static irqreturn_t fg_delta_esr_irq_handler(int irq, void *data)
{
	struct fg_dev *fg = data;
	int esr_mohms, rc;

	rc = fg_get_battery_resistance(fg, &esr_mohms);
	if (rc < 0)
		return IRQ_HANDLED;

	fg_dbg(fg, FG_IRQ, "irq %d triggered esr_mohms: %d\n", irq, esr_mohms);

	return IRQ_HANDLED;
}

static irqreturn_t fg_vbatt_low_irq_handler(int irq, void *data)
{
	struct fg_dev *fg = data;
	int rc, vbatt_mv;

	rc = fg_get_battery_voltage(fg, &vbatt_mv);
	if (rc < 0)
		return IRQ_HANDLED;

	fg_dbg(fg, FG_IRQ, "irq %d triggered vbatt_mv: %d\n", irq, vbatt_mv);
	if (batt_psy_initialized(fg))
		power_supply_changed(fg->batt_psy);

	return IRQ_HANDLED;
}

static irqreturn_t fg_batt_missing_irq_handler(int irq, void *data)
{
	struct fg_dev *fg = data;
	u8 status;
	int rc;

	rc = fg_read(fg, ADC_RR_INT_RT_STS(fg), &status, 1);
	if (rc < 0) {
		pr_err("failed to read addr=0x%04x, rc=%d\n",
			ADC_RR_INT_RT_STS(fg), rc);
		return IRQ_HANDLED;
	}

	fg_dbg(fg, FG_IRQ, "irq %d triggered sts:%d\n", irq, status);
	fg->battery_missing = (status & ADC_RR_BT_MISS_BIT);

	if (fg->battery_missing) {
		fg->profile_available = false;
		fg->profile_load_status = PROFILE_NOT_LOADED;
		fg->soc_reporting_ready = false;
		fg->batt_id_ohms = -EINVAL;
		return IRQ_HANDLED;
	}

	clear_battery_profile(fg);
	schedule_delayed_work(&fg->profile_load_work, 0);

	if (fg->fg_psy)
		power_supply_changed(fg->fg_psy);

	return IRQ_HANDLED;
}

static irqreturn_t fg_batt_temp_irq_handler(int irq, void *data)
{
	struct fg_dev *fg = data;

	fg_dbg(fg, FG_IRQ, "irq %d triggered\n", irq);
	return IRQ_HANDLED;
}

static irqreturn_t fg_delta_batt_temp_irq_handler(int irq, void *data)
{
	struct fg_dev *fg = data;
	int rc, batt_temp;

	rc = fg_gen4_get_battery_temp(fg, &batt_temp);
	if (rc < 0) {
		pr_err("Error in getting batt_temp\n");
		return IRQ_HANDLED;
	}

	fg_dbg(fg, FG_IRQ, "irq %d triggered batt_temp:%d\n", irq, batt_temp);

	if (abs(fg->last_batt_temp - batt_temp) > 30)
		pr_warn("Battery temperature last:%d current: %d\n",
			fg->last_batt_temp, batt_temp);

	if (fg->last_batt_temp != batt_temp)
		fg->last_batt_temp = batt_temp;

	if (batt_psy_initialized(fg))
		power_supply_changed(fg->batt_psy);

	return IRQ_HANDLED;
}

static irqreturn_t fg_soc_ready_irq_handler(int irq, void *data)
{
	struct fg_dev *fg = data;

	fg_dbg(fg, FG_IRQ, "irq %d triggered\n", irq);
	complete_all(&fg->soc_ready);
	return IRQ_HANDLED;
}

static irqreturn_t fg_soc_update_irq_handler(int irq, void *data)
{
	struct fg_dev *fg = data;

	fg_dbg(fg, FG_IRQ, "irq %d triggered\n", irq);
	complete_all(&fg->soc_update);
	return IRQ_HANDLED;
}

static irqreturn_t fg_delta_bsoc_irq_handler(int irq, void *data)
{
	struct fg_dev *fg = data;
	int rc;

	fg_dbg(fg, FG_IRQ, "irq %d triggered\n", irq);

	rc = fg_gen4_charge_full_update(fg);
	if (rc < 0)
		pr_err("Error in charge_full_update, rc=%d\n", rc);

	return IRQ_HANDLED;
}

static irqreturn_t fg_delta_msoc_irq_handler(int irq, void *data)
{
	struct fg_dev *fg = data;
	struct fg_gen4_chip *chip = container_of(fg, struct fg_gen4_chip, fg);
	int rc, batt_soc, batt_temp;
	bool input_present = is_input_present(fg);

	fg_dbg(fg, FG_IRQ, "irq %d triggered\n", irq);

	get_batt_psy_props(fg);

	rc = fg_get_sram_prop(fg, FG_SRAM_BATT_SOC, &batt_soc);
	if (rc < 0)
		pr_err("Failed to read battery soc rc: %d\n", rc);
	else
		cycle_count_update(chip->counter, (u32)batt_soc >> 24,
			fg->charge_status, fg->charge_done, input_present);

	rc = fg_gen4_get_battery_temp(fg, &batt_temp);
	if (rc < 0)
		pr_err("Failed to read battery temp rc: %d\n", rc);
	else if (chip->cl->active)
		cap_learning_update(chip->cl, batt_temp, batt_soc,
			fg->charge_status, fg->charge_done, input_present,
			is_qnovo_en(fg));

	rc = fg_gen4_charge_full_update(fg);
	if (rc < 0)
		pr_err("Error in charge_full_update, rc=%d\n", rc);

	rc = fg_gen4_update_maint_soc(fg);
	if (rc < 0)
		pr_err("Error in updating maint_soc, rc=%d\n", rc);

	rc = fg_gen4_adjust_ki_coeff_dischg(fg);
	if (rc < 0)
		pr_err("Error in adjusting ki_coeff_dischg, rc=%d\n", rc);

	if (batt_psy_initialized(fg))
		power_supply_changed(fg->batt_psy);

	return IRQ_HANDLED;
}

static irqreturn_t fg_empty_soc_irq_handler(int irq, void *data)
{
	struct fg_dev *fg = data;

	fg_dbg(fg, FG_IRQ, "irq %d triggered\n", irq);
	if (batt_psy_initialized(fg))
		power_supply_changed(fg->batt_psy);

	return IRQ_HANDLED;
}

static irqreturn_t fg_soc_irq_handler(int irq, void *data)
{
	struct fg_dev *fg = data;

	fg_dbg(fg, FG_IRQ, "irq %d triggered\n", irq);
	return IRQ_HANDLED;
}

static irqreturn_t fg_dummy_irq_handler(int irq, void *data)
{
	pr_debug("irq %d triggered\n", irq);
	return IRQ_HANDLED;
}

static struct fg_irq_info fg_irqs[FG_GEN4_IRQ_MAX] = {
	/* BATT_SOC irqs */
	[MSOC_FULL_IRQ] = {
		.name		= "msoc-full",
		.handler	= fg_soc_irq_handler,
	},
	[MSOC_HIGH_IRQ] = {
		.name		= "msoc-high",
		.handler	= fg_soc_irq_handler,
		.wakeable	= true,
	},
	[MSOC_EMPTY_IRQ] = {
		.name		= "msoc-empty",
		.handler	= fg_empty_soc_irq_handler,
		.wakeable	= true,
	},
	[MSOC_LOW_IRQ] = {
		.name		= "msoc-low",
		.handler	= fg_soc_irq_handler,
		.wakeable	= true,
	},
	[MSOC_DELTA_IRQ] = {
		.name		= "msoc-delta",
		.handler	= fg_delta_msoc_irq_handler,
		.wakeable	= true,
	},
	[BSOC_DELTA_IRQ] = {
		.name		= "bsoc-delta",
		.handler	= fg_delta_bsoc_irq_handler,
		.wakeable	= true,
	},
	[SOC_READY_IRQ] = {
		.name		= "soc-ready",
		.handler	= fg_soc_ready_irq_handler,
		.wakeable	= true,
	},
	[SOC_UPDATE_IRQ] = {
		.name		= "soc-update",
		.handler	= fg_soc_update_irq_handler,
	},
	/* BATT_INFO irqs */
	[ESR_DELTA_IRQ] = {
		.name		= "esr-delta",
		.handler	= fg_delta_esr_irq_handler,
	},
	[VBATT_LOW_IRQ] = {
		.name		= "vbatt-low",
		.handler	= fg_vbatt_low_irq_handler,
		.wakeable	= true,
	},
	[VBATT_PRED_DELTA_IRQ] = {
		.name		= "vbatt-pred-delta",
		.handler	= fg_dummy_irq_handler,
	},
	/* MEM_IF irqs */
	[DMA_GRANT_IRQ] = {
		.name		= "dma-grant",
		.handler	= fg_dummy_irq_handler,
		.wakeable	= true,
	},
	[MEM_XCP_IRQ] = {
		.name		= "ima-xcp",
		.handler	= fg_mem_xcp_irq_handler,
		.wakeable	= true,
	},
	[DMA_XCP_IRQ] = {
		.name		= "dma-xcp",
		.handler	= fg_dummy_irq_handler,
		.wakeable	= true,
	},
	[IMA_RDY_IRQ] = {
		.name		= "ima-rdy",
		.handler	= fg_dummy_irq_handler,
	},
	/* ADC_RR irqs */
	[BATT_TEMP_COLD_IRQ] = {
		.name		= "batt-temp-cold",
		.handler	= fg_batt_temp_irq_handler,
		.wakeable	= true,
	},
	[BATT_TEMP_HOT_IRQ] = {
		.name		= "batt-temp-hot",
		.handler	= fg_batt_temp_irq_handler,
		.wakeable	= true,
	},
	[BATT_TEMP_DELTA_IRQ] = {
		.name		= "batt-temp-delta",
		.handler	= fg_delta_batt_temp_irq_handler,
		.wakeable	= true,
	},
	[BATT_ID_IRQ] = {
		.name		= "batt-id",
		.handler	= fg_dummy_irq_handler,
	},
	[BATT_MISSING_IRQ] = {
		.name		= "batt-missing",
		.handler	= fg_batt_missing_irq_handler,
		.wakeable	= true,
	},
};

static bool is_batt_empty(struct fg_dev *fg)
{
	struct fg_gen4_chip *chip = container_of(fg, struct fg_gen4_chip, fg);
	u8 status;
	int rc, vbatt_uv, msoc;

	rc = fg_read(fg, BATT_SOC_INT_RT_STS(fg), &status, 1);
	if (rc < 0) {
		pr_err("failed to read addr=0x%04x, rc=%d\n",
			BATT_SOC_INT_RT_STS(fg), rc);
		return false;
	}

	if (!(status & MSOC_EMPTY_BIT))
		return false;

	rc = fg_get_battery_voltage(fg, &vbatt_uv);
	if (rc < 0) {
		pr_err("failed to get battery voltage, rc=%d\n", rc);
		return false;
	}

	rc = fg_get_msoc(fg, &msoc);
	if (!rc)
		pr_warn_ratelimited("batt_soc_rt_sts: %x vbatt: %d uV msoc:%d\n",
			status, vbatt_uv, msoc);

	return ((vbatt_uv < chip->dt.cutoff_volt_mv * 1000) ? true : false);
}

static void fg_ttf_update(struct fg_dev *fg)
{
	struct fg_gen4_chip *chip = container_of(fg, struct fg_gen4_chip, fg);
	int rc;
	int delay_ms;
	union power_supply_propval prop = {0, };
	int online = 0;

	if (usb_psy_initialized(fg)) {
		rc = power_supply_get_property(fg->usb_psy,
			POWER_SUPPLY_PROP_ONLINE, &prop);
		if (rc < 0) {
			pr_err("Couldn't read usb ONLINE prop rc=%d\n", rc);
			return;
		}

		online = online || prop.intval;
	}

	if (pc_port_psy_initialized(fg)) {
		rc = power_supply_get_property(fg->pc_port_psy,
			POWER_SUPPLY_PROP_ONLINE, &prop);
		if (rc < 0) {
			pr_err("Couldn't read pc_port ONLINE prop rc=%d\n", rc);
			return;
		}

		online = online || prop.intval;
	}

	if (dc_psy_initialized(fg)) {
		rc = power_supply_get_property(fg->dc_psy,
			POWER_SUPPLY_PROP_ONLINE, &prop);
		if (rc < 0) {
			pr_err("Couldn't read dc ONLINE prop rc=%d\n", rc);
			return;
		}

		online = online || prop.intval;
	}


	if (fg->online_status == online)
		return;

	fg->online_status = online;
	if (online)
		/* wait 35 seconds for the input to settle */
		delay_ms = 35000;
	else
		/* wait 5 seconds for current to settle during discharge */
		delay_ms = 5000;

	vote(fg->awake_votable, TTF_PRIMING, true, 0);
	cancel_delayed_work_sync(&chip->ttf_work);
	mutex_lock(&chip->ttf.lock);
	fg_circ_buf_clr(&chip->ttf.ibatt);
	fg_circ_buf_clr(&chip->ttf.vbatt);
	chip->ttf.last_ttf = 0;
	chip->ttf.last_ms = 0;
	mutex_unlock(&chip->ttf.lock);
	schedule_delayed_work(&chip->ttf_work, msecs_to_jiffies(delay_ms));
}

static void status_change_work(struct work_struct *work)
{
	struct fg_dev *fg = container_of(work,
			struct fg_dev, status_change_work);
	struct fg_gen4_chip *chip = container_of(fg, struct fg_gen4_chip, fg);
	int rc, batt_soc, batt_temp;
	bool input_present, qnovo_en;

	if (!batt_psy_initialized(fg)) {
		fg_dbg(fg, FG_STATUS, "Charger not available?!\n");
		goto out;
	}

	if (!fg->soc_reporting_ready) {
		fg_dbg(fg, FG_STATUS, "Profile load is not complete yet\n");
		goto out;
	}

	get_batt_psy_props(fg);

	rc = fg_get_sram_prop(fg, FG_SRAM_BATT_SOC, &batt_soc);
	if (rc < 0) {
		pr_err("Failed to read battery soc rc: %d\n", rc);
		goto out;
	}

	rc = fg_gen4_get_battery_temp(fg, &batt_temp);
	if (rc < 0) {
		pr_err("Failed to read battery temp rc: %d\n", rc);
		goto out;
	}

	input_present = is_input_present(fg);
	qnovo_en = is_qnovo_en(fg);
	cycle_count_update(chip->counter, (u32)batt_soc >> 24,
		fg->charge_status, fg->charge_done, input_present);

	if (fg->charge_status != fg->prev_charge_status)
		cap_learning_update(chip->cl, batt_temp, batt_soc,
			fg->charge_status, fg->charge_done, input_present,
			qnovo_en);

	rc = fg_gen4_charge_full_update(fg);
	if (rc < 0)
		pr_err("Error in charge_full_update, rc=%d\n", rc);

	rc = fg_gen4_adjust_ki_coeff_dischg(fg);
	if (rc < 0)
		pr_err("Error in adjusting ki_coeff_dischg, rc=%d\n", rc);

	rc = fg_gen4_adjust_recharge_soc(chip);
	if (rc < 0)
		pr_err("Error in adjusting recharge SOC, rc=%d\n", rc);

	fg_ttf_update(fg);
	fg->prev_charge_status = fg->charge_status;
out:
	fg_dbg(fg, FG_STATUS, "charge_status:%d charge_type:%d charge_done:%d\n",
		fg->charge_status, fg->charge_type, fg->charge_done);
	pm_relax(fg->dev);
}

#define HOURS_TO_SECONDS	3600
#define OCV_SLOPE_UV		10869
#define MILLI_UNIT		1000
#define MICRO_UNIT		1000000
#define NANO_UNIT		1000000000
static int fg_get_time_to_full_locked(struct fg_dev *fg, int *val)
{
	struct fg_gen4_chip *chip = container_of(fg, struct fg_gen4_chip, fg);
	int rc, ibatt_avg, vbatt_avg, rbatt, msoc, full_soc, act_cap_mah,
		i_cc2cv = 0, soc_cc2cv, tau, divisor, iterm, ttf_mode,
		i, soc_per_step, msoc_this_step, msoc_next_step,
		ibatt_this_step, t_predicted_this_step, ttf_slope,
		t_predicted_cv, t_predicted = 0;
	s64 delta_ms;

	if (!fg->soc_reporting_ready)
		return -ENODATA;

	if (fg->bp.float_volt_uv <= 0) {
		pr_err("battery profile is not loaded\n");
		return -ENODATA;
	}

	if (!batt_psy_initialized(fg)) {
		fg_dbg(fg, FG_TTF, "charger is not available\n");
		return -ENODATA;
	}

	rc = fg_gen4_get_prop_capacity(fg, &msoc);
	if (rc < 0) {
		pr_err("failed to get msoc rc=%d\n", rc);
		return rc;
	}
	fg_dbg(fg, FG_TTF, "msoc=%d\n", msoc);

	/* the battery is considered full if the SOC is 100% */
	if (msoc >= 100) {
		*val = 0;
		return 0;
	}

	if (is_qnovo_en(fg))
		ttf_mode = TTF_MODE_QNOVO;
	else
		ttf_mode = TTF_MODE_NORMAL;

	/* when switching TTF algorithms the TTF needs to be reset */
	if (chip->ttf.mode != ttf_mode) {
		fg_circ_buf_clr(&chip->ttf.ibatt);
		fg_circ_buf_clr(&chip->ttf.vbatt);
		chip->ttf.last_ttf = 0;
		chip->ttf.last_ms = 0;
		chip->ttf.mode = ttf_mode;
	}

	/* at least 10 samples are required to produce a stable IBATT */
	if (chip->ttf.ibatt.size < 10) {
		*val = -1;
		return 0;
	}

	rc = fg_circ_buf_median(&chip->ttf.ibatt, &ibatt_avg);
	if (rc < 0) {
		pr_err("failed to get IBATT AVG rc=%d\n", rc);
		return rc;
	}

	rc = fg_circ_buf_median(&chip->ttf.vbatt, &vbatt_avg);
	if (rc < 0) {
		pr_err("failed to get VBATT AVG rc=%d\n", rc);
		return rc;
	}

	ibatt_avg = -ibatt_avg / MILLI_UNIT;
	vbatt_avg /= MILLI_UNIT;

	/* clamp ibatt_avg to iterm */
	if (ibatt_avg < abs(chip->dt.sys_term_curr_ma))
		ibatt_avg = abs(chip->dt.sys_term_curr_ma);

	fg_dbg(fg, FG_TTF, "ibatt_avg=%d\n", ibatt_avg);
	fg_dbg(fg, FG_TTF, "vbatt_avg=%d\n", vbatt_avg);

	rc = fg_get_battery_resistance(fg, &rbatt);
	if (rc < 0) {
		pr_err("failed to get battery resistance rc=%d\n", rc);
		return rc;
	}

	rbatt /= MILLI_UNIT;
	fg_dbg(fg, FG_TTF, "rbatt=%d\n", rbatt);

	rc = fg_get_sram_prop(fg, FG_SRAM_ACT_BATT_CAP, &act_cap_mah);
	if (rc < 0) {
		pr_err("failed to get ACT_BATT_CAP rc=%d\n", rc);
		return rc;
	}

	rc = fg_get_sram_prop(fg, FG_SRAM_FULL_SOC, &full_soc);
	if (rc < 0) {
		pr_err("failed to get full soc rc=%d\n", rc);
		return rc;
	}
	full_soc = DIV_ROUND_CLOSEST(((u16)full_soc >> 8) * FULL_CAPACITY,
								FULL_SOC_RAW);
	act_cap_mah = full_soc * act_cap_mah / 100;
	fg_dbg(fg, FG_TTF, "act_cap_mah=%d\n", act_cap_mah);

	/* estimated battery current at the CC to CV transition */
	switch (chip->ttf.mode) {
	case TTF_MODE_NORMAL:
		i_cc2cv = ibatt_avg * vbatt_avg /
			max(MILLI_UNIT, fg->bp.float_volt_uv / MILLI_UNIT);
		break;
	case TTF_MODE_QNOVO:
		i_cc2cv = min(
			chip->ttf.cc_step.arr[MAX_CC_STEPS - 1] / MILLI_UNIT,
			ibatt_avg * vbatt_avg /
			max(MILLI_UNIT, fg->bp.float_volt_uv / MILLI_UNIT));
		break;
	default:
		pr_err("TTF mode %d is not supported\n", chip->ttf.mode);
		break;
	}
	fg_dbg(fg, FG_TTF, "i_cc2cv=%d\n", i_cc2cv);

	/* if we are already in CV state then we can skip estimating CC */
	if (fg->charge_type == POWER_SUPPLY_CHARGE_TYPE_TAPER)
		goto cv_estimate;

	/* estimated SOC at the CC to CV transition */
	soc_cc2cv = DIV_ROUND_CLOSEST(rbatt * i_cc2cv, OCV_SLOPE_UV);
	soc_cc2cv = 100 - soc_cc2cv;
	fg_dbg(fg, FG_TTF, "soc_cc2cv=%d\n", soc_cc2cv);

	switch (chip->ttf.mode) {
	case TTF_MODE_NORMAL:
		if (soc_cc2cv - msoc <= 0)
			goto cv_estimate;

		divisor = max(100, (ibatt_avg + i_cc2cv) / 2 * 100);
		t_predicted = div_s64((s64)act_cap_mah * (soc_cc2cv - msoc) *
						HOURS_TO_SECONDS, divisor);
		break;
	case TTF_MODE_QNOVO:
		soc_per_step = 100 / MAX_CC_STEPS;
		for (i = msoc / soc_per_step; i < MAX_CC_STEPS - 1; ++i) {
			msoc_next_step = (i + 1) * soc_per_step;
			if (i == msoc / soc_per_step)
				msoc_this_step = msoc;
			else
				msoc_this_step = i * soc_per_step;

			/* scale ibatt by 85% to account for discharge pulses */
			ibatt_this_step = min(
					chip->ttf.cc_step.arr[i] / MILLI_UNIT,
					ibatt_avg) * 85 / 100;
			divisor = max(100, ibatt_this_step * 100);
			t_predicted_this_step = div_s64((s64)act_cap_mah *
					(msoc_next_step - msoc_this_step) *
					HOURS_TO_SECONDS, divisor);
			t_predicted += t_predicted_this_step;
			fg_dbg(fg, FG_TTF, "[%d, %d] ma=%d t=%d\n",
				msoc_this_step, msoc_next_step,
				ibatt_this_step, t_predicted_this_step);
		}
		break;
	default:
		pr_err("TTF mode %d is not supported\n", chip->ttf.mode);
		break;
	}

cv_estimate:
	fg_dbg(fg, FG_TTF, "t_predicted_cc=%d\n", t_predicted);

	iterm = max(100, abs(chip->dt.sys_term_curr_ma) + 200);
	fg_dbg(fg, FG_TTF, "iterm=%d\n", iterm);

	if (fg->charge_type == POWER_SUPPLY_CHARGE_TYPE_TAPER)
		tau = max(MILLI_UNIT, ibatt_avg * MILLI_UNIT / iterm);
	else
		tau = max(MILLI_UNIT, i_cc2cv * MILLI_UNIT / iterm);

	rc = fg_lerp(fg_ln_table, ARRAY_SIZE(fg_ln_table), tau, &tau);
	if (rc < 0) {
		pr_err("failed to interpolate tau rc=%d\n", rc);
		return rc;
	}

	/* tau is scaled linearly from 95% to 100% SOC */
	if (msoc >= 95)
		tau = tau * 2 * (100 - msoc) / 10;

	fg_dbg(fg, FG_TTF, "tau=%d\n", tau);
	t_predicted_cv = div_s64((s64)act_cap_mah * rbatt * tau *
						HOURS_TO_SECONDS, NANO_UNIT);
	fg_dbg(fg, FG_TTF, "t_predicted_cv=%d\n", t_predicted_cv);
	t_predicted += t_predicted_cv;

	fg_dbg(fg, FG_TTF, "t_predicted_prefilter=%d\n", t_predicted);
	if (chip->ttf.last_ms != 0) {
		delta_ms = ktime_ms_delta(ktime_get_boottime(),
					  ms_to_ktime(chip->ttf.last_ms));
		if (delta_ms > 10000) {
			ttf_slope = div64_s64(
				((s64)t_predicted - chip->ttf.last_ttf) *
				MICRO_UNIT, delta_ms);
			if (ttf_slope > -100)
				ttf_slope = -100;
			else if (ttf_slope < -2000)
				ttf_slope = -2000;

			t_predicted = div_s64(
				(s64)ttf_slope * delta_ms, MICRO_UNIT) +
				chip->ttf.last_ttf;
			fg_dbg(fg, FG_TTF, "ttf_slope=%d\n", ttf_slope);
		} else {
			t_predicted = chip->ttf.last_ttf;
		}
	}

	/* clamp the ttf to 0 */
	if (t_predicted < 0)
		t_predicted = 0;

	fg_dbg(fg, FG_TTF, "t_predicted_postfilter=%d\n", t_predicted);
	*val = t_predicted;
	return 0;
}

static int fg_get_time_to_full(struct fg_dev *fg, int *val)
{
	struct fg_gen4_chip *chip = container_of(fg, struct fg_gen4_chip, fg);
	int rc;

	mutex_lock(&chip->ttf.lock);
	rc = fg_get_time_to_full_locked(fg, val);
	mutex_unlock(&chip->ttf.lock);
	return rc;
}

static void ttf_work(struct work_struct *work)
{
	struct fg_gen4_chip *chip = container_of(work,
				struct fg_gen4_chip, ttf_work.work);
	struct fg_dev *fg = &chip->fg;
	int rc, ibatt_now, vbatt_now, ttf;
	ktime_t ktime_now;

	mutex_lock(&chip->ttf.lock);
	if (fg->charge_status != POWER_SUPPLY_STATUS_CHARGING &&
			fg->charge_status != POWER_SUPPLY_STATUS_DISCHARGING)
		goto end_work;

	rc = fg_get_battery_current(fg, &ibatt_now);
	if (rc < 0) {
		pr_err("failed to get battery current, rc=%d\n", rc);
		goto end_work;
	}

	rc = fg_get_battery_voltage(fg, &vbatt_now);
	if (rc < 0) {
		pr_err("failed to get battery voltage, rc=%d\n", rc);
		goto end_work;
	}

	fg_circ_buf_add(&chip->ttf.ibatt, ibatt_now);
	fg_circ_buf_add(&chip->ttf.vbatt, vbatt_now);

	if (fg->charge_status == POWER_SUPPLY_STATUS_CHARGING) {
		rc = fg_get_time_to_full_locked(fg, &ttf);
		if (rc < 0) {
			pr_err("failed to get ttf, rc=%d\n", rc);
			goto end_work;
		}

		/* keep the wake lock and prime the IBATT and VBATT buffers */
		if (ttf < 0) {
			/* delay for one FG cycle */
			schedule_delayed_work(&chip->ttf_work,
							msecs_to_jiffies(1000));
			mutex_unlock(&chip->ttf.lock);
			return;
		}

		/* update the TTF reference point every minute */
		ktime_now = ktime_get_boottime();
		if (ktime_ms_delta(ktime_now,
				   ms_to_ktime(chip->ttf.last_ms)) > 60000 ||
				   chip->ttf.last_ms == 0) {
			chip->ttf.last_ttf = ttf;
			chip->ttf.last_ms = ktime_to_ms(ktime_now);
		}
	}

	/* recurse every 10 seconds */
	schedule_delayed_work(&chip->ttf_work, msecs_to_jiffies(10000));
end_work:
	vote(fg->awake_votable, TTF_PRIMING, false, 0);
	mutex_unlock(&chip->ttf.lock);
}

#define CENTI_ICORRECT_C0	105
#define CENTI_ICORRECT_C1	20
static int fg_get_time_to_empty(struct fg_dev *fg, int *val)
{
	struct fg_gen4_chip *chip = container_of(fg, struct fg_gen4_chip, fg);
	int rc, ibatt_avg, msoc, full_soc, act_cap_mah, divisor;

	rc = fg_circ_buf_median(&chip->ttf.ibatt, &ibatt_avg);
	if (rc < 0) {
		/* try to get instantaneous current */
		rc = fg_get_battery_current(fg, &ibatt_avg);
		if (rc < 0) {
			pr_err("failed to get battery current, rc=%d\n", rc);
			return rc;
		}
	}

	ibatt_avg /= MILLI_UNIT;
	/* clamp ibatt_avg to 100mA */
	if (ibatt_avg < 100)
		ibatt_avg = 100;

	rc = fg_gen4_get_prop_capacity(fg, &msoc);
	if (rc < 0) {
		pr_err("Error in getting capacity, rc=%d\n", rc);
		return rc;
	}

	rc = fg_get_sram_prop(fg, FG_SRAM_ACT_BATT_CAP, &act_cap_mah);
	if (rc < 0) {
		pr_err("Error in getting ACT_BATT_CAP, rc=%d\n", rc);
		return rc;
	}

	rc = fg_get_sram_prop(fg, FG_SRAM_FULL_SOC, &full_soc);
	if (rc < 0) {
		pr_err("failed to get full soc rc=%d\n", rc);
		return rc;
	}
	full_soc = DIV_ROUND_CLOSEST(((u16)full_soc >> 8) * FULL_CAPACITY,
								FULL_SOC_RAW);
	act_cap_mah = full_soc * act_cap_mah / 100;

	divisor = CENTI_ICORRECT_C0 * 100 + CENTI_ICORRECT_C1 * msoc;
	divisor = ibatt_avg * divisor / 100;
	divisor = max(100, divisor);
	*val = act_cap_mah * msoc * HOURS_TO_SECONDS / divisor;
	return 0;
}


static void sram_dump_work(struct work_struct *work)
{
	struct fg_dev *fg = container_of(work, struct fg_dev,
				    sram_dump_work.work);
	u8 buf[FG_SRAM_LEN];
	int rc;
	s64 timestamp_ms, quotient;
	s32 remainder;

	rc = fg_sram_read(fg, 0, 0, buf, FG_SRAM_LEN, FG_IMA_DEFAULT);
	if (rc < 0) {
		pr_err("Error in reading FG SRAM, rc:%d\n", rc);
		goto resched;
	}

	timestamp_ms = ktime_to_ms(ktime_get_boottime());
	quotient = div_s64_rem(timestamp_ms, 1000, &remainder);
	fg_dbg(fg, FG_STATUS, "SRAM Dump Started at %lld.%d\n",
		quotient, remainder);
	dump_sram(fg, buf, 0, FG_SRAM_LEN);
	timestamp_ms = ktime_to_ms(ktime_get_boottime());
	quotient = div_s64_rem(timestamp_ms, 1000, &remainder);
	fg_dbg(fg, FG_STATUS, "SRAM Dump done at %lld.%d\n",
		quotient, remainder);
resched:
	schedule_delayed_work(&fg->sram_dump_work,
			msecs_to_jiffies(fg_sram_dump_period_ms));
}

static int fg_sram_dump_sysfs(const char *val, const struct kernel_param *kp)
{
	int rc;
	struct power_supply *bms_psy;
	struct fg_gen4_chip *chip;
	struct fg_dev *fg;
	bool old_val = fg_sram_dump;

	rc = param_set_bool(val, kp);
	if (rc) {
		pr_err("Unable to set fg_sram_dump: %d\n", rc);
		return rc;
	}

	if (fg_sram_dump == old_val)
		return 0;

	bms_psy = power_supply_get_by_name("bms");
	if (!bms_psy) {
		pr_err("bms psy not found\n");
		return -ENODEV;
	}

	chip = power_supply_get_drvdata(bms_psy);
	fg = &chip->fg;
	if (fg_sram_dump)
		schedule_delayed_work(&fg->sram_dump_work,
				msecs_to_jiffies(fg_sram_dump_period_ms));
	else
		cancel_delayed_work_sync(&fg->sram_dump_work);

	return 0;
}

static struct kernel_param_ops fg_sram_dump_ops = {
	.set = fg_sram_dump_sysfs,
	.get = param_get_bool,
};

module_param_cb(sram_dump_en, &fg_sram_dump_ops, &fg_sram_dump, 0644);

static int fg_restart_sysfs(const char *val, const struct kernel_param *kp)
{
	int rc;
	struct power_supply *bms_psy;
	struct fg_gen4_chip *chip;
	struct fg_dev *fg;

	rc = param_set_int(val, kp);
	if (rc) {
		pr_err("Unable to set fg_restart_mp: %d\n", rc);
		return rc;
	}

	if (fg_restart_mp != 1) {
		pr_err("Bad value %d\n", fg_restart_mp);
		return -EINVAL;
	}

	bms_psy = power_supply_get_by_name("bms");
	if (!bms_psy) {
		pr_err("bms psy not found\n");
		return 0;
	}

	chip = power_supply_get_drvdata(bms_psy);
	fg = &chip->fg;
	rc = fg_restart(fg, SOC_READY_WAIT_TIME_MS);
	if (rc < 0) {
		pr_err("Error in restarting FG, rc=%d\n", rc);
		return rc;
	}

	pr_info("FG restart done\n");
	return rc;
}

static struct kernel_param_ops fg_restart_ops = {
	.set = fg_restart_sysfs,
	.get = param_get_int,
};

module_param_cb(restart, &fg_restart_ops, &fg_restart_mp, 0644);

/* All power supply functions here */

static int fg_psy_get_property(struct power_supply *psy,
				       enum power_supply_property psp,
				       union power_supply_propval *pval)
{
	struct fg_gen4_chip *chip = power_supply_get_drvdata(psy);
	struct fg_dev *fg = &chip->fg;
	int rc = 0;
	int64_t temp;

	switch (psp) {
	case POWER_SUPPLY_PROP_CAPACITY:
		rc = fg_gen4_get_prop_capacity(fg, &pval->intval);
		break;
	case POWER_SUPPLY_PROP_CAPACITY_RAW:
		rc = fg_get_msoc_raw(fg, &pval->intval);
		break;
	case POWER_SUPPLY_PROP_VOLTAGE_NOW:
		if (fg->battery_missing)
			pval->intval = 3700000;
		else
			rc = fg_get_battery_voltage(fg, &pval->intval);
		break;
	case POWER_SUPPLY_PROP_CURRENT_NOW:
		rc = fg_get_battery_current(fg, &pval->intval);
		break;
	case POWER_SUPPLY_PROP_TEMP:
		rc = fg_gen4_get_battery_temp(fg, &pval->intval);
		break;
	case POWER_SUPPLY_PROP_RESISTANCE:
		rc = fg_get_battery_resistance(fg, &pval->intval);
		break;
	case POWER_SUPPLY_PROP_VOLTAGE_OCV:
		rc = fg_get_sram_prop(fg, FG_SRAM_OCV, &pval->intval);
		break;
	case POWER_SUPPLY_PROP_RESISTANCE_ID:
		pval->intval = fg->batt_id_ohms;
		break;
	case POWER_SUPPLY_PROP_BATTERY_TYPE:
		pval->strval = fg_get_battery_type(fg);
		break;
	case POWER_SUPPLY_PROP_VOLTAGE_MAX_DESIGN:
		pval->intval = fg->bp.float_volt_uv;
		break;
	case POWER_SUPPLY_PROP_CHARGE_NOW_RAW:
		rc = fg_gen4_get_charge_raw(chip, &pval->intval);
		break;
	case POWER_SUPPLY_PROP_CHARGE_FULL:
		rc = fg_gen4_get_learned_capacity(chip, &temp);
		if (!rc)
			pval->intval = (int)temp;
		break;
	case POWER_SUPPLY_PROP_CHARGE_FULL_DESIGN:
		rc = fg_gen4_get_nominal_capacity(chip, &temp);
		if (!rc)
			pval->intval = (int)temp;
		break;
	case POWER_SUPPLY_PROP_CHARGE_COUNTER:
		rc = fg_gen4_get_charge_counter(chip, &pval->intval);
		break;
	case POWER_SUPPLY_PROP_CHARGE_COUNTER_SHADOW:
		rc = fg_gen4_get_charge_counter_shadow(chip, &pval->intval);
		break;
	case POWER_SUPPLY_PROP_CYCLE_COUNT:
		rc = get_cycle_count(chip->counter, &pval->intval);
		break;
	case POWER_SUPPLY_PROP_CYCLE_COUNTS:
		rc = get_cycle_counts(chip->counter, &pval->strval);
		if (rc < 0)
			pval->strval = NULL;
		break;
	case POWER_SUPPLY_PROP_SOC_REPORTING_READY:
		pval->intval = fg->soc_reporting_ready;
		break;
	case POWER_SUPPLY_PROP_DEBUG_BATTERY:
		pval->intval = is_debug_batt_id(fg);
		break;
	case POWER_SUPPLY_PROP_CONSTANT_CHARGE_VOLTAGE:
		rc = fg_get_sram_prop(fg, FG_SRAM_VBATT_FULL, &pval->intval);
		break;
	case POWER_SUPPLY_PROP_TIME_TO_FULL_AVG:
		rc = fg_get_time_to_full(fg, &pval->intval);
		break;
	case POWER_SUPPLY_PROP_TIME_TO_EMPTY_AVG:
		rc = fg_get_time_to_empty(fg, &pval->intval);
		break;
	default:
		pr_err("unsupported property %d\n", psp);
		rc = -EINVAL;
		break;
	}

	if (rc < 0)
		return -ENODATA;

	return 0;
}

static int fg_psy_set_property(struct power_supply *psy,
				  enum power_supply_property psp,
				  const union power_supply_propval *pval)
{
	struct fg_gen4_chip *chip = power_supply_get_drvdata(psy);
	int rc = 0;

	switch (psp) {
	case POWER_SUPPLY_PROP_CHARGE_FULL:
		if (chip->cl->active) {
			pr_warn("Capacity learning active!\n");
			return 0;
		}
		if (pval->intval <= 0 || pval->intval > chip->cl->nom_cap_uah) {
			pr_err("charge_full is out of bounds\n");
			return -EINVAL;
		}
		mutex_lock(&chip->cl->lock);
		rc = fg_gen4_store_learned_capacity(chip, pval->intval);
		if (!rc)
			chip->cl->learned_cap_uah = pval->intval;
		mutex_unlock(&chip->cl->lock);
		break;
	default:
		break;
	}

	return rc;
}

static int fg_property_is_writeable(struct power_supply *psy,
						enum power_supply_property psp)
{
	switch (psp) {
	case POWER_SUPPLY_PROP_CHARGE_FULL:
		return 1;
	default:
		break;
	}

	return 0;
}

static enum power_supply_property fg_psy_props[] = {
	POWER_SUPPLY_PROP_CAPACITY,
	POWER_SUPPLY_PROP_CAPACITY_RAW,
	POWER_SUPPLY_PROP_TEMP,
	POWER_SUPPLY_PROP_VOLTAGE_NOW,
	POWER_SUPPLY_PROP_VOLTAGE_OCV,
	POWER_SUPPLY_PROP_CURRENT_NOW,
	POWER_SUPPLY_PROP_RESISTANCE_ID,
	POWER_SUPPLY_PROP_RESISTANCE,
	POWER_SUPPLY_PROP_BATTERY_TYPE,
	POWER_SUPPLY_PROP_CHARGE_FULL_DESIGN,
	POWER_SUPPLY_PROP_VOLTAGE_MAX_DESIGN,
	POWER_SUPPLY_PROP_CHARGE_NOW_RAW,
	POWER_SUPPLY_PROP_CHARGE_FULL,
	POWER_SUPPLY_PROP_CHARGE_COUNTER,
	POWER_SUPPLY_PROP_CHARGE_COUNTER_SHADOW,
	POWER_SUPPLY_PROP_CYCLE_COUNTS,
	POWER_SUPPLY_PROP_SOC_REPORTING_READY,
	POWER_SUPPLY_PROP_DEBUG_BATTERY,
	POWER_SUPPLY_PROP_CONSTANT_CHARGE_VOLTAGE,
	POWER_SUPPLY_PROP_TIME_TO_FULL_AVG,
	POWER_SUPPLY_PROP_TIME_TO_EMPTY_AVG,
};

static const struct power_supply_desc fg_psy_desc = {
	.name = "bms",
	.type = POWER_SUPPLY_TYPE_BMS,
	.properties = fg_psy_props,
	.num_properties = ARRAY_SIZE(fg_psy_props),
	.get_property = fg_psy_get_property,
	.set_property = fg_psy_set_property,
	.property_is_writeable = fg_property_is_writeable,
};

/* All callback functions below */

static int fg_notifier_cb(struct notifier_block *nb,
		unsigned long event, void *data)
{
	struct power_supply *psy = data;
	struct fg_dev *fg = container_of(nb, struct fg_dev, nb);

	if (event != PSY_EVENT_PROP_CHANGED)
		return NOTIFY_OK;

	if (work_pending(&fg->status_change_work))
		return NOTIFY_OK;

	if ((strcmp(psy->desc->name, "battery") == 0)
		|| (strcmp(psy->desc->name, "parallel") == 0)
		|| (strcmp(psy->desc->name, "usb") == 0)) {
		/*
		 * We cannot vote for awake votable here as that takes
		 * a mutex lock and this is executed in an atomic context.
		 */
		pm_stay_awake(fg->dev);
		schedule_work(&fg->status_change_work);
	}

	return NOTIFY_OK;
}

static int fg_awake_cb(struct votable *votable, void *data, int awake,
			const char *client)
{
	struct fg_dev *fg = data;

	if (awake)
		pm_stay_awake(fg->dev);
	else
		pm_relax(fg->dev);

	pr_debug("client: %s awake: %d\n", client, awake);
	return 0;
}

static int fg_delta_bsoc_irq_en_cb(struct votable *votable, void *data,
					int enable, const char *client)
{
	struct fg_dev *fg = data;

	if (!fg->irqs[BSOC_DELTA_IRQ].irq)
		return 0;

	if (enable) {
		enable_irq(fg->irqs[BSOC_DELTA_IRQ].irq);
		enable_irq_wake(fg->irqs[BSOC_DELTA_IRQ].irq);
	} else {
		disable_irq_wake(fg->irqs[BSOC_DELTA_IRQ].irq);
		disable_irq_nosync(fg->irqs[BSOC_DELTA_IRQ].irq);
	}

	return 0;
}

/* All init functions below this */

static int fg_alg_init(struct fg_gen4_chip *chip)
{
	struct fg_dev *fg = &chip->fg;
	struct cycle_counter *counter;
	struct cap_learning *cl;
	int rc;

	counter = devm_kzalloc(fg->dev, sizeof(*counter), GFP_KERNEL);
	if (!counter)
		return -ENOMEM;

	counter->restore_count = fg_gen4_restore_count;
	counter->store_count = fg_gen4_store_count;
	counter->data = chip;

	rc = cycle_count_init(counter);
	if (rc < 0) {
		dev_err(fg->dev, "Error in initializing cycle counter, rc:%d\n",
			rc);
		counter->data = NULL;
		devm_kfree(fg->dev, counter);
		return rc;
	}

	chip->counter = counter;

	cl = devm_kzalloc(fg->dev, sizeof(*cl), GFP_KERNEL);
	if (!cl)
		return -ENOMEM;

	cl->cc_soc_max = CC_SOC_30BIT;
	cl->get_cc_soc = fg_gen4_get_cc_soc_sw;
	cl->prime_cc_soc = fg_gen4_prime_cc_soc_sw;
	cl->get_learned_capacity = fg_gen4_get_learned_capacity;
	cl->store_learned_capacity = fg_gen4_store_learned_capacity;
	cl->data = chip;

	rc = cap_learning_init(cl);
	if (rc < 0) {
		dev_err(fg->dev, "Error in initializing capacity learning, rc:%d\n",
			rc);
		counter->data = NULL;
		cl->data = NULL;
		devm_kfree(fg->dev, counter);
		devm_kfree(fg->dev, cl);
		return rc;
	}

	chip->cl = cl;

	return 0;
}

#define BATT_TEMP_HYST_MASK	GENMASK(3, 0)
#define BATT_TEMP_DELTA_MASK	GENMASK(7, 4)
#define BATT_TEMP_DELTA_SHIFT	4
static int fg_gen4_hw_init(struct fg_gen4_chip *chip)
{
	struct fg_dev *fg = &chip->fg;
	int rc;
	u8 buf[4], val, mask;

	fg_encode(fg->sp, FG_SRAM_CUTOFF_VOLT, chip->dt.cutoff_volt_mv, buf);
	rc = fg_sram_write(fg, fg->sp[FG_SRAM_CUTOFF_VOLT].addr_word,
			fg->sp[FG_SRAM_CUTOFF_VOLT].addr_byte, buf,
			fg->sp[FG_SRAM_CUTOFF_VOLT].len, FG_IMA_DEFAULT);
	if (rc < 0) {
		pr_err("Error in writing cutoff_volt, rc=%d\n", rc);
		return rc;
	}

	fg_encode(fg->sp, FG_SRAM_CUTOFF_CURR, chip->dt.cutoff_curr_ma, buf);
	rc = fg_sram_write(fg, fg->sp[FG_SRAM_CUTOFF_CURR].addr_word,
			fg->sp[FG_SRAM_CUTOFF_CURR].addr_byte, buf,
			fg->sp[FG_SRAM_CUTOFF_CURR].len, FG_IMA_DEFAULT);
	if (rc < 0) {
		pr_err("Error in writing cutoff_curr, rc=%d\n", rc);
		return rc;
	}

	fg_encode(fg->sp, FG_SRAM_SYS_TERM_CURR, chip->dt.sys_term_curr_ma,
		buf);
	rc = fg_sram_write(fg, fg->sp[FG_SRAM_SYS_TERM_CURR].addr_word,
			fg->sp[FG_SRAM_SYS_TERM_CURR].addr_byte, buf,
			fg->sp[FG_SRAM_SYS_TERM_CURR].len, FG_IMA_DEFAULT);
	if (rc < 0) {
		pr_err("Error in writing sys_term_curr, rc=%d\n", rc);
		return rc;
	}

	if (chip->dt.empty_volt_mv > 0) {
		fg_encode(fg->sp, FG_SRAM_VBATT_LOW,
			chip->dt.empty_volt_mv, buf);
		rc = fg_sram_write(fg, fg->sp[FG_SRAM_VBATT_LOW].addr_word,
				fg->sp[FG_SRAM_VBATT_LOW].addr_byte, buf,
				fg->sp[FG_SRAM_VBATT_LOW].len,
				FG_IMA_DEFAULT);
		if (rc < 0) {
			pr_err("Error in writing empty_volt_mv, rc=%d\n", rc);
			return rc;
		}
	}

	if (chip->dt.delta_soc_thr > 0 && chip->dt.delta_soc_thr < 100) {
		fg_encode(fg->sp, FG_SRAM_DELTA_MSOC_THR,
			chip->dt.delta_soc_thr, buf);
		rc = fg_sram_write(fg,
				fg->sp[FG_SRAM_DELTA_MSOC_THR].addr_word,
				fg->sp[FG_SRAM_DELTA_MSOC_THR].addr_byte,
				buf, fg->sp[FG_SRAM_DELTA_MSOC_THR].len,
				FG_IMA_DEFAULT);
		if (rc < 0) {
			pr_err("Error in writing delta_msoc_thr, rc=%d\n", rc);
			return rc;
		}

		fg_encode(fg->sp, FG_SRAM_DELTA_BSOC_THR,
			chip->dt.delta_soc_thr, buf);
		rc = fg_sram_write(fg,
				fg->sp[FG_SRAM_DELTA_BSOC_THR].addr_word,
				fg->sp[FG_SRAM_DELTA_BSOC_THR].addr_byte,
				buf, fg->sp[FG_SRAM_DELTA_BSOC_THR].len,
				FG_IMA_DEFAULT);
		if (rc < 0) {
			pr_err("Error in writing delta_bsoc_thr, rc=%d\n", rc);
			return rc;
		}
	}

	if (chip->dt.esr_timer_chg_fast[TIMER_RETRY] > 0 &&
		chip->dt.esr_timer_chg_fast[TIMER_MAX] > 0) {
		rc = fg_set_esr_timer(fg,
			chip->dt.esr_timer_chg_fast[TIMER_RETRY],
			chip->dt.esr_timer_chg_fast[TIMER_MAX], true,
			FG_IMA_DEFAULT);
		if (rc < 0) {
			pr_err("Error in setting ESR charge timer, rc=%d\n",
				rc);
			return rc;
		}
	}

	if (chip->dt.esr_timer_dischg_fast[TIMER_RETRY] > 0 &&
		chip->dt.esr_timer_dischg_fast[TIMER_MAX] > 0) {
		rc = fg_set_esr_timer(fg,
			chip->dt.esr_timer_dischg_fast[TIMER_RETRY],
			chip->dt.esr_timer_dischg_fast[TIMER_MAX], false,
			FG_IMA_DEFAULT);
		if (rc < 0) {
			pr_err("Error in setting ESR discharge timer, rc=%d\n",
				rc);
			return rc;
		}
	}

	if (chip->dt.batt_temp_cold_thresh != -EINVAL) {
		fg_encode(fg->sp, FG_SRAM_BATT_TEMP_COLD,
			chip->dt.batt_temp_cold_thresh, buf);
		rc = fg_sram_write(fg, fg->sp[FG_SRAM_BATT_TEMP_COLD].addr_word,
				fg->sp[FG_SRAM_BATT_TEMP_COLD].addr_byte, buf,
				fg->sp[FG_SRAM_BATT_TEMP_COLD].len,
				FG_IMA_DEFAULT);
		if (rc < 0) {
			pr_err("Error in writing batt_temp_cold_thresh, rc=%d\n",
				rc);
			return rc;
		}
	}

	if (chip->dt.batt_temp_hot_thresh != -EINVAL) {
		fg_encode(fg->sp, FG_SRAM_BATT_TEMP_HOT,
			chip->dt.batt_temp_hot_thresh, buf);
		rc = fg_sram_write(fg, fg->sp[FG_SRAM_BATT_TEMP_HOT].addr_word,
				fg->sp[FG_SRAM_BATT_TEMP_HOT].addr_byte, buf,
				fg->sp[FG_SRAM_BATT_TEMP_HOT].len,
				FG_IMA_DEFAULT);
		if (rc < 0) {
			pr_err("Error in writing batt_temp_hot_thresh, rc=%d\n",
				rc);
			return rc;
		}
	}

	if (chip->dt.batt_temp_hyst != -EINVAL) {
		if (chip->dt.batt_temp_cold_thresh != -EINVAL &&
			chip->dt.batt_temp_hot_thresh != -EINVAL) {
			val = chip->dt.batt_temp_hyst & BATT_TEMP_HYST_MASK;
			mask = BATT_TEMP_HYST_MASK;
			rc = fg_sram_masked_write(fg, BATT_TEMP_CONFIG2_WORD,
					BATT_TEMP_HYST_DELTA_OFFSET, mask, val,
					FG_IMA_DEFAULT);
			if (rc < 0) {
				pr_err("Error in writing batt_temp_hyst, rc=%d\n",
					rc);
				return rc;
			}
		}
	}

	if (chip->dt.batt_temp_delta != -EINVAL) {
		val = (chip->dt.batt_temp_delta << BATT_TEMP_DELTA_SHIFT)
				& BATT_TEMP_DELTA_MASK;
		mask = BATT_TEMP_DELTA_MASK;
		rc = fg_sram_masked_write(fg, BATT_TEMP_CONFIG2_WORD,
				BATT_TEMP_HYST_DELTA_OFFSET, mask, val,
				FG_IMA_DEFAULT);
		if (rc < 0) {
			pr_err("Error in writing batt_temp_delta, rc=%d\n", rc);
			return rc;
		}
	}

	fg_encode(fg->sp, FG_SRAM_ESR_PULSE_THRESH,
		chip->dt.esr_pulse_thresh_ma, buf);
	rc = fg_sram_write(fg, fg->sp[FG_SRAM_ESR_PULSE_THRESH].addr_word,
			fg->sp[FG_SRAM_ESR_PULSE_THRESH].addr_byte, buf,
			fg->sp[FG_SRAM_ESR_PULSE_THRESH].len, FG_IMA_DEFAULT);
	if (rc < 0) {
		pr_err("Error in writing esr_pulse_thresh_ma, rc=%d\n", rc);
		return rc;
	}

	get_esr_meas_current(chip->dt.esr_meas_curr_ma, &val);
	rc = fg_masked_write(fg, BATT_INFO_ESR_PULL_DN_CFG(fg),
			ESR_PULL_DOWN_IVAL_MASK, val);
	if (rc < 0) {
		pr_err("Error in writing esr_meas_curr_ma, rc=%d\n", rc);
		return rc;
	}

	if (is_debug_batt_id(fg)) {
		val = ESR_NO_PULL_DOWN;
		rc = fg_masked_write(fg, BATT_INFO_ESR_PULL_DN_CFG(fg),
			ESR_PULL_DOWN_MODE_MASK, val);
		if (rc < 0) {
			pr_err("Error in writing esr_pull_down, rc=%d\n", rc);
			return rc;
		}
	}

	if (chip->dt.rconn_uohms) {
		/*
		 * Read back Rconn to see if it's already configured. If it is
		 * a non-zero value, then skip configuring it.
		 */
		rc = fg_sram_read(fg, RCONN_WORD, RCONN_OFFSET, buf, 2,
				FG_IMA_DEFAULT);
		if (rc < 0) {
			pr_err("Error reading Rconn, rc=%d\n", rc);
			return rc;
		}

		if (!buf[0] && !buf[1]) {
			/* Rconn has same encoding as ESR */
			fg_encode(fg->sp, FG_SRAM_ESR, chip->dt.rconn_uohms,
				buf);
			rc = fg_sram_write(fg, RCONN_WORD, RCONN_OFFSET, buf, 2,
					FG_IMA_DEFAULT);
			if (rc < 0) {
				pr_err("Error writing Rconn, rc=%d\n", rc);
				return rc;
			}
		} else {
			pr_debug("Skipping configuring Rconn [0x%x 0x%x]\n",
				buf[0], buf[1]);
		}
	}

	rc = restore_cycle_count(chip->counter);
	if (rc < 0) {
		pr_err("Error in restoring cycle_count, rc=%d\n", rc);
		return rc;
	}

	return 0;
}

static int fg_parse_dt_property_u32_array(struct device_node *node,
				const char *prop_name, int *buf, int len)
{
	int rc;

	rc = of_property_count_elems_of_size(node, prop_name, sizeof(u32));
	if (rc < 0) {
		if (rc == -EINVAL)
			return 0;
		else
			return rc;
	} else if (rc != len) {
		pr_err("Incorrect length %d for %s, rc=%d\n", len, prop_name,
			rc);
		return -EINVAL;
	}

	rc = of_property_read_u32_array(node, prop_name, buf, len);
	if (rc < 0) {
		pr_err("Error in reading %s, rc=%d\n", prop_name, rc);
		return rc;
	}

	return 0;
}

static int fg_parse_slope_limit_coefficients(struct fg_dev *fg)
{
	struct fg_gen4_chip *chip = container_of(fg, struct fg_gen4_chip, fg);
	struct device_node *node = fg->dev->of_node;
	int rc, i;

	if (!of_find_property(node, "qcom,slope-limit-coeffs", NULL))
		return 0;

	rc = of_property_read_u32(node, "qcom,slope-limit-temp-threshold",
			&chip->dt.slope_limit_temp);
	if (rc < 0)
		return 0;

	rc = fg_parse_dt_property_u32_array(node, "qcom,slope-limit-coeffs",
		chip->dt.slope_limit_coeffs, SLOPE_LIMIT_NUM_COEFFS);
	if (rc < 0)
		return rc;

	for (i = 0; i < SLOPE_LIMIT_NUM_COEFFS; i++) {
		if (chip->dt.slope_limit_coeffs[i] > SLOPE_LIMIT_COEFF_MAX ||
			chip->dt.slope_limit_coeffs[i] < 0) {
			pr_err("Incorrect slope limit coefficient\n");
			return -EINVAL;
		}
	}

	chip->slope_limit_en = true;
	return 0;
}

static int fg_parse_ki_coefficients(struct fg_dev *fg)
{
	struct fg_gen4_chip *chip = container_of(fg, struct fg_gen4_chip, fg);
	struct device_node *node = fg->dev->of_node;
	int rc, i;

	if (!of_find_property(node, "qcom,ki-coeff-soc-dischg", NULL) ||
		!of_find_property(node, "qcom,ki-coeff-med-dischg", NULL) ||
		!of_find_property(node, "qcom,ki-coeff-hi-dischg", NULL))
		return 0;

	rc = fg_parse_dt_property_u32_array(node, "qcom,ki-coeff-soc-dischg",
		chip->dt.ki_coeff_soc, KI_COEFF_SOC_LEVELS);
	if (rc < 0)
		return rc;

	rc = fg_parse_dt_property_u32_array(node, "qcom,ki-coeff-med-dischg",
		chip->dt.ki_coeff_med_dischg, KI_COEFF_SOC_LEVELS);
	if (rc < 0)
		return rc;

	rc = fg_parse_dt_property_u32_array(node, "qcom,ki-coeff-hi-dischg",
		chip->dt.ki_coeff_hi_dischg, KI_COEFF_SOC_LEVELS);
	if (rc < 0)
		return rc;

	for (i = 0; i < KI_COEFF_SOC_LEVELS; i++) {
		if (chip->dt.ki_coeff_soc[i] < 0 ||
			chip->dt.ki_coeff_soc[i] > FULL_CAPACITY) {
			pr_err("Error in ki_coeff_soc_dischg values\n");
			return -EINVAL;
		}

		if (chip->dt.ki_coeff_med_dischg[i] < 0 ||
			chip->dt.ki_coeff_med_dischg[i] > KI_COEFF_MAX) {
			pr_err("Error in ki_coeff_med_dischg values\n");
			return -EINVAL;
		}

		if (chip->dt.ki_coeff_hi_dischg[i] < 0 ||
			chip->dt.ki_coeff_hi_dischg[i] > KI_COEFF_MAX) {
			pr_err("Error in ki_coeff_hi_dischg values\n");
			return -EINVAL;
		}
	}
	chip->ki_coeff_dischg_en = true;
	return 0;
}

#define DEFAULT_CUTOFF_VOLT_MV		3000
#define DEFAULT_EMPTY_VOLT_MV		2812
#define DEFAULT_SYS_TERM_CURR_MA	-125
#define DEFAULT_CUTOFF_CURR_MA		200
#define DEFAULT_DELTA_SOC_THR		1
#define DEFAULT_CL_START_SOC		15
#define DEFAULT_CL_MIN_TEMP_DECIDEGC	150
#define DEFAULT_CL_MAX_TEMP_DECIDEGC	500
#define DEFAULT_CL_MAX_INC_DECIPERC	5
#define DEFAULT_CL_MAX_DEC_DECIPERC	100
#define DEFAULT_CL_MIN_LIM_DECIPERC	0
#define DEFAULT_CL_MAX_LIM_DECIPERC	0
#define BTEMP_DELTA_LOW			2
#define BTEMP_DELTA_HIGH		10
#define DEFAULT_ESR_PULSE_THRESH_MA	110
#define DEFAULT_ESR_MEAS_CURR_MA	120
static int fg_gen4_parse_dt(struct fg_gen4_chip *chip)
{
	struct fg_dev *fg = &chip->fg;
	struct device_node *child, *revid_node, *node = fg->dev->of_node;
	u32 base, temp;
	u8 subtype;
	int rc;

	if (!node)  {
		dev_err(fg->dev, "device tree node missing\n");
		return -ENXIO;
	}

	revid_node = of_parse_phandle(node, "qcom,pmic-revid", 0);
	if (!revid_node) {
		pr_err("Missing qcom,pmic-revid property - driver failed\n");
		return -EINVAL;
	}

	fg->pmic_rev_id = get_revid_data(revid_node);
	of_node_put(revid_node);
	if (IS_ERR_OR_NULL(fg->pmic_rev_id)) {
		pr_err("Unable to get pmic_revid rc=%ld\n",
			PTR_ERR(fg->pmic_rev_id));
		/*
		 * the revid peripheral must be registered, any failure
		 * here only indicates that the rev-id module has not
		 * probed yet.
		 */
		return -EPROBE_DEFER;
	}

	pr_debug("PMIC subtype %d Digital major %d\n",
		fg->pmic_rev_id->pmic_subtype, fg->pmic_rev_id->rev4);

	switch (fg->pmic_rev_id->pmic_subtype) {
	case PM8150B_SUBTYPE:
		fg->version = GEN4_FG;
		fg->use_dma = true;
		fg->sp = pm8150_sram_params;
		if (fg->pmic_rev_id->rev4 == PM8150B_V1P0_REV4)
			fg->wa_flags |= PM8150B_V1_DMA_WA;
		break;
	default:
		return -EINVAL;
	}

	if (of_get_available_child_count(node) == 0) {
		dev_err(fg->dev, "No child nodes specified!\n");
		return -ENXIO;
	}

	for_each_available_child_of_node(node, child) {
		rc = of_property_read_u32(child, "reg", &base);
		if (rc < 0) {
			dev_err(fg->dev, "reg not specified in node %s, rc=%d\n",
				child->full_name, rc);
			return rc;
		}

		rc = fg_read(fg, base + PERPH_SUBTYPE_REG, &subtype, 1);
		if (rc < 0) {
			dev_err(fg->dev, "Couldn't read subtype for base %d, rc=%d\n",
				base, rc);
			return rc;
		}

		switch (subtype) {
		case FG_BATT_SOC_PM8150B:
			fg->batt_soc_base = base;
			break;
		case FG_BATT_INFO_PM8150B:
			fg->batt_info_base = base;
			break;
		case FG_MEM_IF_PM8150B:
			fg->mem_if_base = base;
			break;
		case FG_ADC_RR_PM8150B:
			fg->rradc_base = base;
			break;
		default:
			dev_err(fg->dev, "Invalid peripheral subtype 0x%x\n",
				subtype);
			return -ENXIO;
		}
	}

	/* Read all the optional properties below */
	rc = of_property_read_u32(node, "qcom,fg-cutoff-voltage", &temp);
	if (rc < 0)
		chip->dt.cutoff_volt_mv = DEFAULT_CUTOFF_VOLT_MV;
	else
		chip->dt.cutoff_volt_mv = temp;

	rc = of_property_read_u32(node, "qcom,fg-cutoff-current", &temp);
	if (rc < 0)
		chip->dt.cutoff_curr_ma = DEFAULT_CUTOFF_CURR_MA;
	else
		chip->dt.cutoff_curr_ma = temp;

	rc = of_property_read_u32(node, "qcom,fg-empty-voltage", &temp);
	if (rc < 0)
		chip->dt.empty_volt_mv = DEFAULT_EMPTY_VOLT_MV;
	else
		chip->dt.empty_volt_mv = temp;

	rc = of_property_read_u32(node, "qcom,fg-sys-term-current", &temp);
	if (rc < 0)
		chip->dt.sys_term_curr_ma = DEFAULT_SYS_TERM_CURR_MA;
	else
		chip->dt.sys_term_curr_ma = temp;

	rc = of_property_read_u32(node, "qcom,fg-delta-soc-thr", &temp);
	if (rc < 0)
		chip->dt.delta_soc_thr = DEFAULT_DELTA_SOC_THR;
	else
		chip->dt.delta_soc_thr = temp;

	rc = fg_parse_dt_property_u32_array(node, "qcom,fg-esr-timer-chg-fast",
		chip->dt.esr_timer_chg_fast, NUM_ESR_TIMERS);
	if (rc < 0) {
		chip->dt.esr_timer_chg_fast[TIMER_RETRY] = -EINVAL;
		chip->dt.esr_timer_chg_fast[TIMER_MAX] = -EINVAL;
	}

	rc = fg_parse_dt_property_u32_array(node,
		"qcom,fg-esr-timer-dischg-fast", chip->dt.esr_timer_dischg_fast,
		NUM_ESR_TIMERS);
	if (rc < 0) {
		chip->dt.esr_timer_dischg_fast[TIMER_RETRY] = -EINVAL;
		chip->dt.esr_timer_dischg_fast[TIMER_MAX] = -EINVAL;
	}

	rc = fg_parse_dt_property_u32_array(node, "qcom,fg-esr-timer-chg-slow",
		chip->dt.esr_timer_chg_slow, NUM_ESR_TIMERS);
	if (rc < 0) {
		chip->dt.esr_timer_chg_slow[TIMER_RETRY] = -EINVAL;
		chip->dt.esr_timer_chg_slow[TIMER_MAX] = -EINVAL;
	}

	rc = fg_parse_dt_property_u32_array(node,
		"qcom,fg-esr-timer-dischg-slow", chip->dt.esr_timer_dischg_slow,
		NUM_ESR_TIMERS);
	if (rc < 0) {
		chip->dt.esr_timer_dischg_slow[TIMER_RETRY] = -EINVAL;
		chip->dt.esr_timer_dischg_slow[TIMER_MAX] = -EINVAL;
	}

	chip->dt.force_load_profile = of_property_read_bool(node,
					"qcom,fg-force-load-profile");

	rc = of_property_read_u32(node, "qcom,cl-start-capacity", &temp);
	if (rc < 0)
<<<<<<< HEAD
		chip->cl->dt.start_soc = DEFAULT_CL_START_SOC;
	else
		chip->cl->dt.start_soc = temp;
=======
		chip->cl->dt.max_start_soc = DEFAULT_CL_START_SOC;
	else
		chip->cl->dt.max_start_soc = temp;
>>>>>>> d8914c3a

	rc = of_property_read_u32(node, "qcom,cl-min-temp", &temp);
	if (rc < 0)
		chip->cl->dt.min_temp = DEFAULT_CL_MIN_TEMP_DECIDEGC;
	else
		chip->cl->dt.min_temp = temp;

	rc = of_property_read_u32(node, "qcom,cl-max-temp", &temp);
	if (rc < 0)
		chip->cl->dt.max_temp = DEFAULT_CL_MAX_TEMP_DECIDEGC;
	else
		chip->cl->dt.max_temp = temp;

	rc = of_property_read_u32(node, "qcom,cl-max-increment", &temp);
	if (rc < 0)
		chip->cl->dt.max_cap_inc = DEFAULT_CL_MAX_INC_DECIPERC;
	else
		chip->cl->dt.max_cap_inc = temp;

	rc = of_property_read_u32(node, "qcom,cl-max-decrement", &temp);
	if (rc < 0)
		chip->cl->dt.max_cap_dec = DEFAULT_CL_MAX_DEC_DECIPERC;
	else
		chip->cl->dt.max_cap_dec = temp;

	rc = of_property_read_u32(node, "qcom,cl-min-limit", &temp);
	if (rc < 0)
		chip->cl->dt.min_cap_limit = DEFAULT_CL_MIN_LIM_DECIPERC;
	else
		chip->cl->dt.min_cap_limit = temp;

	rc = of_property_read_u32(node, "qcom,cl-max-limit", &temp);
	if (rc < 0)
		chip->cl->dt.max_cap_limit = DEFAULT_CL_MAX_LIM_DECIPERC;
	else
		chip->cl->dt.max_cap_limit = temp;

	rc = of_property_read_u32(node, "qcom,fg-batt-temp-hot", &temp);
	if (rc < 0)
		chip->dt.batt_temp_hot_thresh = -EINVAL;
	else
		chip->dt.batt_temp_hot_thresh = temp;

	rc = of_property_read_u32(node, "qcom,fg-batt-temp-cold", &temp);
	if (rc < 0)
		chip->dt.batt_temp_cold_thresh = -EINVAL;
	else
		chip->dt.batt_temp_cold_thresh = temp;

	rc = of_property_read_u32(node, "qcom,fg-batt-temp-hyst", &temp);
	if (rc < 0)
		chip->dt.batt_temp_hyst = -EINVAL;
	else
		chip->dt.batt_temp_hyst = temp;

	rc = of_property_read_u32(node, "qcom,fg-batt-temp-delta", &temp);
	if (rc < 0)
		chip->dt.batt_temp_delta = -EINVAL;
	else if (temp > BTEMP_DELTA_LOW && temp <= BTEMP_DELTA_HIGH)
		chip->dt.batt_temp_delta = temp;

	chip->dt.hold_soc_while_full = of_property_read_bool(node,
					"qcom,hold-soc-while-full");

	chip->dt.linearize_soc = of_property_read_bool(node,
					"qcom,linearize-soc");

	rc = fg_parse_ki_coefficients(fg);
	if (rc < 0)
		pr_err("Error in parsing Ki coefficients, rc=%d\n", rc);

	rc = of_property_read_u32(node, "qcom,fg-rconn-uohms", &temp);
	if (!rc)
		chip->dt.rconn_uohms = temp;

	rc = fg_parse_slope_limit_coefficients(fg);
	if (rc < 0)
		pr_err("Error in parsing slope limit coeffs, rc=%d\n", rc);

	chip->dt.esr_pulse_thresh_ma = DEFAULT_ESR_PULSE_THRESH_MA;
	rc = of_property_read_u32(node, "qcom,fg-esr-pulse-thresh-ma", &temp);
	if (!rc) {
		if (temp > 0 && temp < 1000)
			chip->dt.esr_pulse_thresh_ma = temp;
	}

	chip->dt.esr_meas_curr_ma = DEFAULT_ESR_MEAS_CURR_MA;
	rc = of_property_read_u32(node, "qcom,fg-esr-meas-curr-ma", &temp);
	if (!rc) {
		/* ESR measurement current range is 60-240 mA */
		if (temp >= 60 || temp <= 240)
			chip->dt.esr_meas_curr_ma = temp;
	}

	return 0;
}

static void fg_gen4_cleanup(struct fg_gen4_chip *chip)
{
	struct fg_dev *fg = &chip->fg;

	fg_unregister_interrupts(fg, chip, FG_GEN4_IRQ_MAX);

	cancel_work(&fg->status_change_work);
	cancel_delayed_work_sync(&fg->profile_load_work);
	cancel_delayed_work_sync(&fg->sram_dump_work);

	power_supply_unreg_notifier(&fg->nb);
	debugfs_remove_recursive(fg->dfs_root);

	if (fg->awake_votable)
		destroy_votable(fg->awake_votable);

	if (fg->delta_bsoc_irq_en_votable)
		destroy_votable(fg->delta_bsoc_irq_en_votable);

	dev_set_drvdata(fg->dev, NULL);
}

static int fg_gen4_probe(struct platform_device *pdev)
{
	struct fg_gen4_chip *chip;
	struct fg_dev *fg;
	struct power_supply_config fg_psy_cfg;
	int rc, msoc, volt_uv, batt_temp;

	chip = devm_kzalloc(&pdev->dev, sizeof(*chip), GFP_KERNEL);
	if (!chip)
		return -ENOMEM;

	fg = &chip->fg;
	fg->dev = &pdev->dev;
	fg->debug_mask = &fg_gen4_debug_mask;
	fg->irqs = fg_irqs;
	fg->charge_status = -EINVAL;
	fg->prev_charge_status = -EINVAL;
	fg->online_status = -EINVAL;
	fg->batt_id_ohms = -EINVAL;
	fg->regmap = dev_get_regmap(fg->dev->parent, NULL);
	if (!fg->regmap) {
		dev_err(fg->dev, "Parent regmap is unavailable\n");
		return -ENXIO;
	}

	fg->awake_votable = create_votable("FG_WS", VOTE_SET_ANY,
					fg_awake_cb, fg);
	if (IS_ERR(fg->awake_votable)) {
		rc = PTR_ERR(fg->awake_votable);
		fg->awake_votable = NULL;
		goto exit;
	}

	fg->delta_bsoc_irq_en_votable = create_votable("FG_DELTA_BSOC_IRQ",
						VOTE_SET_ANY,
						fg_delta_bsoc_irq_en_cb, fg);
	if (IS_ERR(fg->delta_bsoc_irq_en_votable)) {
		rc = PTR_ERR(fg->delta_bsoc_irq_en_votable);
		fg->delta_bsoc_irq_en_votable = NULL;
		goto exit;
	}

	rc = fg_alg_init(chip);
	if (rc < 0) {
		dev_err(fg->dev, "Error in alg_init, rc:%d\n",
			rc);
		goto exit;
	}

	rc = fg_gen4_parse_dt(chip);
	if (rc < 0) {
		dev_err(fg->dev, "Error in reading DT parameters, rc:%d\n",
			rc);
		goto exit;
	}

	mutex_init(&fg->bus_lock);
	mutex_init(&fg->sram_rw_lock);
	mutex_init(&fg->charge_full_lock);
	mutex_init(&chip->ttf.lock);
	init_completion(&fg->soc_update);
	init_completion(&fg->soc_ready);
	INIT_WORK(&fg->status_change_work, status_change_work);
	INIT_DELAYED_WORK(&fg->profile_load_work, profile_load_work);
	INIT_DELAYED_WORK(&fg->sram_dump_work, sram_dump_work);
	INIT_DELAYED_WORK(&chip->ttf_work, ttf_work);

	rc = fg_memif_init(fg);
	if (rc < 0) {
		dev_err(fg->dev, "Error in initializing FG_MEMIF, rc:%d\n",
			rc);
		goto exit;
	}

	platform_set_drvdata(pdev, chip);
	rc = fg_gen4_hw_init(chip);
	if (rc < 0) {
		dev_err(fg->dev, "Error in initializing FG hardware, rc:%d\n",
			rc);
		goto exit;
	}

	/* Register the power supply */
	fg_psy_cfg.drv_data = fg;
	fg_psy_cfg.of_node = NULL;
	fg_psy_cfg.supplied_to = NULL;
	fg_psy_cfg.num_supplicants = 0;
	fg->fg_psy = devm_power_supply_register(fg->dev, &fg_psy_desc,
			&fg_psy_cfg);
	if (IS_ERR(fg->fg_psy)) {
		pr_err("failed to register fg_psy rc = %ld\n",
				PTR_ERR(fg->fg_psy));
		goto exit;
	}

	fg->nb.notifier_call = fg_notifier_cb;
	rc = power_supply_reg_notifier(&fg->nb);
	if (rc < 0) {
		pr_err("Couldn't register psy notifier rc = %d\n", rc);
		goto exit;
	}

	rc = fg_register_interrupts(&chip->fg, FG_GEN4_IRQ_MAX);
	if (rc < 0) {
		dev_err(fg->dev, "Error in registering interrupts, rc:%d\n",
			rc);
		goto exit;
	}

	/* Keep SOC_UPDATE irq disabled until we require it */
	if (fg->irqs[SOC_UPDATE_IRQ].irq)
		disable_irq_nosync(fg->irqs[SOC_UPDATE_IRQ].irq);

	/* Keep BSOC_DELTA_IRQ disabled until we require it */
	vote(fg->delta_bsoc_irq_en_votable, DELTA_BSOC_IRQ_VOTER, false, 0);

	rc = fg_debugfs_create(fg);
	if (rc < 0) {
		dev_err(fg->dev, "Error in creating debugfs entries, rc:%d\n",
			rc);
		goto exit;
	}

	rc = fg_get_battery_voltage(fg, &volt_uv);
	if (!rc)
		rc = fg_gen4_get_prop_capacity(fg, &msoc);

	if (!rc)
		rc = fg_gen4_get_battery_temp(fg, &batt_temp);

	if (!rc)
		rc = fg_gen4_get_batt_id(chip);

	if (!rc)
		pr_info("battery SOC:%d voltage: %duV temp: %d id: %d ohms\n",
			msoc, volt_uv, batt_temp, fg->batt_id_ohms);

	device_init_wakeup(fg->dev, true);
	schedule_delayed_work(&fg->profile_load_work, 0);

	pr_debug("FG GEN4 driver probed successfully\n");
	return 0;
exit:
	fg_gen4_cleanup(chip);
	return rc;
}

static int fg_gen4_remove(struct platform_device *pdev)
{
	struct fg_gen4_chip *chip = dev_get_drvdata(&pdev->dev);

	fg_gen4_cleanup(chip);
	return 0;
}

static void fg_gen4_shutdown(struct platform_device *pdev)
{
	struct fg_gen4_chip *chip = dev_get_drvdata(&pdev->dev);
	struct fg_dev *fg = &chip->fg;
	int rc, bsoc;

	rc = fg_get_sram_prop(fg, FG_SRAM_BATT_SOC, &bsoc);
	if (rc < 0) {
		pr_err("Error in getting BATT_SOC, rc=%d\n", rc);
		return;
	}

	if (fg->charge_full) {
		/* We need 2 most significant bytes here */
		bsoc = (u32)bsoc >> 16;

		rc = fg_gen4_configure_full_soc(fg, bsoc);
		if (rc < 0) {
			pr_err("Error in configuring full_soc, rc=%d\n", rc);
			return;
		}
	}

	/*
	 * Charging status doesn't matter when the device shuts down and we
	 * have to treat this as charge done. Hence pass charge_done as true.
	 */
	cycle_count_update(chip->counter, (u32)bsoc >> 24,
		POWER_SUPPLY_STATUS_NOT_CHARGING, true, is_input_present(fg));
}

static int fg_gen4_suspend(struct device *dev)
{
	struct fg_gen4_chip *chip = dev_get_drvdata(dev);
	struct fg_dev *fg = &chip->fg;

	cancel_delayed_work_sync(&chip->ttf_work);
	if (fg_sram_dump)
		cancel_delayed_work_sync(&fg->sram_dump_work);
	return 0;
}

static int fg_gen4_resume(struct device *dev)
{
	struct fg_gen4_chip *chip = dev_get_drvdata(dev);
	struct fg_dev *fg = &chip->fg;

	schedule_delayed_work(&chip->ttf_work, 0);
	if (fg_sram_dump)
		schedule_delayed_work(&fg->sram_dump_work,
				msecs_to_jiffies(fg_sram_dump_period_ms));
	return 0;
}

static const struct dev_pm_ops fg_gen4_pm_ops = {
	.suspend	= fg_gen4_suspend,
	.resume		= fg_gen4_resume,
};

static const struct of_device_id fg_gen4_match_table[] = {
	{.compatible = FG_GEN4_DEV_NAME},
	{},
};

static struct platform_driver fg_gen4_driver = {
	.driver = {
		.name = FG_GEN4_DEV_NAME,
		.owner = THIS_MODULE,
		.of_match_table = fg_gen4_match_table,
		.pm		= &fg_gen4_pm_ops,
	},
	.probe		= fg_gen4_probe,
	.remove		= fg_gen4_remove,
	.shutdown	= fg_gen4_shutdown,
};

module_platform_driver(fg_gen4_driver);

MODULE_DESCRIPTION("QPNP Fuel gauge GEN4 driver");
MODULE_LICENSE("GPL v2");
MODULE_ALIAS("platform:" FG_GEN4_DEV_NAME);<|MERGE_RESOLUTION|>--- conflicted
+++ resolved
@@ -3101,15 +3101,9 @@
 
 	rc = of_property_read_u32(node, "qcom,cl-start-capacity", &temp);
 	if (rc < 0)
-<<<<<<< HEAD
-		chip->cl->dt.start_soc = DEFAULT_CL_START_SOC;
-	else
-		chip->cl->dt.start_soc = temp;
-=======
 		chip->cl->dt.max_start_soc = DEFAULT_CL_START_SOC;
 	else
 		chip->cl->dt.max_start_soc = temp;
->>>>>>> d8914c3a
 
 	rc = of_property_read_u32(node, "qcom,cl-min-temp", &temp);
 	if (rc < 0)
