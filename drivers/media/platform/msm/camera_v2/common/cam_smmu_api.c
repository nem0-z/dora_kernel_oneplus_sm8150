<<<<<<< HEAD
/* Copyright (c) 2014-2019, The Linux Foundation. All rights reserved.
=======
/* Copyright (c) 2014-2021, The Linux Foundation. All rights reserved.
>>>>>>> 62db8571
 *
 * This program is free software; you can redistribute it and/or modify
 * it under the terms of the GNU General Public License version 2 and
 * only version 2 as published by the Free Software Foundation.
 *
 * This program is distributed in the hope that it will be useful,
 * but WITHOUT ANY WARRANTY; without even the implied warranty of
 * MERCHANTABILITY or FITNESS FOR A PARTICULAR PURPOSE.  See the
 * GNU General Public License for more details.
 */
#define pr_fmt(fmt) "CAM-SMMU %s:%d " fmt, __func__, __LINE__

#include <linux/module.h>
#include <linux/dma-buf.h>
#include <asm/dma-iommu.h>
#include <asm/cacheflush.h>
#include <linux/dma-direction.h>
#include <linux/of_platform.h>
#include <linux/iommu.h>
#include <linux/slab.h>
#include <linux/dma-mapping.h>
#include <linux/msm_dma_iommu_mapping.h>
#include <linux/workqueue.h>
#include <linux/sizes.h>
#include <soc/qcom/scm.h>
#include <soc/qcom/secure_buffer.h>
#include <msm_camera_tz_util.h>
#include <linux/ion_kernel.h>
#include "cam_smmu_api.h"

#define SCRATCH_ALLOC_START SZ_128K
#define SCRATCH_ALLOC_END   SZ_256M
#define VA_SPACE_END	    SZ_2G
#define IOMMU_INVALID_DIR -1
#define BYTE_SIZE 8
#define COOKIE_NUM_BYTE 2
#define COOKIE_SIZE (BYTE_SIZE*COOKIE_NUM_BYTE)
#define COOKIE_MASK ((1<<COOKIE_SIZE)-1)
#define HANDLE_INIT (-1)
#define CAM_SMMU_CB_MAX 2
#define CAM_SMMU_SID_MAX 4


#define GET_SMMU_HDL(x, y) (((x) << COOKIE_SIZE) | ((y) & COOKIE_MASK))
#define GET_SMMU_TABLE_IDX(x) (((x) >> COOKIE_SIZE) & COOKIE_MASK)

#define CAMERA_DEVICE_ID 0x16
#define SECURE_SYSCALL_ID 0x18

#ifdef CONFIG_CAM_SMMU_DBG
#define CDBG(fmt, args...) pr_err(fmt, ##args)
#else
#define CDBG(fmt, args...) pr_debug(fmt, ##args)
#endif

struct cam_smmu_work_payload {
	int idx;
	struct iommu_domain *domain;
	struct device *dev;
	unsigned long iova;
	int flags;
	void *token;
	struct list_head list;
};

enum cam_protection_type {
	CAM_PROT_INVALID,
	CAM_NON_SECURE,
	CAM_SECURE,
	CAM_PROT_MAX,
};

enum cam_iommu_type {
	CAM_SMMU_INVALID,
	CAM_QSMMU,
	CAM_ARM_SMMU,
	CAM_SMMU_MAX,
};

enum cam_smmu_buf_state {
	CAM_SMMU_BUFF_EXIST,
	CAM_SMMU_BUFF_NOT_EXIST
};

enum cam_smmu_init_dir {
	CAM_SMMU_TABLE_INIT,
	CAM_SMMU_TABLE_DEINIT,
};

struct scratch_mapping {
	void *bitmap;
	size_t bits;
	unsigned int order;
	dma_addr_t base;
};

struct cam_context_bank_info {
	struct device *dev;
	struct dma_iommu_mapping *mapping;
	enum iommu_attr attr;
	dma_addr_t va_start;
	size_t va_len;
	const char *name;
	bool is_secure;
	uint8_t scratch_buf_support;
	struct scratch_mapping scratch_map;
	struct list_head smmu_buf_list;
	struct mutex lock;
	int handle;
	enum cam_smmu_ops_param state;
	client_handler handler[CAM_SMMU_CB_MAX];
	client_reset_handler hw_reset_handler[CAM_SMMU_CB_MAX];
	void *token[CAM_SMMU_CB_MAX];
	int cb_count;
	int ref_cnt;
	int sids[CAM_SMMU_SID_MAX];
};

struct cam_iommu_cb_set {
	struct cam_context_bank_info *cb_info;
	u32 cb_num;
	u32 cb_init_count;
	bool camera_secure_sid;
	struct work_struct smmu_work;
	struct mutex payload_list_lock;
	struct list_head payload_list;
};

static const struct of_device_id msm_cam_smmu_dt_match[] = {
	{ .compatible = "qcom,msm-cam-smmu", },
	{ .compatible = "qcom,msm-cam-smmu-cb", },
	{}
};

struct cam_dma_buff_info {
	struct dma_buf *buf;
	struct dma_buf_attachment *attach;
	struct sg_table *table;
	enum dma_data_direction dir;
	int iommu_dir;
	int ref_count;
	dma_addr_t paddr;
	struct list_head list;
	int ion_fd;
	size_t len;
	size_t phys_len;
};

struct cam_sec_buff_info {
	struct dma_buf *dmabuf;
	struct dma_buf_attachment *attach;
	struct sg_table *table;
	enum dma_data_direction dir;
	int ref_count;
	dma_addr_t paddr;
	struct list_head list;
	int ion_fd;
	size_t len;
};

static struct cam_iommu_cb_set iommu_cb_set;

static enum dma_data_direction cam_smmu_translate_dir(
	enum cam_smmu_map_dir dir);

static int cam_smmu_check_handle_unique(int hdl);

static int cam_smmu_create_iommu_handle(int idx);

static int cam_smmu_create_add_handle_in_table(char *name,
	int *hdl);

static struct cam_dma_buff_info *cam_smmu_find_mapping_by_ion_index(int idx,
	int ion_fd);

static struct cam_sec_buff_info *cam_smmu_find_mapping_by_sec_buf_idx(int idx,
	int ion_fd);

static int cam_smmu_init_scratch_map(struct scratch_mapping *scratch_map,
					dma_addr_t base, size_t size,
					int order);

static int cam_smmu_alloc_scratch_va(struct scratch_mapping *mapping,
					size_t size,
					dma_addr_t *iova);

static int cam_smmu_free_scratch_va(struct scratch_mapping *mapping,
					dma_addr_t addr, size_t size);

static struct cam_dma_buff_info *cam_smmu_find_mapping_by_virt_address(int idx,
		dma_addr_t virt_addr);

static int cam_smmu_map_buffer_and_add_to_list(int idx, int ion_fd,
	enum dma_data_direction dma_dir, dma_addr_t *paddr_ptr,
	size_t *len_ptr);

static int cam_smmu_alloc_scratch_buffer_add_to_list(int idx,
					      size_t virt_len,
					      size_t phys_len,
					      unsigned int iommu_dir,
					      dma_addr_t *virt_addr);
static int cam_smmu_unmap_buf_and_remove_from_list(
	struct cam_dma_buff_info *mapping_info, int idx);

static int cam_smmu_free_scratch_buffer_remove_from_list(
					struct cam_dma_buff_info *mapping_info,
					int idx);

static void cam_smmu_clean_buffer_list(int idx);

static void cam_smmu_print_list(int idx);

static void cam_smmu_print_table(void);

static int cam_smmu_probe(struct platform_device *pdev);

static void cam_smmu_check_vaddr_in_range(int idx, void *vaddr);

static void cam_smmu_page_fault_work(struct work_struct *work)
{
	int j;
	int idx;
	struct cam_smmu_work_payload *payload;

	mutex_lock(&iommu_cb_set.payload_list_lock);
	payload = list_first_entry(&iommu_cb_set.payload_list,
			struct cam_smmu_work_payload,
			list);
	list_del(&payload->list);
	mutex_unlock(&iommu_cb_set.payload_list_lock);

	/* Dereference the payload to call the handler */
	idx = payload->idx;
	mutex_lock(&iommu_cb_set.cb_info[idx].lock);
	cam_smmu_check_vaddr_in_range(idx, (void *)payload->iova);
	for (j = 0; j < CAM_SMMU_CB_MAX; j++) {
		if ((iommu_cb_set.cb_info[idx].handler[j])) {
			iommu_cb_set.cb_info[idx].handler[j](
				payload->domain,
				payload->dev,
				payload->iova,
				payload->flags,
				iommu_cb_set.cb_info[idx].token[j]);
		}
	}
	mutex_unlock(&iommu_cb_set.cb_info[idx].lock);
	kfree(payload);
}

static void cam_smmu_print_list(int idx)
{
	struct cam_dma_buff_info *mapping;

	pr_err("index = %d ", idx);
	list_for_each_entry(mapping,
		&iommu_cb_set.cb_info[idx].smmu_buf_list, list) {
		pr_err("ion_fd = %d, paddr= 0x%pK, len = %u\n",
			 mapping->ion_fd, (void *)mapping->paddr,
			 (unsigned int)mapping->len);
	}
}

static void cam_smmu_print_table(void)
{
	int i;

	for (i = 0; i < iommu_cb_set.cb_num; i++) {
		pr_err("i= %d, handle= %d, name_addr=%pK\n", i,
			   (int)iommu_cb_set.cb_info[i].handle,
			   (void *)iommu_cb_set.cb_info[i].name);
		pr_err("dev = %pK ", iommu_cb_set.cb_info[i].dev);
	}
}

static void cam_smmu_check_vaddr_in_range(int idx, void *vaddr)
{
	struct cam_dma_buff_info *mapping;
	unsigned long start_addr, end_addr, current_addr;

	current_addr = (unsigned long)vaddr;
	list_for_each_entry(mapping,
			&iommu_cb_set.cb_info[idx].smmu_buf_list, list) {
		start_addr = (unsigned long)mapping->paddr;
		end_addr = (unsigned long)mapping->paddr + mapping->len;

		if (start_addr <= current_addr && current_addr < end_addr) {
			pr_err("Error: va %pK is valid: range:%pK-%pK, fd = %d cb: %s\n",
				vaddr, (void *)start_addr, (void *)end_addr,
				mapping->ion_fd,
				iommu_cb_set.cb_info[idx].name);
			return;
		}
			CDBG("va %pK is not in this range: %pK-%pK, fd = %d\n",
			vaddr, (void *)start_addr, (void *)end_addr,
				mapping->ion_fd);
	}
	if (!strcmp(iommu_cb_set.cb_info[idx].name, "vfe"))
		pr_err_ratelimited("Cannot find vaddr:%pK in SMMU.\n"
			" %s uses invalid virtual address\n",
			vaddr, iommu_cb_set.cb_info[idx].name);
	else
		pr_err("Cannot find vaddr:%pK in SMMU.\n"
			" %s uses invalid virtual address\n",
			vaddr, iommu_cb_set.cb_info[idx].name);
}

void cam_smmu_reg_client_page_fault_handler(int handle,
		client_handler page_fault_handler,
		client_reset_handler hw_reset_handler,
		void *token)
{
	int idx, i = 0;

	if (!token) {
		pr_err("Error: token is NULL\n");
		return;
	}

	idx = GET_SMMU_TABLE_IDX(handle);
	if (handle == HANDLE_INIT || idx < 0 || idx >= iommu_cb_set.cb_num) {
		pr_err("Error: handle or index invalid. idx = %d hdl = %x\n",
			idx, handle);
		return;
	}

	mutex_lock(&iommu_cb_set.cb_info[idx].lock);
	if (iommu_cb_set.cb_info[idx].handle != handle) {
		pr_err("Error: hdl is not valid, table_hdl = %x, hdl = %x\n",
			iommu_cb_set.cb_info[idx].handle, handle);
		mutex_unlock(&iommu_cb_set.cb_info[idx].lock);
		return;
	}

	if (page_fault_handler) {
		if (iommu_cb_set.cb_info[idx].cb_count == CAM_SMMU_CB_MAX) {
			pr_err("%s Should not regiester more handlers\n",
				iommu_cb_set.cb_info[idx].name);
			mutex_unlock(&iommu_cb_set.cb_info[idx].lock);
			return;
		}
		iommu_cb_set.cb_info[idx].cb_count++;
		for (i = 0; i < iommu_cb_set.cb_info[idx].cb_count; i++) {
			if (iommu_cb_set.cb_info[idx].token[i] == NULL) {
				iommu_cb_set.cb_info[idx].token[i] = token;
				iommu_cb_set.cb_info[idx].handler[i] =
					page_fault_handler;
				iommu_cb_set.cb_info[idx].hw_reset_handler[i] =
					hw_reset_handler;
				break;
			}
		}
	} else {
		for (i = 0; i < CAM_SMMU_CB_MAX; i++) {
			if (iommu_cb_set.cb_info[idx].token[i] == token) {
				iommu_cb_set.cb_info[idx].token[i] = NULL;
				iommu_cb_set.cb_info[idx].handler[i] =
					NULL;
				iommu_cb_set.cb_info[idx].cb_count--;
				break;
			}
		}
		if (i == CAM_SMMU_CB_MAX)
			pr_err("Error: hdl %x no matching tokens: %s\n",
				handle, iommu_cb_set.cb_info[idx].name);
	}
	mutex_unlock(&iommu_cb_set.cb_info[idx].lock);
}

static int cam_smmu_iommu_fault_handler(struct iommu_domain *domain,
		struct device *dev, unsigned long iova,
		int flags, void *token)
{
	char *cb_name;
	int idx;
	int j;
	struct cam_smmu_work_payload *payload;

	if (!token) {
		pr_err("Error: token is NULL\n");
		pr_err("Error: domain = %pK, device = %pK\n", domain, dev);
		pr_err("iova = %lX, flags = %d\n", iova, flags);
		return 0;
	}

	cb_name = (char *)token;
	/* check whether it is in the table */
	for (idx = 0; idx < iommu_cb_set.cb_num; idx++) {
		if (!strcmp(iommu_cb_set.cb_info[idx].name, cb_name))
			break;
	}

	if (idx < 0 || idx >= iommu_cb_set.cb_num) {
		pr_err("Error: index is not valid, index = %d, token = %s\n",
			idx, cb_name);
		return 0;
	}

	payload = kzalloc(sizeof(struct cam_smmu_work_payload), GFP_ATOMIC);
	if (!payload)
		return 0;

	payload->domain = domain;
	payload->dev = dev;
	payload->iova = iova;
	payload->flags = flags;
	payload->token = token;
	payload->idx = idx;

	/* trigger hw reset handler */
	mutex_lock(&iommu_cb_set.cb_info[idx].lock);
	for (j = 0; j < CAM_SMMU_CB_MAX; j++) {
		if ((iommu_cb_set.cb_info[idx].hw_reset_handler[j])) {
			iommu_cb_set.cb_info[idx].hw_reset_handler[j](
			payload->domain,
			payload->dev,
			iommu_cb_set.cb_info[idx].token[j]);
		}
	}
	mutex_unlock(&iommu_cb_set.cb_info[idx].lock);

	mutex_lock(&iommu_cb_set.payload_list_lock);
	list_add_tail(&payload->list, &iommu_cb_set.payload_list);
	mutex_unlock(&iommu_cb_set.payload_list_lock);

	schedule_work(&iommu_cb_set.smmu_work);

	return 0;
}

static int cam_smmu_translate_dir_to_iommu_dir(
			enum cam_smmu_map_dir dir)
{
	switch (dir) {
	case CAM_SMMU_MAP_READ:
		return IOMMU_READ;
	case CAM_SMMU_MAP_WRITE:
		return IOMMU_WRITE;
	case CAM_SMMU_MAP_RW:
		return IOMMU_READ|IOMMU_WRITE;
	case CAM_SMMU_MAP_INVALID:
	default:
		pr_err("Error: Direction is invalid. dir = %d\n", dir);
		break;
	};
	return IOMMU_INVALID_DIR;
}

static enum dma_data_direction cam_smmu_translate_dir(
				enum cam_smmu_map_dir dir)
{
	switch (dir) {
	case CAM_SMMU_MAP_READ:
		return DMA_FROM_DEVICE;
	case CAM_SMMU_MAP_WRITE:
		return DMA_TO_DEVICE;
	case CAM_SMMU_MAP_RW:
		return DMA_BIDIRECTIONAL;
	case CAM_SMMU_MAP_INVALID:
	default:
		pr_err("Error: Direction is invalid. dir = %d\n", (int)dir);
		break;
	}
	return DMA_NONE;
}

static void cam_smmu_reset_iommu_table(enum cam_smmu_init_dir ops)
{
	unsigned int i;
	int j = 0;

	for (i = 0; i < iommu_cb_set.cb_num; i++) {
		iommu_cb_set.cb_info[i].handle = HANDLE_INIT;
		INIT_LIST_HEAD(&iommu_cb_set.cb_info[i].smmu_buf_list);
		iommu_cb_set.cb_info[i].state = CAM_SMMU_DETACH;
		iommu_cb_set.cb_info[i].dev = NULL;
		iommu_cb_set.cb_info[i].cb_count = 0;
		iommu_cb_set.cb_info[i].ref_cnt = 0;
		for (j = 0; j < CAM_SMMU_CB_MAX; j++) {
			iommu_cb_set.cb_info[i].token[j] = NULL;
			iommu_cb_set.cb_info[i].handler[j] = NULL;
		}
		for (j = 0; j < CAM_SMMU_SID_MAX; j++)
			iommu_cb_set.cb_info[i].sids[j] = -1;

		if (ops == CAM_SMMU_TABLE_INIT)
			mutex_init(&iommu_cb_set.cb_info[i].lock);
		else
			mutex_destroy(&iommu_cb_set.cb_info[i].lock);
	}
}

static int cam_smmu_check_handle_unique(int hdl)
{
	int i;

	if (hdl == HANDLE_INIT) {
		CDBG("iommu handle is init number. Need to try again\n");
		return 1;
	}

	for (i = 0; i < iommu_cb_set.cb_num; i++) {
		if (iommu_cb_set.cb_info[i].handle == HANDLE_INIT)
			continue;

		if (iommu_cb_set.cb_info[i].handle == hdl) {
			CDBG("iommu handle %d conflicts\n", (int)hdl);
			return 1;
		}
	}
	return 0;
}

/**
 *  use low 2 bytes for handle cookie
 */
static int cam_smmu_create_iommu_handle(int idx)
{
	int rand, hdl = 0;

	get_random_bytes(&rand, COOKIE_NUM_BYTE);
	hdl = GET_SMMU_HDL(idx, rand);
	CDBG("create handle value = %x\n", (int)hdl);
	return hdl;
}

static int cam_smmu_attach_device(int idx)
{
	int rc;
	struct cam_context_bank_info *cb = &iommu_cb_set.cb_info[idx];

	/* attach the mapping to device */
	rc = arm_iommu_attach_device(cb->dev, cb->mapping);
	if (rc < 0) {
		pr_err("Error: ARM IOMMU attach failed. ret = %d\n", rc);
		return -ENODEV;
	}
	return rc;
}

static int cam_smmu_create_add_handle_in_table(char *name,
					int *hdl)
{
	int i;
	int handle;

	/* create handle and add in the iommu hardware table */
	for (i = 0; i < iommu_cb_set.cb_num; i++) {
		if (!strcmp(iommu_cb_set.cb_info[i].name, name)) {
			mutex_lock(&iommu_cb_set.cb_info[i].lock);
			if (iommu_cb_set.cb_info[i].handle != HANDLE_INIT) {
				pr_err("Error: %s already got handle 0x%x\n",
						name,
						iommu_cb_set.cb_info[i].handle);
				*hdl = iommu_cb_set.cb_info[i].handle;
				iommu_cb_set.cb_info[i].ref_cnt++;
				mutex_unlock(&iommu_cb_set.cb_info[i].lock);
				return -EINVAL;
			}

			/* make sure handle is unique */
			do {
				handle = cam_smmu_create_iommu_handle(i);
			} while (cam_smmu_check_handle_unique(handle));

			/* put handle in the table */
			iommu_cb_set.cb_info[i].handle = handle;
			iommu_cb_set.cb_info[i].cb_count = 0;
			iommu_cb_set.cb_info[i].ref_cnt++;
			*hdl = handle;
			CDBG("%s creates handle 0x%x\n", name, handle);
			mutex_unlock(&iommu_cb_set.cb_info[i].lock);
			return 0;
		}
	}

	/* if i == iommu_cb_set.cb_num */
	pr_err("Error: Cannot find name %s or all handle exist!\n",
			name);
	cam_smmu_print_table();
	return -EINVAL;
}

static int cam_smmu_init_scratch_map(struct scratch_mapping *scratch_map,
					dma_addr_t base, size_t size,
					int order)
{
	unsigned int count = size >> (PAGE_SHIFT + order);
	unsigned int bitmap_size = BITS_TO_LONGS(count) * sizeof(long);
	int err = 0;

	if (!count) {
		err = -EINVAL;
		pr_err("Error: wrong size passed, page count can't be zero");
		goto bail;
	}

	scratch_map->bitmap = kzalloc(bitmap_size, GFP_KERNEL);
	if (!scratch_map->bitmap) {
		err = -ENOMEM;
		goto bail;
	}

	scratch_map->base = base;
	scratch_map->bits = BITS_PER_BYTE * bitmap_size;
	scratch_map->order = order;

bail:
	return err;
}

static int cam_smmu_alloc_scratch_va(struct scratch_mapping *mapping,
					size_t size,
					dma_addr_t *iova)
{
	int rc = 0;
	unsigned int order = get_order(size);
	unsigned int align = 0;
	unsigned int count, start;

	count = ((PAGE_ALIGN(size) >> PAGE_SHIFT) +
		 (1 << mapping->order) - 1) >> mapping->order;

	/* Transparently, add a guard page to the total count of pages
	 * to be allocated
	 */
	count++;

	if (order > mapping->order)
		align = (1 << (order - mapping->order)) - 1;

	start = bitmap_find_next_zero_area(mapping->bitmap, mapping->bits, 0,
					   count, align);

	if (start > mapping->bits)
		rc = -ENOMEM;

	bitmap_set(mapping->bitmap, start, count);

	*iova = mapping->base + (start << (mapping->order + PAGE_SHIFT));
	return rc;
}

static int cam_smmu_free_scratch_va(struct scratch_mapping *mapping,
					dma_addr_t addr, size_t size)
{
	unsigned int start = (addr - mapping->base) >>
			     (mapping->order + PAGE_SHIFT);
	unsigned int count = ((size >> PAGE_SHIFT) +
			      (1 << mapping->order) - 1) >> mapping->order;

	if (!addr) {
		pr_err("Error: Invalid address\n");
		return -EINVAL;
	}

	if (start + count > mapping->bits) {
		pr_err("Error: Invalid page bits in scratch map\n");
		return -EINVAL;
	}

	/* Transparently, add a guard page to the total count of pages
	 * to be freed
	 */
	count++;

	bitmap_clear(mapping->bitmap, start, count);

	return 0;
}

static struct cam_dma_buff_info *cam_smmu_find_mapping_by_virt_address(int idx,
		dma_addr_t virt_addr)
{
	struct cam_dma_buff_info *mapping;

	list_for_each_entry(mapping, &iommu_cb_set.cb_info[idx].smmu_buf_list,
			list) {
		if (mapping->paddr == virt_addr) {
			CDBG("Found virtual address %lx\n",
				 (unsigned long)virt_addr);
			return mapping;
		}
	}

	pr_err("Error: Cannot find virtual address %lx by index %d\n",
		(unsigned long)virt_addr, idx);
	return NULL;
}

static struct cam_dma_buff_info *cam_smmu_find_mapping_by_ion_index(int idx,
		int ion_fd)
{
	struct cam_dma_buff_info *mapping;

	list_for_each_entry(mapping, &iommu_cb_set.cb_info[idx].smmu_buf_list,
			list) {
		if (mapping->ion_fd == ion_fd) {
			CDBG(" find ion_fd %d\n", ion_fd);
			return mapping;
		}
	}

	pr_err("Error: Cannot find fd %d by index %d\n",
		ion_fd, idx);
	return NULL;
}

static struct cam_sec_buff_info *cam_smmu_find_mapping_by_sec_buf_idx(int idx,
	int ion_fd)
{
	struct cam_sec_buff_info *mapping;

	list_for_each_entry(mapping, &iommu_cb_set.cb_info[idx].smmu_buf_list,
		list) {
		if (mapping->ion_fd == ion_fd) {
			CDBG("[sec_cam] find ion_fd %d\n", ion_fd);
			return mapping;
		}
	}
	pr_err("Error: Cannot find fd %d by index %d\n",
		ion_fd, idx);
	return NULL;
}

static void cam_smmu_clean_buffer_list(int idx)
{
	int ret;
	struct cam_dma_buff_info *mapping_info, *temp;

	list_for_each_entry_safe(mapping_info, temp,
			&iommu_cb_set.cb_info[idx].smmu_buf_list, list) {
		CDBG("Free mapping address %pK, i = %d, fd = %d\n",
			 (void *)mapping_info->paddr, idx,
			mapping_info->ion_fd);

		if (mapping_info->ion_fd == 0xDEADBEEF)
			/* Clean up scratch buffers */
			ret = cam_smmu_free_scratch_buffer_remove_from_list(
							mapping_info, idx);
		else
			/* Clean up regular mapped buffers */
			ret = cam_smmu_unmap_buf_and_remove_from_list(
					mapping_info,
					idx);

		if (ret < 0) {
			pr_err("Buffer delete failed: idx = %d\n", idx);
			pr_err("Buffer delete failed: addr = %lx, fd = %d\n",
					(unsigned long)mapping_info->paddr,
					mapping_info->ion_fd);
			/*
			 * Ignore this error and continue to delete other
			 * buffers in the list
			 */
			continue;
		}
	}
}

static int cam_smmu_attach(int idx)
{
	int ret;

	if (iommu_cb_set.cb_info[idx].state == CAM_SMMU_ATTACH) {
		ret = 0;
	} else if (iommu_cb_set.cb_info[idx].state == CAM_SMMU_DETACH) {
		ret = cam_smmu_attach_device(idx);
		if (ret < 0) {
			pr_err("Error: ATTACH fail\n");
			return -ENODEV;
		}
		iommu_cb_set.cb_info[idx].state = CAM_SMMU_ATTACH;
		ret = 0;
	} else {
		pr_err("Error: Not detach/attach\n");
		ret = -EINVAL;
	}
	return ret;
}

static int cam_smmu_send_syscall_cpp_intf(int vmid, int idx)
{
	int rc = 0;
	struct scm_desc desc = {0};
	struct cam_context_bank_info *cb = &iommu_cb_set.cb_info[idx];
	uint32_t sid_info;


	sid_info = cb->sids[0]; /* CPP SID */

	desc.arginfo = SCM_ARGS(4, SCM_VAL, SCM_RW, SCM_VAL, SCM_VAL);
	desc.args[0] = CAMERA_DEVICE_ID;
	desc.args[1] = SCM_BUFFER_PHYS(&sid_info);
	desc.args[2] = sizeof(uint32_t);
	desc.args[3] = vmid;
	/*
	 * Syscall to hypervisor to switch CPP SID's
	 * between secure and non-secure contexts
	 */
	dmac_flush_range(&sid_info, &sid_info + 1);
	if (scm_call2(SCM_SIP_FNID(SCM_SVC_MP, SECURE_SYSCALL_ID),
			&desc)){
		pr_err("call to hypervisor failed\n");
		return -EINVAL;
	}
	return rc;
}

static int cam_smmu_send_syscall_pix_intf(int vmid, int idx)
{
	int rc = 0;
	struct scm_desc desc = {0};
	uint32_t *sid_info = NULL;
	struct cam_context_bank_info *cb = &iommu_cb_set.cb_info[idx];

	sid_info = kcalloc(2, sizeof(uint32_t), GFP_KERNEL);
	if (!sid_info)
		return -ENOMEM;

	sid_info[0] = cb->sids[0]; /* VFE 0 Image SID */
	sid_info[1] = cb->sids[2]; /* VFE 1 Image SID */

	desc.arginfo = SCM_ARGS(4, SCM_VAL, SCM_RW, SCM_VAL, SCM_VAL);
	desc.args[0] = CAMERA_DEVICE_ID;
	desc.args[1] = SCM_BUFFER_PHYS(sid_info);
	desc.args[2] = sizeof(uint32_t) * 2;
	desc.args[3] = vmid;
	/*
	 * Syscall to hypervisor to switch VFE SID's
	 * between secure and non-secure contexts
	 */
	dmac_flush_range(sid_info, sid_info + 2);
	if (scm_call2(SCM_SIP_FNID(SCM_SVC_MP, SECURE_SYSCALL_ID),
			&desc)){
		pr_err("call to hypervisor failed\n");
		kfree(sid_info);
		return -EINVAL;
	}

	kfree(sid_info);
	return rc;
}

static int cam_smmu_detach_device(int idx)
{
	struct cam_context_bank_info *cb = &iommu_cb_set.cb_info[idx];

	if (!list_empty_careful(&iommu_cb_set.cb_info[idx].smmu_buf_list)) {
		pr_err("Client %s buffer list is not clean!\n",
			iommu_cb_set.cb_info[idx].name);
		cam_smmu_print_list(idx);
		cam_smmu_clean_buffer_list(idx);
	}

	/* detach the mapping to device */
	arm_iommu_detach_device(cb->dev);
	iommu_cb_set.cb_info[idx].state = CAM_SMMU_DETACH;
	return 0;
}

static int cam_smmu_attach_sec_cpp(int idx)
{
	int32_t rc = 0;

	/*
	 * When switching to secure, detach CPP NS, do scm call
	 * with CPP SID and no need of attach again, because
	 * all cpp sids are shared in SCM call. so no need of
	 * attach again.
	 */
	if (cam_smmu_send_syscall_cpp_intf(VMID_CP_CAMERA, idx)) {
		pr_err("error: syscall failed\n");
		return -EINVAL;
	}

	rc = msm_camera_tz_set_mode(MSM_CAMERA_TZ_MODE_SECURE,
		MSM_CAMERA_TZ_HW_BLOCK_CPP);
	if (rc != 0) {
		pr_err("secure mode TA notification for cpp unsuccessful, rc %d\n",
			rc);
		/*
		 * Although the TA notification failed, the flow should proceed
		 * without returning an error as at this point cpp had already
		 * entered the secure mode.
		 */
	}
	iommu_cb_set.cb_info[idx].state = CAM_SMMU_ATTACH;
	return 0;
}

static int cam_smmu_detach_sec_cpp(int idx)
{
	int32_t rc = 0;

	rc = msm_camera_tz_set_mode(MSM_CAMERA_TZ_MODE_NON_SECURE,
		MSM_CAMERA_TZ_HW_BLOCK_CPP);
	if (rc != 0) {
		pr_err("secure mode TA notification for cpp unsuccessful, rc %d\n",
			rc);
		/*
		 * Although the TA notification failed, the flow should proceed
		 * without returning an error, as at this point cpp is in secure
		 * mode and should be switched to non-secure regardless
		 */
	}

	iommu_cb_set.cb_info[idx].state = CAM_SMMU_DETACH;

	/*
	 * When exiting secure, do scm call to attach
	 * with CPP SID in NS mode.
	 */
	if (cam_smmu_send_syscall_cpp_intf(VMID_HLOS, idx)) {
		pr_err("error: syscall failed\n");
		return -EINVAL;
	}
	return 0;
}

static int cam_smmu_attach_sec_vfe_ns_stats(int idx)
{
	int32_t rc = 0;

	if (iommu_cb_set.camera_secure_sid == false) {
		/*
		 *When switching to secure, for secure pix and non-secure stats
		 *localizing scm/attach of non-secure SID's in attach secure
		 */
		if (cam_smmu_send_syscall_pix_intf(VMID_CP_CAMERA, idx)) {
			pr_err("error: syscall failed\n");
			return -EINVAL;
		}
	}
	if (iommu_cb_set.cb_info[idx].state != CAM_SMMU_ATTACH) {
		if (cam_smmu_attach(idx)) {
			pr_err("error: failed to attach\n");
			return -EINVAL;
		}
	}
	if (iommu_cb_set.camera_secure_sid == false) {
		rc = msm_camera_tz_set_mode(MSM_CAMERA_TZ_MODE_SECURE,
			MSM_CAMERA_TZ_HW_BLOCK_ISP);
		if (rc != 0) {
			pr_err("secure mode TA notify vfe unsuccessful rc %d\n",
				rc);
			/*
			 * Although the TA notification failed, the flow should
			 * proceed without returning an error as at this point
			 * vfe had already entered the secure mode
			 */
		}
	}
	return 0;
}

static int cam_smmu_detach_sec_vfe_ns_stats(int idx)
{
	int32_t rc = 0;

	if (iommu_cb_set.camera_secure_sid == false) {
		rc = msm_camera_tz_set_mode(MSM_CAMERA_TZ_MODE_NON_SECURE,
			MSM_CAMERA_TZ_HW_BLOCK_ISP);
		if (rc != 0) {
			pr_err("secure mode TA notify vfe unsuccessful rc %d\n",
				rc);
			/*
			 * Although the TA notification failed, the flow should
			 * proceed without returning an error, as at this point
			 * vfe is in secure mode and should be switched to
			 * non-secure regardless
			 */
		}
	}
	/*
	 *While exiting from secure mode for secure pix and non-secure stats,
	 *localizing detach/scm of non-secure SID's to detach secure
	 */
	if (iommu_cb_set.cb_info[idx].state != CAM_SMMU_DETACH) {
		if (cam_smmu_detach_device(idx) < 0) {
			pr_err("Error: ARM IOMMU detach failed\n");
			return -ENODEV;
		}
	}
	if (iommu_cb_set.camera_secure_sid == false) {
		if (cam_smmu_send_syscall_pix_intf(VMID_HLOS, idx)) {
			pr_err("error: syscall failed\n");
			return -EINVAL;
		}
	}
	return 0;
}

static int cam_smmu_map_buffer_and_add_to_list(int idx, int ion_fd,
		 enum dma_data_direction dma_dir, dma_addr_t *paddr_ptr,
		 size_t *len_ptr)
{
	int rc = -1;
	struct cam_dma_buff_info *mapping_info;
	struct dma_buf *buf = NULL;
	struct dma_buf_attachment *attach = NULL;
	struct sg_table *table = NULL;

	if (!paddr_ptr) {
		rc = -EINVAL;
		goto err_out;
	}

	/* allocate memory for each buffer information */
	buf = dma_buf_get(ion_fd);
	if (IS_ERR_OR_NULL(buf)) {
		rc = PTR_ERR(buf);
		pr_err("Error: dma get buf failed. fd = %d rc = %d\n",
		      ion_fd, rc);
		goto err_out;
	}

	attach = dma_buf_attach(buf, iommu_cb_set.cb_info[idx].dev);
	if (IS_ERR_OR_NULL(attach)) {
		rc = PTR_ERR(attach);
		pr_err("Error: dma buf attach failed\n");
		goto err_put;
	}

	table = dma_buf_map_attachment(attach, dma_dir);
	if (IS_ERR_OR_NULL(table)) {
		rc = PTR_ERR(table);
		pr_err("Error: dma buf map attachment failed\n");
		goto err_detach;
	}

	if (table->sgl) {
		CDBG("DMA buf: %pK, device: %pK, attach: %pK, table: %pK\n",
				(void *)buf,
				(void *)iommu_cb_set.cb_info[idx].dev,
				(void *)attach, (void *)table);
		CDBG("table sgl: %pK, rc: %d, dma_address: 0x%x\n",
				(void *)table->sgl, rc,
				(unsigned int)table->sgl->dma_address);
	} else {
		rc = -EINVAL;
		pr_err("Error: table sgl is null\n");
		goto err_unmap_sg;
	}

	/* fill up mapping_info */
	mapping_info = kzalloc(sizeof(struct cam_dma_buff_info), GFP_KERNEL);
	if (!mapping_info) {
		rc = -ENOSPC;
		goto err_unmap_sg;
	}
	mapping_info->ion_fd = ion_fd;
	mapping_info->buf = buf;
	mapping_info->attach = attach;
	mapping_info->table = table;
	mapping_info->paddr = sg_dma_address(table->sgl);
	mapping_info->len = (size_t)buf->size;
	mapping_info->dir = dma_dir;
	mapping_info->ref_count = 1;

	/* return paddr and len to client */
	*paddr_ptr = sg_dma_address(table->sgl);
	*len_ptr = (size_t)buf->size;

	if (!*paddr_ptr || !*len_ptr) {
		pr_err("Error: Space Allocation failed!\n");
		rc = -ENOSPC;
		goto err_mapping_info;
	}
	CDBG("name %s ion_fd = %d, dev = %pK, paddr= %pK, len = %u\n",
			iommu_cb_set.cb_info[idx].name,
			ion_fd,
			(void *)iommu_cb_set.cb_info[idx].dev,
			(void *)*paddr_ptr, (unsigned int)*len_ptr);

	/* add to the list */
	list_add(&mapping_info->list, &iommu_cb_set.cb_info[idx].smmu_buf_list);
	return 0;

err_mapping_info:
	kfree(mapping_info);
err_unmap_sg:
	dma_buf_unmap_attachment(attach, table, dma_dir);
err_detach:
	dma_buf_detach(buf, attach);
err_put:
	dma_buf_put(buf);
err_out:
	return rc;
}

static int cam_smmu_unmap_buf_and_remove_from_list(
		struct cam_dma_buff_info *mapping_info,
		int idx)
{
	if ((!mapping_info->buf) || (!mapping_info->table) ||
		(!mapping_info->attach)) {
		pr_err("Error: Invalid params dev = %pK, table = %pK",
			(void *)iommu_cb_set.cb_info[idx].dev,
			(void *)mapping_info->table);
		pr_err("Error:dma_buf = %pK, attach = %pK\n",
			(void *)mapping_info->buf,
			(void *)mapping_info->attach);
		return -EINVAL;
	}

	/* iommu buffer clean up */
<<<<<<< HEAD
=======
	//mapping_info->attach->dma_map_attrs |= DMA_ATTR_DELAYED_UNMAP;
>>>>>>> 62db8571
	dma_buf_unmap_attachment(mapping_info->attach,
		mapping_info->table, mapping_info->dir);
	dma_buf_detach(mapping_info->buf, mapping_info->attach);
	dma_buf_put(mapping_info->buf);
	mapping_info->buf = NULL;

	list_del_init(&mapping_info->list);

	/* free one buffer */
	kfree(mapping_info);
	return 0;
}

static enum cam_smmu_buf_state cam_smmu_check_fd_in_list(int idx,
					int ion_fd, dma_addr_t *paddr_ptr,
					size_t *len_ptr)
{
	struct cam_dma_buff_info *mapping;

	list_for_each_entry(mapping,
			&iommu_cb_set.cb_info[idx].smmu_buf_list,
			list) {
		if (mapping->ion_fd == ion_fd) {
			mapping->ref_count++;
			*paddr_ptr = mapping->paddr;
			*len_ptr = mapping->len;
			return CAM_SMMU_BUFF_EXIST;
		}
	}
	return CAM_SMMU_BUFF_NOT_EXIST;
}

static enum cam_smmu_buf_state cam_smmu_check_secure_fd_in_list(int idx,
					int ion_fd, dma_addr_t *paddr_ptr,
					size_t *len_ptr)
{
	struct cam_sec_buff_info *mapping;

	list_for_each_entry(mapping,
			&iommu_cb_set.cb_info[idx].smmu_buf_list,
			list) {
		if (mapping->ion_fd == ion_fd) {
			mapping->ref_count++;
			*paddr_ptr = mapping->paddr;
			*len_ptr = mapping->len;
			return CAM_SMMU_BUFF_EXIST;
		}
	}
	return CAM_SMMU_BUFF_NOT_EXIST;
}

int cam_smmu_get_handle(char *identifier, int *handle_ptr)
{
	int ret = 0;

	if (!identifier) {
		pr_err("Error: iommu hardware name is NULL\n");
		return -EFAULT;
	}

	if (!handle_ptr) {
		pr_err("Error: handle pointer is NULL\n");
		return -EFAULT;
	}

	/* create and put handle in the table */
	ret = cam_smmu_create_add_handle_in_table(identifier, handle_ptr);
	if (ret < 0) {
		pr_err("Error: %s get handle fail\n", identifier);
		return ret;
	}
	return ret;
}
EXPORT_SYMBOL(cam_smmu_get_handle);


int cam_smmu_set_attr(int handle, uint32_t flags, int32_t *data)
{
	int ret = 0, idx;
	struct cam_context_bank_info *cb = NULL;
	struct iommu_domain *domain = NULL;

	CDBG("E: set_attr\n");
	idx = GET_SMMU_TABLE_IDX(handle);
	if (handle == HANDLE_INIT || idx < 0 || idx >= iommu_cb_set.cb_num) {
		pr_err("Error: handle or index invalid. idx = %d hdl = %x\n",
			idx, handle);
		return -EINVAL;
	}
	mutex_lock(&iommu_cb_set.cb_info[idx].lock);
	if (iommu_cb_set.cb_info[idx].handle != handle) {
		pr_err("Error: hdl is not valid, table_hdl = %x, hdl = %x\n",
			iommu_cb_set.cb_info[idx].handle, handle);
		mutex_unlock(&iommu_cb_set.cb_info[idx].lock);
		return -EINVAL;
	}

	if (iommu_cb_set.cb_info[idx].state == CAM_SMMU_DETACH) {
		domain = iommu_cb_set.cb_info[idx].mapping->domain;
		cb = &iommu_cb_set.cb_info[idx];
		cb->attr |= flags;
		/* set attributes */
		ret = iommu_domain_set_attr(domain, cb->attr, (void *)data);
		if (ret < 0) {
			mutex_unlock(&iommu_cb_set.cb_info[idx].lock);
			pr_err("Error: set attr\n");
			return -ENODEV;
		}
	} else {
		ret = -EINVAL;
	}
	mutex_unlock(&iommu_cb_set.cb_info[idx].lock);
	return ret;
}
EXPORT_SYMBOL(cam_smmu_set_attr);


int cam_smmu_ops(int handle, enum cam_smmu_ops_param ops)
{
	int ret = 0, idx;

	CDBG("E: ops = %d\n", ops);
	if (iommu_cb_set.camera_secure_sid)
		return ret;

	idx = GET_SMMU_TABLE_IDX(handle);
	if (handle == HANDLE_INIT || idx < 0 || idx >= iommu_cb_set.cb_num) {
		pr_err("Error: handle or index invalid. idx = %d hdl = %x\n",
			idx, handle);
		return -EINVAL;
	}

	mutex_lock(&iommu_cb_set.cb_info[idx].lock);
	if (iommu_cb_set.cb_info[idx].handle != handle) {
		pr_err("Error: hdl is not valid, table_hdl = %x, hdl = %x\n",
			iommu_cb_set.cb_info[idx].handle, handle);
		mutex_unlock(&iommu_cb_set.cb_info[idx].lock);
		return -EINVAL;
	}

	switch (ops) {
	case CAM_SMMU_ATTACH: {
		ret = cam_smmu_attach(idx);
		break;
	}
	case CAM_SMMU_DETACH: {
		ret = cam_smmu_detach_device(idx);
		break;
	}
	case CAM_SMMU_ATTACH_SEC_VFE_NS_STATS: {
		ret = cam_smmu_attach_sec_vfe_ns_stats(idx);
		break;
	}
	case CAM_SMMU_DETACH_SEC_VFE_NS_STATS: {
		ret = cam_smmu_detach_sec_vfe_ns_stats(idx);
		break;
	}
	case CAM_SMMU_ATTACH_SEC_CPP: {
		ret = cam_smmu_attach_sec_cpp(idx);
		break;
	}
	case CAM_SMMU_DETACH_SEC_CPP: {
		ret = cam_smmu_detach_sec_cpp(idx);
		break;
	}
	case CAM_SMMU_VOTE:
	case CAM_SMMU_DEVOTE:
	default:
		pr_err("Error: idx = %d, ops = %d\n", idx, ops);
		ret = -EINVAL;
	}
	mutex_unlock(&iommu_cb_set.cb_info[idx].lock);
	return ret;
}
EXPORT_SYMBOL(cam_smmu_ops);

static int cam_smmu_alloc_scratch_buffer_add_to_list(int idx,
					      size_t virt_len,
					      size_t phys_len,
					      unsigned int iommu_dir,
					      dma_addr_t *virt_addr)
{
	unsigned long nents = virt_len / phys_len;
	struct cam_dma_buff_info *mapping_info = NULL;
	size_t unmapped;
	dma_addr_t iova = 0;
	struct scatterlist *sg;
	int i = 0;
	int rc;
	struct iommu_domain *domain = NULL;
	struct page *page;
	struct sg_table *table = NULL;

	CDBG("%s: nents = %lu, idx = %d, virt_len  = %zx\n",
		__func__, nents, idx, virt_len);
	CDBG("%s: phys_len = %zx, iommu_dir = %d, virt_addr = %pK\n",
		__func__, phys_len, iommu_dir, virt_addr);

	/* This table will go inside the 'mapping' structure
	 * where it will be held until put_scratch_buffer is called
	 */
	table = kzalloc(sizeof(struct sg_table), GFP_KERNEL);
	if (!table) {
		rc = -ENOMEM;
		goto err_table_alloc;
	}

	rc = sg_alloc_table(table, nents, GFP_KERNEL);
	if (rc < 0) {
		rc = -EINVAL;
		goto err_sg_alloc;
	}

	page = alloc_pages(GFP_KERNEL, get_order(phys_len));
	if (!page) {
		rc = -ENOMEM;
		goto err_page_alloc;
	}

	/* Now we create the sg list */
	for_each_sg(table->sgl, sg, table->nents, i)
		sg_set_page(sg, page, phys_len, 0);


	/* Get the domain from within our cb_set struct and map it*/
	domain = iommu_cb_set.cb_info[idx].mapping->domain;

	rc = cam_smmu_alloc_scratch_va(&iommu_cb_set.cb_info[idx].scratch_map,
					virt_len, &iova);

	if (rc < 0) {
		pr_err("Could not find valid iova for scratch buffer\n");
		goto err_iommu_map;
	}

	if (iommu_map_sg(domain,
			  iova,
			  table->sgl,
			  table->nents,
			  iommu_dir) != virt_len) {
		pr_err("iommu_map_sg() failed");
		goto err_iommu_map;
	}

	/* Now update our mapping information within the cb_set struct */
	mapping_info = kzalloc(sizeof(struct cam_dma_buff_info), GFP_KERNEL);
	if (!mapping_info) {
		rc = -ENOMEM;
		goto err_mapping_info;
	}

	mapping_info->ion_fd = 0xDEADBEEF;
	mapping_info->buf = NULL;
	mapping_info->attach = NULL;
	mapping_info->table = table;
	mapping_info->paddr = iova;
	mapping_info->len = virt_len;
	mapping_info->iommu_dir = iommu_dir;
	mapping_info->ref_count = 1;
	mapping_info->phys_len = phys_len;

	CDBG("%s: paddr = %pK, len = %zx, phys_len = %zx",
		__func__, (void *)mapping_info->paddr,
		mapping_info->len, mapping_info->phys_len);

	list_add(&mapping_info->list, &iommu_cb_set.cb_info[idx].smmu_buf_list);

	*virt_addr = (dma_addr_t)iova;

	CDBG("%s: mapped virtual address = %lx\n", __func__,
		(unsigned long)*virt_addr);
	return 0;

err_mapping_info:
	unmapped = iommu_unmap(domain, iova,  virt_len);
	if (unmapped != virt_len)
		pr_err("Unmapped only %zx instead of %zx", unmapped, virt_len);
err_iommu_map:
	__free_pages(sg_page(table->sgl), get_order(phys_len));
err_page_alloc:
	sg_free_table(table);
err_sg_alloc:
	kfree(table);
err_table_alloc:
	return rc;
}

static int cam_smmu_free_scratch_buffer_remove_from_list(
					struct cam_dma_buff_info *mapping_info,
					int idx)
{
	int rc = 0;
	size_t unmapped;
	struct iommu_domain *domain =
		iommu_cb_set.cb_info[idx].mapping->domain;
	struct scratch_mapping *scratch_map =
		&iommu_cb_set.cb_info[idx].scratch_map;

	if (!mapping_info->table) {
		pr_err("Error: Invalid params: dev = %pK, table = %pK, ",
				(void *)iommu_cb_set.cb_info[idx].dev,
				(void *)mapping_info->table);
		return -EINVAL;
	}

	/* Clean up the mapping_info struct from the list */
	unmapped = iommu_unmap(domain, mapping_info->paddr, mapping_info->len);
	if (unmapped != mapping_info->len)
		pr_err("Unmapped only %zx instead of %zx",
				unmapped, mapping_info->len);

	rc = cam_smmu_free_scratch_va(scratch_map,
				mapping_info->paddr,
				mapping_info->len);
	if (rc < 0) {
		pr_err("Error: Invalid iova while freeing scratch buffer\n");
		rc = -EINVAL;
	}

	__free_pages(sg_page(mapping_info->table->sgl),
			get_order(mapping_info->phys_len));
	sg_free_table(mapping_info->table);
	kfree(mapping_info->table);
	list_del_init(&mapping_info->list);

	kfree(mapping_info);
	mapping_info = NULL;

	return rc;
}

int cam_smmu_get_phy_addr_scratch(int handle,
				  enum cam_smmu_map_dir dir,
				  dma_addr_t *paddr_ptr,
				  size_t virt_len,
				  size_t phys_len)
{
	int idx, rc = 0;
	unsigned int iommu_dir;

	if (!paddr_ptr || !virt_len || !phys_len) {
		pr_err("Error: Input pointer or lengths invalid\n");
		return -EINVAL;
	}

	if (virt_len < phys_len) {
		pr_err("Error: virt_len > phys_len");
		return -EINVAL;
	}

	iommu_dir = cam_smmu_translate_dir_to_iommu_dir(dir);
	if (iommu_dir == IOMMU_INVALID_DIR) {
		pr_err("Error: translate direction failed. dir = %d\n", dir);
		return -EINVAL;
	}

	idx = GET_SMMU_TABLE_IDX(handle);
	if (handle == HANDLE_INIT || idx < 0 || idx >= iommu_cb_set.cb_num) {
		pr_err("Error: handle or index invalid. idx = %d hdl = %x\n",
			idx, handle);
		return -EINVAL;
	}

	mutex_lock(&iommu_cb_set.cb_info[idx].lock);
	if (iommu_cb_set.cb_info[idx].handle != handle) {
		pr_err("Error: hdl is not valid, table_hdl = %x, hdl = %x\n",
			iommu_cb_set.cb_info[idx].handle, handle);
		rc = -EINVAL;
		goto error;
	}

	if (!iommu_cb_set.cb_info[idx].scratch_buf_support) {
		pr_err("Error: Context bank does not support scratch bufs\n");
		rc = -EINVAL;
		goto error;
	}

	CDBG("%s: smmu handle = %x, idx = %d, dir = %d\n",
		__func__, handle, idx, dir);
	CDBG("%s: virt_len = %zx, phys_len  = %zx\n",
		__func__, phys_len, virt_len);

	if (iommu_cb_set.cb_info[idx].state != CAM_SMMU_ATTACH) {
		pr_err("Error: Device %s should call SMMU attach before map buffer\n",
				iommu_cb_set.cb_info[idx].name);
		rc = -EINVAL;
		goto error;
	}

	if (!IS_ALIGNED(virt_len, PAGE_SIZE)) {
		pr_err("Requested scratch buffer length not page aligned");
		rc = -EINVAL;
		goto error;
	}

	if (!IS_ALIGNED(virt_len, phys_len)) {
		pr_err("Requested virtual length not aligned with physical length");
		rc = -EINVAL;
		goto error;
	}

	rc = cam_smmu_alloc_scratch_buffer_add_to_list(idx,
							virt_len,
							phys_len,
							iommu_dir,
							paddr_ptr);
	if (rc < 0) {
		pr_err("Error: mapping or add list fail\n");
		goto error;
	}

error:
	mutex_unlock(&iommu_cb_set.cb_info[idx].lock);
	return rc;
}

int cam_smmu_put_phy_addr_scratch(int handle,
				  dma_addr_t paddr)
{
	int idx;
	int rc = -1;
	struct cam_dma_buff_info *mapping_info;

	/* find index in the iommu_cb_set.cb_info */
	idx = GET_SMMU_TABLE_IDX(handle);
	if (handle == HANDLE_INIT || idx < 0 || idx >= iommu_cb_set.cb_num) {
		pr_err("Error: handle or index invalid. idx = %d hdl = %x\n",
			idx, handle);
		return -EINVAL;
	}

	mutex_lock(&iommu_cb_set.cb_info[idx].lock);
	if (iommu_cb_set.cb_info[idx].handle != handle) {
		pr_err("Error: hdl is not valid, table_hdl = %x, hdl = %x\n",
			iommu_cb_set.cb_info[idx].handle, handle);
		rc = -EINVAL;
		goto handle_err;
	}

	if (!iommu_cb_set.cb_info[idx].scratch_buf_support) {
		pr_err("Error: Context bank does not support scratch buffers");
		rc = -EINVAL;
		goto handle_err;
	}

	/* Based on virtual address and index, we can find mapping info
	 * of the scratch buffer
	 */
	mapping_info = cam_smmu_find_mapping_by_virt_address(idx, paddr);
	if (!mapping_info) {
		pr_err("Error: Invalid params\n");
		rc = -EINVAL;
		goto handle_err;
	}

	/* unmapping one buffer from device */
	rc = cam_smmu_free_scratch_buffer_remove_from_list(mapping_info, idx);
	if (rc < 0) {
		pr_err("Error: unmap or remove list fail\n");
		goto handle_err;
	}
handle_err:
	mutex_unlock(&iommu_cb_set.cb_info[idx].lock);
	return rc;
}

int cam_smmu_alloc_get_stage2_scratch_mem(int handle,
		enum cam_smmu_map_dir dir, struct dma_buf **dmabuf,
		dma_addr_t *addr, size_t *len_ptr)
{
	int idx, rc = 0;
	enum dma_data_direction dma_dir;
	struct dma_buf_attachment *attach = NULL;
	struct sg_table *table = NULL;

	dma_dir = cam_smmu_translate_dir(dir);
	if (dma_dir == DMA_NONE) {
		pr_err("Error: translate direction failed. dir = %d\n", dir);
		return -EINVAL;
	}
	idx = GET_SMMU_TABLE_IDX(handle);
	if (handle == HANDLE_INIT || idx < 0 || idx >= iommu_cb_set.cb_num) {
		pr_err("Error: handle or index invalid. idx = %d hdl = %x\n",
			idx, handle);
		return -EINVAL;
	}
	if (iommu_cb_set.cb_info[idx].handle != handle) {
		pr_err("Error: hdl is not valid, table_hdl = %x, hdl = %x\n",
			iommu_cb_set.cb_info[idx].handle, handle);
		return -EINVAL;
	}

	if (iommu_cb_set.cb_info[idx].state != CAM_SMMU_ATTACH) {
		pr_err("Error: Device %s should call SMMU attach before map buffer\n",
				iommu_cb_set.cb_info[idx].name);
		return -EINVAL;
	}
	*dmabuf = ion_alloc(SZ_2M, ION_HEAP(ION_SECURE_DISPLAY_HEAP_ID),
				ION_FLAG_SECURE | ION_FLAG_CP_CAMERA);
	if (IS_ERR_OR_NULL(*dmabuf))
		return -ENOMEM;

	attach = dma_buf_attach(*dmabuf, iommu_cb_set.cb_info[idx].dev);
	if (IS_ERR_OR_NULL(attach)) {
		pr_err("Error: dma buf attach failed");
		rc = PTR_ERR(attach);
		goto err_put;
	}

	attach->dma_map_attrs |= DMA_ATTR_SKIP_CPU_SYNC;

	table = dma_buf_map_attachment(attach, dma_dir);
	if (IS_ERR_OR_NULL(table)) {
		pr_err("Error: dma buf map attachment failed");
		rc = PTR_ERR(table);
		goto err_detach;
	}

	/* return addr and len to client */
	*addr = sg_phys(table->sgl);
	*len_ptr = (size_t)sg_dma_len(table->sgl);

	CDBG("dev = %pK, paddr= %pK, len = %u\n",
		(void *)iommu_cb_set.cb_info[idx].dev,
		(void *)*addr, (unsigned int)*len_ptr);
	return rc;

err_detach:
	dma_buf_detach(*dmabuf, attach);
err_put:
	dma_buf_put(*dmabuf);

	return rc;
}

int cam_smmu_free_stage2_scratch_mem(int handle, struct dma_buf *dmabuf)
{
	int idx = 0;
	/* find index in the iommu_cb_set.cb_info */
	idx = GET_SMMU_TABLE_IDX(handle);
	if (handle == HANDLE_INIT || idx < 0 || idx >= iommu_cb_set.cb_num) {
		pr_err("Error: handle or index invalid. idx = %d hdl = %x\n",
			idx, handle);
		return -EINVAL;
	}
	dma_buf_put(dmabuf);
	return 0;
}

static int cam_smmu_secure_unmap_buf_and_remove_from_list(
		struct cam_sec_buff_info *mapping_info,
		int idx)
{
	if ((!mapping_info->dmabuf) || (!mapping_info->table) ||
		(!mapping_info->attach)) {
		pr_err("Error: Invalid params dev = %pK, table = %pK",
			(void *)iommu_cb_set.cb_info[idx].dev,
			(void *)mapping_info->table);
		pr_err("Error:dma_buf = %pK, attach = %pK\n",
			(void *)mapping_info->dmabuf,
			(void *)mapping_info->attach);
		return -EINVAL;
	}

	/* skip cache operations */
	mapping_info->attach->dma_map_attrs |= DMA_ATTR_SKIP_CPU_SYNC;

	/* iommu buffer clean up */
	dma_buf_unmap_attachment(mapping_info->attach,
	mapping_info->table, mapping_info->dir);
	dma_buf_detach(mapping_info->dmabuf, mapping_info->attach);
	dma_buf_put(mapping_info->dmabuf);
	mapping_info->dmabuf = NULL;

	list_del_init(&mapping_info->list);

	/* free one buffer */
	kfree(mapping_info);
	return 0;
}

int cam_smmu_put_stage2_phy_addr(int handle, int ion_fd)
{
	int idx, rc;
	struct cam_sec_buff_info *mapping_info;

	/* find index in the iommu_cb_set.cb_info */
	idx = GET_SMMU_TABLE_IDX(handle);
	if (handle == HANDLE_INIT || idx < 0 || idx >= iommu_cb_set.cb_num) {
		pr_err("Error: handle or index invalid. idx = %d hdl = %x\n",
			idx, handle);
		return -EINVAL;
	}

	mutex_lock(&iommu_cb_set.cb_info[idx].lock);
	if (iommu_cb_set.cb_info[idx].handle != handle) {
		pr_err("Error: hdl is not valid, table_hdl = %x, hdl = %x\n",
			iommu_cb_set.cb_info[idx].handle, handle);
		rc = -EINVAL;
		goto put_addr_end;
	}

	/* based on ion fd and index, we can find mapping info of buffer */
	mapping_info = cam_smmu_find_mapping_by_sec_buf_idx(idx, ion_fd);
	if (!mapping_info) {
		pr_err("Error: Invalid params! idx = %d, fd = %d\n",
			idx, ion_fd);
		rc = -EINVAL;
		goto put_addr_end;
	}

	mapping_info->ref_count--;
	if (mapping_info->ref_count > 0) {
		CDBG("There are still %u buffer(s) with same fd %d",
			mapping_info->ref_count, mapping_info->ion_fd);
		rc = 0;
		goto put_addr_end;
	}

	/* unmapping one buffer from device */
	rc = cam_smmu_secure_unmap_buf_and_remove_from_list(mapping_info, idx);
	if (rc < 0) {
		pr_err("Error: unmap or remove list fail\n");
		goto put_addr_end;
	}

put_addr_end:
	mutex_unlock(&iommu_cb_set.cb_info[idx].lock);
	return rc;
}
EXPORT_SYMBOL(cam_smmu_put_stage2_phy_addr);

static int cam_smmu_map_stage2_buffer_and_add_to_list(int idx, int ion_fd,
		 enum dma_data_direction dma_dir, dma_addr_t *paddr_ptr,
		 size_t *len_ptr)
{
	int rc = 0;
	struct dma_buf *dmabuf = NULL;
	struct dma_buf_attachment *attach = NULL;
	struct sg_table *table = NULL;
	struct cam_sec_buff_info *mapping_info;


	/* clean the content from clients */
	*paddr_ptr = (dma_addr_t)NULL;
	*len_ptr = (size_t)0;

	if (iommu_cb_set.cb_info[idx].state != CAM_SMMU_ATTACH) {
		pr_err("Error: Device %s should call SMMU attach before map buffer\n",
				iommu_cb_set.cb_info[idx].name);
		return -EINVAL;
	}

	dmabuf = dma_buf_get(ion_fd);
	if (IS_ERR_OR_NULL((void *)(dmabuf))) {
		pr_err("Error: dma buf get failed");
		return -EINVAL;
	}

	/*
	 * ion_phys() is deprecated. call dma_buf_attach() and
	 * dma_buf_map_attachment() to get the buffer's physical
	 * address.
	 */
	attach = dma_buf_attach(dmabuf, iommu_cb_set.cb_info[idx].dev);
	if (IS_ERR_OR_NULL(attach)) {
		pr_err("Error: dma buf attach failed");
		return -EINVAL;
	}

	attach->dma_map_attrs |= DMA_ATTR_SKIP_CPU_SYNC;

	table = dma_buf_map_attachment(attach, dma_dir);
	if (IS_ERR_OR_NULL(table)) {
		pr_err("Error: dma buf map attachment failed");
		return -EINVAL;
	}

	/* return addr and len to client */
	*paddr_ptr = sg_phys(table->sgl);
	*len_ptr = (size_t)sg_dma_len(table->sgl);

	/* fill up mapping_info */
	mapping_info = kzalloc(sizeof(struct cam_sec_buff_info), GFP_KERNEL);
	if (!mapping_info)
		return -ENOSPC;

	mapping_info->ion_fd = ion_fd;
	mapping_info->paddr = *paddr_ptr;
	mapping_info->len = *len_ptr;
	mapping_info->dir = dma_dir;
	mapping_info->ref_count = 1;
	mapping_info->dmabuf = dmabuf;
	mapping_info->attach = attach;
	mapping_info->table = table;

	CDBG("ion_fd = %d, dev = %pK, paddr= %pK, len = %u\n", ion_fd,
			(void *)iommu_cb_set.cb_info[idx].dev,
			(void *)*paddr_ptr, (unsigned int)*len_ptr);

	/* add to the list */
	list_add(&mapping_info->list, &iommu_cb_set.cb_info[idx].smmu_buf_list);

	return rc;
}

int cam_smmu_get_stage2_phy_addr(int handle,
		int ion_fd, enum cam_smmu_map_dir dir,
		dma_addr_t *paddr_ptr,
		size_t *len_ptr)
{
	int idx, rc;
	enum dma_data_direction dma_dir;
	enum cam_smmu_buf_state buf_state;

	if (!paddr_ptr || !len_ptr) {
		pr_err("Error: Input pointers are invalid\n");
		return -EINVAL;
	}
	/* clean the content from clients */
	*paddr_ptr = (dma_addr_t)NULL;
	*len_ptr = (size_t)0;

	dma_dir = cam_smmu_translate_dir(dir);
	if (dma_dir == DMA_NONE) {
		pr_err("Error: translate direction failed. dir = %d\n", dir);
		return -EINVAL;
	}

	idx = GET_SMMU_TABLE_IDX(handle);
	if (handle == HANDLE_INIT || idx < 0 || idx >= iommu_cb_set.cb_num) {
		pr_err("Error: handle or index invalid. idx = %d hdl = %x\n",
			idx, handle);
		return -EINVAL;
	}

	mutex_lock(&iommu_cb_set.cb_info[idx].lock);
	if (iommu_cb_set.cb_info[idx].handle != handle) {
		pr_err("Error: hdl is not valid, table_hdl = %x, hdl = %x\n",
			iommu_cb_set.cb_info[idx].handle, handle);
		rc = -EINVAL;
		goto get_addr_end;
	}

	if (iommu_cb_set.cb_info[idx].state != CAM_SMMU_ATTACH) {
		pr_err("Error: Device %s should call SMMU attach before map buffer\n",
				iommu_cb_set.cb_info[idx].name);
		rc = -EINVAL;
		goto get_addr_end;
	}

	buf_state = cam_smmu_check_secure_fd_in_list(idx, ion_fd, paddr_ptr,
			len_ptr);
	if (buf_state == CAM_SMMU_BUFF_EXIST) {
		CDBG("ion_fd:%d already in the list, give same addr back",
				 ion_fd);
		rc = 0;
		goto get_addr_end;
	}
	rc = cam_smmu_map_stage2_buffer_and_add_to_list(idx, ion_fd, dma_dir,
			paddr_ptr, len_ptr);
	if (rc < 0) {
		pr_err("Error: mapping or add list fail\n");
		goto get_addr_end;
	}

get_addr_end:
	mutex_unlock(&iommu_cb_set.cb_info[idx].lock);
	return rc;
}


int cam_smmu_get_phy_addr(int handle, int ion_fd,
		enum cam_smmu_map_dir dir, dma_addr_t *paddr_ptr,
		size_t *len_ptr)
{
	int idx, rc;
	enum dma_data_direction dma_dir;
	enum cam_smmu_buf_state buf_state;

	if (!paddr_ptr || !len_ptr) {
		pr_err("Error: Input pointers are invalid\n");
		return -EINVAL;
	}
	/* clean the content from clients */
	*paddr_ptr = (dma_addr_t)NULL;
	*len_ptr = (size_t)0;

	dma_dir = cam_smmu_translate_dir(dir);
	if (dma_dir == DMA_NONE) {
		pr_err("Error: translate direction failed. dir = %d\n", dir);
		return -EINVAL;
	}

	idx = GET_SMMU_TABLE_IDX(handle);
	if (handle == HANDLE_INIT || idx < 0 || idx >= iommu_cb_set.cb_num) {
		pr_err("Error: handle or index invalid. idx = %d hdl = %x\n",
			idx, handle);
		return -EINVAL;
	}

	mutex_lock(&iommu_cb_set.cb_info[idx].lock);
	if (iommu_cb_set.cb_info[idx].handle != handle) {
		pr_err("Error: hdl is not valid, table_hdl = %x, hdl = %x\n",
			iommu_cb_set.cb_info[idx].handle, handle);
		rc = -EINVAL;
		goto get_addr_end;
	}

	if (iommu_cb_set.cb_info[idx].state != CAM_SMMU_ATTACH) {
		pr_err("Error: Device %s should call SMMU attach before map buffer\n",
				iommu_cb_set.cb_info[idx].name);
		rc = -EINVAL;
		goto get_addr_end;
	}

	buf_state = cam_smmu_check_fd_in_list(idx, ion_fd, paddr_ptr, len_ptr);
	if (buf_state == CAM_SMMU_BUFF_EXIST) {
		CDBG("ion_fd:%d already in the list, give same addr back",
				 ion_fd);
		rc = 0;
		goto get_addr_end;
	}
	rc = cam_smmu_map_buffer_and_add_to_list(idx, ion_fd, dma_dir,
			paddr_ptr, len_ptr);
	if (rc < 0) {
		pr_err("Error: mapping or add list fail\n");
		goto get_addr_end;
	}

get_addr_end:
	mutex_unlock(&iommu_cb_set.cb_info[idx].lock);
	return rc;
}
EXPORT_SYMBOL(cam_smmu_get_phy_addr);

int cam_smmu_put_phy_addr(int handle, int ion_fd)
{
	int idx, rc;
	struct cam_dma_buff_info *mapping_info;

	/* find index in the iommu_cb_set.cb_info */
	idx = GET_SMMU_TABLE_IDX(handle);
	if (handle == HANDLE_INIT || idx < 0 || idx >= iommu_cb_set.cb_num) {
		pr_err("Error: handle or index invalid. idx = %d hdl = %x\n",
			idx, handle);
		return -EINVAL;
	}

	mutex_lock(&iommu_cb_set.cb_info[idx].lock);
	if (iommu_cb_set.cb_info[idx].handle != handle) {
		pr_err("Error: hdl is not valid, table_hdl = %x, hdl = %x\n",
			iommu_cb_set.cb_info[idx].handle, handle);
		rc = -EINVAL;
		goto put_addr_end;
	}

	/* based on ion fd and index, we can find mapping info of buffer */
	mapping_info = cam_smmu_find_mapping_by_ion_index(idx, ion_fd);
	if (!mapping_info) {
		pr_err("Error: Invalid params! idx = %d, fd = %d\n",
			idx, ion_fd);
		rc = -EINVAL;
		goto put_addr_end;
	}

	mapping_info->ref_count--;
	if (mapping_info->ref_count > 0) {
		CDBG("There are still %u buffer(s) with same fd %d",
			mapping_info->ref_count, mapping_info->ion_fd);
		rc = 0;
		goto put_addr_end;
	}

	/* unmapping one buffer from device */
	rc = cam_smmu_unmap_buf_and_remove_from_list(mapping_info, idx);
	if (rc < 0) {
		pr_err("Error: unmap or remove list fail\n");
		goto put_addr_end;
	}

put_addr_end:
	mutex_unlock(&iommu_cb_set.cb_info[idx].lock);
	return rc;
}
EXPORT_SYMBOL(cam_smmu_put_phy_addr);

int cam_smmu_destroy_handle(int handle)
{
	int idx;

	idx = GET_SMMU_TABLE_IDX(handle);
	if (handle == HANDLE_INIT || idx < 0 || idx >= iommu_cb_set.cb_num) {
		pr_err("Error: handle or index invalid. idx = %d hdl = %x\n",
			idx, handle);
		return -EINVAL;
	}

	mutex_lock(&iommu_cb_set.cb_info[idx].lock);
	if (--iommu_cb_set.cb_info[idx].ref_cnt != 0) {
		mutex_unlock(&iommu_cb_set.cb_info[idx].lock);
		return 0;
	}

	if (iommu_cb_set.cb_info[idx].handle != handle) {
		pr_err("Error: hdl is not valid, table_hdl = %x, hdl = %x\n",
			iommu_cb_set.cb_info[idx].handle, handle);
		mutex_unlock(&iommu_cb_set.cb_info[idx].lock);
		return -EINVAL;
	}

	if (!list_empty_careful(&iommu_cb_set.cb_info[idx].smmu_buf_list)) {
		pr_err("Client %s buffer list is not clean!\n",
			iommu_cb_set.cb_info[idx].name);
		cam_smmu_print_list(idx);
		cam_smmu_clean_buffer_list(idx);
	}

	iommu_cb_set.cb_info[idx].cb_count = 0;
	iommu_cb_set.cb_info[idx].handle = HANDLE_INIT;
	mutex_unlock(&iommu_cb_set.cb_info[idx].lock);
	return 0;
}
EXPORT_SYMBOL(cam_smmu_destroy_handle);

/*This function can only be called after smmu driver probe*/
int cam_smmu_get_num_of_clients(void)
{
	return iommu_cb_set.cb_num;
}

static void cam_smmu_release_cb(struct platform_device *pdev)
{
	int i = 0;

	for (i = 0; i < iommu_cb_set.cb_num; i++) {
		arm_iommu_detach_device(iommu_cb_set.cb_info[i].dev);
		arm_iommu_release_mapping(iommu_cb_set.cb_info[i].mapping);
	}

	devm_kfree(&pdev->dev, iommu_cb_set.cb_info);
	iommu_cb_set.cb_num = 0;
}

static int cam_smmu_setup_cb(struct cam_context_bank_info *cb,
	struct device *dev)
{
	int rc = 0;

	if (!cb || !dev) {
		pr_err("Error: invalid input params\n");
		return -EINVAL;
	}

	cb->dev = dev;
	/* Reserve 256M if scratch buffer support is desired
	 * and initialize the scratch mapping structure
	 */
	if (cb->scratch_buf_support) {
		cb->va_start = SCRATCH_ALLOC_END;
		cb->va_len = VA_SPACE_END - SCRATCH_ALLOC_END;

		rc = cam_smmu_init_scratch_map(&cb->scratch_map,
				SCRATCH_ALLOC_START,
				SCRATCH_ALLOC_END - SCRATCH_ALLOC_START,
				0);
		if (rc < 0) {
			pr_err("Error: failed to create scratch map\n");
			rc = -ENODEV;
			goto end;
		}
	} else {
		cb->va_start = SZ_128K;
		cb->va_len = VA_SPACE_END - SZ_128M;
	}

	/* create a virtual mapping */
	cb->mapping = arm_iommu_create_mapping(&platform_bus_type,
		cb->va_start, cb->va_len);
	if (IS_ERR(cb->mapping)) {
		pr_err("Error: create mapping Failed\n");
		rc = -ENODEV;
		goto end;
	}

	return 0;
end:
	return rc;
}

static int cam_smmu_populate_sids(struct device *dev,
	struct cam_context_bank_info *cb)
{
	int i, j, rc = 0;
	unsigned int cnt = 0;
	const void *property;

	/* set the name of the context bank */
	property = of_get_property(dev->of_node, "iommus", &cnt);
	cnt /= 4;
	for (i = 0, j = 0; i < cnt; i = i + 3, j++) {
		rc = of_property_read_u32_index(dev->of_node,
			"iommus", i + 1, &cb->sids[j]);
		if (rc < 0)
			pr_err("misconfiguration, can't fetch SID\n");

		pr_err("__debug cnt = %d, cb->name: :%s sid [%d] = %d\n,",
			cnt, cb->name, j, cb->sids[j]);
	}
	return rc;
}

static int cam_alloc_smmu_context_banks(struct device *dev)
{
	struct device_node *domains_child_node = NULL;

	if (!dev) {
		pr_err("Error: Invalid device\n");
		return -ENODEV;
	}

	iommu_cb_set.cb_num = 0;

	/* traverse thru all the child nodes and increment the cb count */
	for_each_child_of_node(dev->of_node, domains_child_node) {
		if (of_device_is_compatible(domains_child_node,
			"qcom,msm-cam-smmu-cb"))
			iommu_cb_set.cb_num++;

		if (of_device_is_compatible(domains_child_node,
			"qcom,qsmmu-cam-cb"))
			iommu_cb_set.cb_num++;
	}

	if (iommu_cb_set.cb_num == 0) {
		pr_err("Error: no context banks present\n");
		return -ENOENT;
	}

	/* allocate memory for the context banks */
	iommu_cb_set.cb_info = devm_kcalloc(dev,
		iommu_cb_set.cb_num, sizeof(struct cam_context_bank_info),
		GFP_KERNEL);

	if (!iommu_cb_set.cb_info) {
		pr_err("Error: cannot allocate context banks\n");
		return -ENOMEM;
	}

	cam_smmu_reset_iommu_table(CAM_SMMU_TABLE_INIT);
	iommu_cb_set.cb_init_count = 0;

	CDBG("no of context banks :%d\n", iommu_cb_set.cb_num);
	return 0;
}

static int cam_populate_smmu_context_banks(struct device *dev,
	enum cam_iommu_type type)
{
	int rc = 0;
	struct cam_context_bank_info *cb;
	struct device *ctx;

	if (!dev) {
		pr_err("Error: Invalid device\n");
		return -ENODEV;
	}

	/* check the bounds */
	if (iommu_cb_set.cb_init_count >= iommu_cb_set.cb_num) {
		pr_err("Error: populate more than allocated cb\n");
		rc = -EBADHANDLE;
		goto cb_init_fail;
	}

	/* read the context bank from cb set */
	cb = &iommu_cb_set.cb_info[iommu_cb_set.cb_init_count];

	/* set the name of the context bank */
	rc = of_property_read_string(dev->of_node, "label", &cb->name);
	if (rc) {
		pr_err("Error: failed to read label from sub device\n");
		goto cb_init_fail;
	}

	/* populate SID's for each cb */
	rc = cam_smmu_populate_sids(dev, cb);
	if (rc < 0)
		pr_err("Error: failed to populate sids : %s\n", cb->name);

	/* Check if context bank supports scratch buffers */
	if (of_property_read_bool(dev->of_node, "qcom,scratch-buf-support"))
		cb->scratch_buf_support = 1;
	else
		cb->scratch_buf_support = 0;

	/* set the secure/non secure domain type */
	if (of_property_read_bool(dev->of_node, "qcom,secure-context"))
		cb->is_secure = true;
	else
		cb->is_secure = false;

	CDBG("cb->name :%s, cb->is_secure :%d, cb->scratch_support :%d\n",
			cb->name, cb->is_secure, cb->scratch_buf_support);

	/* set up the iommu mapping for the  context bank */
	if (type == CAM_QSMMU) {
		pr_err("Error: QSMMU ctx not supported for: %s\n", cb->name);
		return -EINVAL;
	}
		ctx = dev;
		CDBG("getting Arm SMMU ctx : %s\n", cb->name);

	rc = cam_smmu_setup_cb(cb, ctx);
	if (rc < 0)
		pr_err("Error: failed to setup cb : %s\n", cb->name);

	iommu_set_fault_handler(cb->mapping->domain,
			cam_smmu_iommu_fault_handler,
			(void *)cb->name);

	if (iommu_cb_set.camera_secure_sid) {
		rc = cam_smmu_attach(iommu_cb_set.cb_init_count);
		if (rc)
			pr_err("Error: SMMU attach failed for %s\n", cb->name);
	}

	/* increment count to next bank */
	iommu_cb_set.cb_init_count++;

	CDBG("X: cb init count :%d\n", iommu_cb_set.cb_init_count);
	return rc;

cb_init_fail:
	iommu_cb_set.cb_info = NULL;
	return rc;
}

static int cam_smmu_probe(struct platform_device *pdev)
{
	int rc = 0;
	struct device *dev = &pdev->dev;

	if (of_device_is_compatible(dev->of_node, "qcom,msm-cam-smmu")) {
		rc = cam_alloc_smmu_context_banks(dev);
		if (rc < 0)	{
			pr_err("Error: allocating context banks\n");
			return -ENOMEM;
		}
	}
	if (of_device_is_compatible(dev->of_node, "qcom,msm-cam-smmu-cb")) {
		rc = cam_populate_smmu_context_banks(dev, CAM_ARM_SMMU);
		if (rc < 0) {
			pr_err("Error: populating context banks\n");
			return -ENOMEM;
		}
		return rc;
	}
	if (of_device_is_compatible(dev->of_node, "qcom,qsmmu-cam-cb")) {
		rc = cam_populate_smmu_context_banks(dev, CAM_QSMMU);
		if (rc < 0) {
			pr_err("Error: populating context banks\n");
			return -ENOMEM;
		}
		return rc;
	}

	if (of_property_read_bool(dev->of_node, "qcom,camera-secure-sid"))
		iommu_cb_set.camera_secure_sid = true;
	else
		iommu_cb_set.camera_secure_sid = false;

	/* probe thru all the subdevices */
	rc = of_platform_populate(pdev->dev.of_node, msm_cam_smmu_dt_match,
				NULL, &pdev->dev);
	if (rc < 0)
		pr_err("Error: populating devices\n");

	INIT_WORK(&iommu_cb_set.smmu_work, cam_smmu_page_fault_work);
	mutex_init(&iommu_cb_set.payload_list_lock);
	INIT_LIST_HEAD(&iommu_cb_set.payload_list);

	return rc;
}

static int cam_smmu_remove(struct platform_device *pdev)
{
	/* release all the context banks and memory allocated */
	cam_smmu_reset_iommu_table(CAM_SMMU_TABLE_DEINIT);
	if (of_device_is_compatible(pdev->dev.of_node, "qcom,msm-cam-smmu"))
		cam_smmu_release_cb(pdev);
	return 0;
}

static struct platform_driver cam_smmu_driver = {
	.probe = cam_smmu_probe,
	.remove = cam_smmu_remove,
	.driver = {
		.name = "msm_cam_smmu",
		.owner = THIS_MODULE,
		.of_match_table = msm_cam_smmu_dt_match,
	},
};

static int __init cam_smmu_init_module(void)
{
	return platform_driver_register(&cam_smmu_driver);
}

static void __exit cam_smmu_exit_module(void)
{
	platform_driver_unregister(&cam_smmu_driver);
}

module_init(cam_smmu_init_module);
module_exit(cam_smmu_exit_module);
MODULE_DESCRIPTION("MSM Camera SMMU driver");
MODULE_LICENSE("GPL v2");<|MERGE_RESOLUTION|>--- conflicted
+++ resolved
@@ -1,8 +1,4 @@
-<<<<<<< HEAD
-/* Copyright (c) 2014-2019, The Linux Foundation. All rights reserved.
-=======
 /* Copyright (c) 2014-2021, The Linux Foundation. All rights reserved.
->>>>>>> 62db8571
  *
  * This program is free software; you can redistribute it and/or modify
  * it under the terms of the GNU General Public License version 2 and
@@ -1109,10 +1105,7 @@
 	}
 
 	/* iommu buffer clean up */
-<<<<<<< HEAD
-=======
 	//mapping_info->attach->dma_map_attrs |= DMA_ATTR_DELAYED_UNMAP;
->>>>>>> 62db8571
 	dma_buf_unmap_attachment(mapping_info->attach,
 		mapping_info->table, mapping_info->dir);
 	dma_buf_detach(mapping_info->buf, mapping_info->attach);
