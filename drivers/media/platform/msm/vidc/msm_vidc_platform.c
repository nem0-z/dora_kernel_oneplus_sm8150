/* Copyright (c) 2017-2018, The Linux Foundation. All rights reserved.
 *
 * This program is free software; you can redistribute it and/or modify
 * it under the terms of the GNU General Public License version 2 and
 * only version 2 as published by the Free Software Foundation.
 *
 * This program is distributed in the hope that it will be useful,
 * but WITHOUT ANY WARRANTY; without even the implied warranty of
 * MERCHANTABILITY or FITNESS FOR A PARTICULAR PURPOSE.  See the
 * GNU General Public License for more details.
 *
 */

#include <linux/debugfs.h>
#include <linux/dma-mapping.h>
#include <linux/init.h>
#include <linux/ioctl.h>
#include <linux/list.h>
#include <linux/module.h>
#include <linux/of_platform.h>
#include <linux/platform_device.h>
#include <linux/slab.h>
#include <linux/types.h>
#include <linux/version.h>
#include <linux/io.h>
#include "msm_vidc_internal.h"
#include "msm_vidc_debug.h"


#define CODEC_ENTRY(n, p, vsp, vpp, lp) \
{	\
	.fourcc = n,		\
	.session_type = p,	\
	.vsp_cycles = vsp,	\
	.vpp_cycles = vpp,	\
	.low_power_cycles = lp	\
}

#define EFUSE_ENTRY(sa, s, m, sh, p) \
{	\
	.start_address = sa,		\
	.size = s,	\
	.mask = m,	\
	.shift = sh,	\
	.purpose = p	\
}

#define GCC_VIDEO_AXI_REG_START_ADDR	0x10B024
#define GCC_VIDEO_AXI_REG_SIZE		0xC

static struct msm_vidc_codec_data default_codec_data[] =  {
	CODEC_ENTRY(V4L2_PIX_FMT_H264, MSM_VIDC_ENCODER, 125, 675, 320),
	CODEC_ENTRY(V4L2_PIX_FMT_H264, MSM_VIDC_DECODER, 125, 675, 320),
};

/* Update with SM6150 data */
static struct msm_vidc_codec_data sm6150_codec_data[] =  {
	CODEC_ENTRY(V4L2_PIX_FMT_H264, MSM_VIDC_ENCODER, 125, 675, 320),
	CODEC_ENTRY(V4L2_PIX_FMT_HEVC, MSM_VIDC_ENCODER, 125, 675, 320),
	CODEC_ENTRY(V4L2_PIX_FMT_VP8, MSM_VIDC_ENCODER, 125, 675, 320),
	CODEC_ENTRY(V4L2_PIX_FMT_TME, MSM_VIDC_ENCODER, 0, 540, 540),
	CODEC_ENTRY(V4L2_PIX_FMT_MPEG2, MSM_VIDC_DECODER, 50, 200, 200),
	CODEC_ENTRY(V4L2_PIX_FMT_H264, MSM_VIDC_DECODER, 50, 200, 200),
	CODEC_ENTRY(V4L2_PIX_FMT_HEVC, MSM_VIDC_DECODER, 50, 200, 200),
	CODEC_ENTRY(V4L2_PIX_FMT_VP8, MSM_VIDC_DECODER, 50, 200, 200),
	CODEC_ENTRY(V4L2_PIX_FMT_VP9, MSM_VIDC_DECODER, 50, 200, 200),
};

/* Update with 855 data */
static struct msm_vidc_codec_data sm8150_codec_data[] =  {
	CODEC_ENTRY(V4L2_PIX_FMT_H264, MSM_VIDC_ENCODER, 10, 675, 320),
	CODEC_ENTRY(V4L2_PIX_FMT_HEVC, MSM_VIDC_ENCODER, 10, 675, 320),
	CODEC_ENTRY(V4L2_PIX_FMT_VP8, MSM_VIDC_ENCODER, 10, 675, 320),
	CODEC_ENTRY(V4L2_PIX_FMT_TME, MSM_VIDC_ENCODER, 0, 540, 540),
	CODEC_ENTRY(V4L2_PIX_FMT_MPEG2, MSM_VIDC_DECODER, 10, 200, 200),
	CODEC_ENTRY(V4L2_PIX_FMT_H264, MSM_VIDC_DECODER, 10, 200, 200),
	CODEC_ENTRY(V4L2_PIX_FMT_HEVC, MSM_VIDC_DECODER, 10, 200, 200),
	CODEC_ENTRY(V4L2_PIX_FMT_VP8, MSM_VIDC_DECODER, 10, 200, 200),
	CODEC_ENTRY(V4L2_PIX_FMT_VP9, MSM_VIDC_DECODER, 10, 200, 200),
};

static struct msm_vidc_codec_data sdmmagpie_codec_data[] =  {
	CODEC_ENTRY(V4L2_PIX_FMT_H264, MSM_VIDC_ENCODER, 10, 675, 320),
	CODEC_ENTRY(V4L2_PIX_FMT_HEVC, MSM_VIDC_ENCODER, 10, 675, 320),
	CODEC_ENTRY(V4L2_PIX_FMT_VP8, MSM_VIDC_ENCODER, 10, 675, 320),
	CODEC_ENTRY(V4L2_PIX_FMT_TME, MSM_VIDC_ENCODER, 0, 540, 540),
	CODEC_ENTRY(V4L2_PIX_FMT_MPEG2, MSM_VIDC_DECODER, 10, 200, 200),
	CODEC_ENTRY(V4L2_PIX_FMT_H264, MSM_VIDC_DECODER, 10, 200, 200),
	CODEC_ENTRY(V4L2_PIX_FMT_HEVC, MSM_VIDC_DECODER, 10, 200, 200),
	CODEC_ENTRY(V4L2_PIX_FMT_VP8, MSM_VIDC_DECODER, 10, 200, 200),
	CODEC_ENTRY(V4L2_PIX_FMT_VP9, MSM_VIDC_DECODER, 10, 200, 200),
};

static struct msm_vidc_codec_data sdm845_codec_data[] =  {
	CODEC_ENTRY(V4L2_PIX_FMT_H264, MSM_VIDC_ENCODER, 125, 675, 320),
	CODEC_ENTRY(V4L2_PIX_FMT_HEVC, MSM_VIDC_ENCODER, 125, 675, 320),
	CODEC_ENTRY(V4L2_PIX_FMT_VP8, MSM_VIDC_ENCODER, 125, 675, 320),
	CODEC_ENTRY(V4L2_PIX_FMT_TME, MSM_VIDC_ENCODER, 0, 540, 540),
	CODEC_ENTRY(V4L2_PIX_FMT_MPEG2, MSM_VIDC_DECODER, 50, 200, 200),
	CODEC_ENTRY(V4L2_PIX_FMT_H264, MSM_VIDC_DECODER, 50, 200, 200),
	CODEC_ENTRY(V4L2_PIX_FMT_HEVC, MSM_VIDC_DECODER, 50, 200, 200),
	CODEC_ENTRY(V4L2_PIX_FMT_VP8, MSM_VIDC_DECODER, 50, 200, 200),
	CODEC_ENTRY(V4L2_PIX_FMT_VP9, MSM_VIDC_DECODER, 50, 200, 200),
};

static struct msm_vidc_codec_data sdm670_codec_data[] =  {
	CODEC_ENTRY(V4L2_PIX_FMT_H264, MSM_VIDC_ENCODER, 125, 675, 320),
	CODEC_ENTRY(V4L2_PIX_FMT_HEVC, MSM_VIDC_ENCODER, 125, 675, 320),
	CODEC_ENTRY(V4L2_PIX_FMT_VP8, MSM_VIDC_ENCODER, 125, 675, 320),
	CODEC_ENTRY(V4L2_PIX_FMT_TME, MSM_VIDC_ENCODER, 0, 540, 540),
	CODEC_ENTRY(V4L2_PIX_FMT_MPEG2, MSM_VIDC_DECODER, 50, 200, 200),
	CODEC_ENTRY(V4L2_PIX_FMT_H264, MSM_VIDC_DECODER, 50, 200, 200),
	CODEC_ENTRY(V4L2_PIX_FMT_HEVC, MSM_VIDC_DECODER, 50, 200, 200),
	CODEC_ENTRY(V4L2_PIX_FMT_VP8, MSM_VIDC_DECODER, 50, 200, 200),
	CODEC_ENTRY(V4L2_PIX_FMT_VP9, MSM_VIDC_DECODER, 50, 200, 200),
};

/*
 * Custom conversion coefficients for resolution: 176x144 negative
 * coeffs are converted to s4.9 format
 * (e.g. -22 converted to ((1 << 13) - 22)
 * 3x3 transformation matrix coefficients in s4.9 fixed point format
 */
static u32 vpe_csc_custom_matrix_coeff[HAL_MAX_MATRIX_COEFFS] = {
	470, 8170, 8148, 0, 490, 50, 0, 34, 483
};

/* offset coefficients in s9 fixed point format */
static u32 vpe_csc_custom_bias_coeff[HAL_MAX_BIAS_COEFFS] = {
	34, 0, 4
};

/* clamping value for Y/U/V([min,max] for Y/U/V) */
static u32 vpe_csc_custom_limit_coeff[HAL_MAX_LIMIT_COEFFS] = {
	16, 235, 16, 240, 16, 240
};

static struct msm_vidc_common_data default_common_data[] = {
	{
		.key = "qcom,never-unload-fw",
		.value = 1,
	},
};

static struct msm_vidc_common_data sm6150_common_data[] = {
	{
		.key = "qcom,never-unload-fw",
		.value = 1,
	},
	{
		.key = "qcom,sw-power-collapse",
		.value = 1,
	},
	{
		.key = "qcom,domain-attr-non-fatal-faults",
		.value = 1,
	},
	{
		.key = "qcom,max-secure-instances",
		.value = 5,
	},
	{
		.key = "qcom,max-hw-load",
		.value = 1944000,
	},
	{
		.key = "qcom,max-hq-mbs-per-frame",
		.value = 8160,
	},
	{
		.key = "qcom,max-hq-frames-per-sec",
		.value = 30,
	},
	{
		.key = "qcom,max-b-frame-size",
		.value = 8160,
	},
	{
		.key = "qcom,max-b-frames-per-sec",
		.value = 60,
	},
	{
		.key = "qcom,power-collapse-delay",
		.value = 1500,
	},
	{
		.key = "qcom,hw-resp-timeout",
		.value = 1000,
	},
	{
		.key = "qcom,dcvs",
		.value = 1,
	},
	{
		.key = "qcom,fw-cycles",
		.value = 733003,
	},
	{
		.key = "qcom,fw-vpp-cycles",
		.value = 225975,
	},
};

static struct msm_vidc_common_data sm8150_common_data[] = {
	{
		.key = "qcom,never-unload-fw",
		.value = 1,
	},
	{
		.key = "qcom,sw-power-collapse",
		.value = 1,
	},
	{
		.key = "qcom,domain-attr-non-fatal-faults",
		.value = 1,
	},
	{
		.key = "qcom,max-secure-instances",
		.value = 2,             /*
					 * As per design driver allows 3rd
					 * instance as well since the secure
					 * flags were updated later for the
					 * current instance. Hence total
					 * secure sessions would be
					 * max-secure-instances + 1.
					 */
	},
	{
		.key = "qcom,max-hw-load",
		.value = 3916800,       /*
					 * 1920x1088/256 MBs@480fps. It is less
					 * any other usecases (ex:
					 * 3840x2160@120fps, 4096x2160@96ps,
					 * 7680x4320@30fps)
					 */
	},
	{
		.key = "qcom,max-hq-mbs-per-frame",
		.value = 8160,
	},
	{
		.key = "qcom,max-hq-frames-per-sec",
		.value = 60,
	},
	{
		.key = "qcom,max-b-frame-size",
		.value = 8160,
	},
	{
		.key = "qcom,max-b-frames-per-sec",
		.value = 60,
	},
	{
		.key = "qcom,power-collapse-delay",
		.value = 1500,
	},
	{
		.key = "qcom,hw-resp-timeout",
		.value = 1000,
	},
	{
		.key = "qcom,debug-timeout",
		.value = 0,
	},
	{
		.key = "qcom,domain-cvp",
		.value = 1,
	},
	{
		.key = "qcom,decode-batching",
		.value = 1,
	},
	{
		.key = "qcom,dcvs",
		.value = 1,
	},
	{
		.key = "qcom,fw-cycles",
		.value = 760000,
	},
	{
		.key = "qcom,fw-vpp-cycles",
		.value = 166667,
	},
};

static struct msm_vidc_common_data sdmmagpie_common_data_v0[] = {
	{
		.key = "qcom,never-unload-fw",
		.value = 1,
	},
	{
		.key = "qcom,sw-power-collapse",
		.value = 1,
	},
	{
		.key = "qcom,domain-attr-non-fatal-faults",
		.value = 1,
	},
	{
		.key = "qcom,max-secure-instances",
		.value = 2,             /*
					 * As per design driver allows 3rd
					 * instance as well since the secure
					 * flags were updated later for the
					 * current instance. Hence total
					 * secure sessions would be
					 * max-secure-instances + 1.
					 */
	},
	{
		.key = "qcom,max-hw-load",
		.value = 3110400,	/* 4096x2160@90 */
	},
	{
		.key = "qcom,max-hq-mbs-per-frame",
		.value = 8160,
	},
	{
		.key = "qcom,max-hq-frames-per-sec",
		.value = 60,
	},
	{
		.key = "qcom,max-b-frame-size",
		.value = 8160,
	},
	{
		.key = "qcom,max-b-frames-per-sec",
		.value = 60,
	},
	{
		.key = "qcom,power-collapse-delay",
		.value = 1500,
	},
	{
		.key = "qcom,hw-resp-timeout",
		.value = 1000,
	},
	{
		.key = "qcom,debug-timeout",
		.value = 0,
	},
	{
		.key = "qcom,domain-cvp",
		.value = 1,
	},
	{
		.key = "qcom,decode-batching",
		.value = 1,
	},
	{
		.key = "qcom,dcvs",
		.value = 1,
	},
	{
		.key = "qcom,fw-cycles",
		.value = 760000,
	},
	{
		.key = "qcom,fw-vpp-cycles",
		.value = 166667,
	},
};

static struct msm_vidc_common_data sdmmagpie_common_data_v1[] = {
	{
		.key = "qcom,never-unload-fw",
		.value = 1,
	},
	{
		.key = "qcom,sw-power-collapse",
		.value = 1,
	},
	{
		.key = "qcom,domain-attr-non-fatal-faults",
		.value = 1,
	},
	{
		.key = "qcom,max-secure-instances",
		.value = 2,             /*
					 * As per design driver allows 3rd
					 * instance as well since the secure
					 * flags were updated later for the
					 * current instance. Hence total
					 * secure sessions would be
					 * max-secure-instances + 1.
					 */
	},
	{
		.key = "qcom,max-hw-load",
		.value = 1281600,	/* 4k@30 Decode + 1080p@30 Encode */
	},
	{
		.key = "qcom,max-hq-mbs-per-frame",
		.value = 8160,
	},
	{
		.key = "qcom,max-hq-frames-per-sec",
		.value = 60,
	},
	{
		.key = "qcom,max-b-frame-size",
		.value = 8160,
	},
	{
		.key = "qcom,max-b-frames-per-sec",
		.value = 60,
	},
	{
		.key = "qcom,power-collapse-delay",
		.value = 1500,
	},
	{
		.key = "qcom,hw-resp-timeout",
		.value = 1000,
	},
	{
		.key = "qcom,debug-timeout",
		.value = 0,
	},
	{
		.key = "qcom,domain-cvp",
		.value = 1,
	},
	{
		.key = "qcom,decode-batching",
		.value = 1,
	},
	{
		.key = "qcom,dcvs",
		.value = 1,
	},
	{
		.key = "qcom,fw-cycles",
		.value = 760000,
	},
	{
		.key = "qcom,fw-vpp-cycles",
		.value = 166667,
	},
};

static struct msm_vidc_common_data sdmmagpie_common_data_v0[] = {
	{
		.key = "qcom,never-unload-fw",
		.value = 1,
	},
	{
		.key = "qcom,sw-power-collapse",
		.value = 1,
	},
	{
		.key = "qcom,domain-attr-non-fatal-faults",
		.value = 1,
	},
	{
		.key = "qcom,max-secure-instances",
		.value = 2,             /*
					 * As per design driver allows 3rd
					 * instance as well since the secure
					 * flags were updated later for the
					 * current instance. Hence total
					 * secure sessions would be
					 * max-secure-instances + 1.
					 */
	},
	{
		.key = "qcom,max-hw-load",
		.value = 3110400,	/* 4096x2160@90 */
	},
	{
		.key = "qcom,max-hq-mbs-per-frame",
		.value = 8160,
	},
	{
		.key = "qcom,max-hq-frames-per-sec",
		.value = 60,
	},
	{
		.key = "qcom,max-b-frame-size",
		.value = 8160,
	},
	{
		.key = "qcom,max-b-frames-per-sec",
		.value = 60,
	},
	{
		.key = "qcom,power-collapse-delay",
		.value = 1500,
	},
	{
		.key = "qcom,hw-resp-timeout",
		.value = 1000,
	},
	{
		.key = "qcom,debug-timeout",
		.value = 0,
	},
	{
		.key = "qcom,domain-cvp",
		.value = 1,
	},
	{
		.key = "qcom,decode-batching",
		.value = 1,
	},
	{
		.key = "qcom,dcvs",
		.value = 1,
	},
	{
		.key = "qcom,fw-cycles",
		.value = 733003,
	},
};

static struct msm_vidc_common_data sdmmagpie_common_data_v1[] = {
	{
		.key = "qcom,never-unload-fw",
		.value = 1,
	},
	{
		.key = "qcom,sw-power-collapse",
		.value = 1,
	},
	{
		.key = "qcom,domain-attr-non-fatal-faults",
		.value = 1,
	},
	{
		.key = "qcom,max-secure-instances",
		.value = 2,             /*
					 * As per design driver allows 3rd
					 * instance as well since the secure
					 * flags were updated later for the
					 * current instance. Hence total
					 * secure sessions would be
					 * max-secure-instances + 1.
					 */
	},
	{
		.key = "qcom,max-hw-load",
		.value = 1281600,	/* 4k@30 Decode + 1080p@30 Encode */
	},
	{
		.key = "qcom,max-hq-mbs-per-frame",
		.value = 8160,
	},
	{
		.key = "qcom,max-hq-frames-per-sec",
		.value = 60,
	},
	{
		.key = "qcom,max-b-frame-size",
		.value = 8160,
	},
	{
		.key = "qcom,max-b-frames-per-sec",
		.value = 60,
	},
	{
		.key = "qcom,power-collapse-delay",
		.value = 1500,
	},
	{
		.key = "qcom,hw-resp-timeout",
		.value = 1000,
	},
	{
		.key = "qcom,debug-timeout",
		.value = 0,
	},
	{
		.key = "qcom,domain-cvp",
		.value = 1,
	},
	{
		.key = "qcom,decode-batching",
		.value = 1,
	},
	{
		.key = "qcom,dcvs",
		.value = 1,
	},
	{
		.key = "qcom,fw-cycles",
		.value = 733003,
	},
};

static struct msm_vidc_common_data sdm845_common_data[] = {
	{
		.key = "qcom,never-unload-fw",
		.value = 1,
	},
	{
		.key = "qcom,sw-power-collapse",
		.value = 1,
	},
	{
		.key = "qcom,domain-attr-non-fatal-faults",
		.value = 1,
	},
	{
		.key = "qcom,domain-attr-cache-pagetables",
		.value = 1,
	},
	{
		.key = "qcom,max-secure-instances",
		.value = 5,
	},
	{
		.key = "qcom,max-hw-load",
		.value = 3110400,	/* 4096x2160@90 */
	},
	{
		.key = "qcom,max-hq-mbs-per-frame",
		.value = 8160,
	},
	{
		.key = "qcom,max-hq-frames-per-sec",
		.value = 60,
	},
	{
		.key = "qcom,max-b-frame-size",
		.value = 8160,
	},
	{
		.key = "qcom,max-b-frames-per-sec",
		.value = 60,
	},
	{
		.key = "qcom,power-collapse-delay",
		.value = 500,
	},
	{
		.key = "qcom,hw-resp-timeout",
		.value = 250,
	},
	{
		.key = "qcom,debug-timeout",
		.value = 0,
	},
	{
		.key = "qcom,dcvs",
		.value = 1,
	},
};

static struct msm_vidc_common_data sdm670_common_data_v0[] = {
	{
		.key = "qcom,never-unload-fw",
		.value = 1,
	},
	{
		.key = "qcom,sw-power-collapse",
		.value = 1,
	},
	{
		.key = "qcom,domain-attr-non-fatal-faults",
		.value = 1,
	},
	{
		.key = "qcom,max-secure-instances",
		.value = 5,
	},
	{
		.key = "qcom,max-hw-load",
		.value = 1944000,
	},
	{
		.key = "qcom,max-hq-mbs-per-frame",
		.value = 8160,
	},
	{
		.key = "qcom,max-hq-frames-per-sec",
		.value = 60,
	},
	{
		.key = "qcom,max-b-frame-size",
		.value = 8160,
	},
	{
		.key = "qcom,max-b-frames-per-sec",
		.value = 60,
	},
	{
		.key = "qcom,power-collapse-delay",
		.value = 500,
	},
	{
		.key = "qcom,hw-resp-timeout",
		.value = 250,
	},
	{
		.key = "qcom,dcvs",
		.value = 1,
	},
};

static struct msm_vidc_common_data sdm670_common_data_v1[] = {
	{
		.key = "qcom,never-unload-fw",
		.value = 1,
	},
	{
		.key = "qcom,sw-power-collapse",
		.value = 1,
	},
	{
		.key = "qcom,domain-attr-non-fatal-faults",
		.value = 1,
	},
	{
		.key = "qcom,max-secure-instances",
		.value = 5,
	},
	{
		.key = "qcom,max-hw-load",
		.value = 1216800,
	},
	{
		.key = "qcom,max-hq-mbs-per-frame",
		.value = 8160,
	},
	{
		.key = "qcom,max-hq-frames-per-sec",
		.value = 60,
	},
	{
		.key = "qcom,max-b-frame-size",
		.value = 8160,
	},
	{
		.key = "qcom,max-b-frames-per-sec",
		.value = 60,
	},
	{
		.key = "qcom,power-collapse-delay",
		.value = 500,
	},
	{
		.key = "qcom,hw-resp-timeout",
		.value = 250,
	},
	{
		.key = "qcom,dcvs",
		.value = 1,
	},
};

static struct msm_vidc_efuse_data sdm670_efuse_data[] = {
	EFUSE_ENTRY(0x007801A0, 4, 0x00008000, 0x0f, SKU_VERSION),
};

static struct msm_vidc_efuse_data sdmmagpie_efuse_data[] = {
	EFUSE_ENTRY(0x00786018, 4, 0x00000400, 0x0a, SKU_VERSION),
};

static struct msm_vidc_platform_data default_data = {
	.codec_data = default_codec_data,
	.codec_data_length =  ARRAY_SIZE(default_codec_data),
	.common_data = default_common_data,
	.common_data_length =  ARRAY_SIZE(default_common_data),
	.csc_data.vpe_csc_custom_bias_coeff = vpe_csc_custom_bias_coeff,
	.csc_data.vpe_csc_custom_matrix_coeff = vpe_csc_custom_matrix_coeff,
	.csc_data.vpe_csc_custom_limit_coeff = vpe_csc_custom_limit_coeff,
	.efuse_data = NULL,
	.efuse_data_length = 0,
	.sku_version = 0,
	.gcc_register_base = 0,
	.gcc_register_size = 0,
	.vpu_ver = VPU_VERSION_5,
};

static struct msm_vidc_platform_data sm6150_data = {
	.codec_data = sm6150_codec_data,
	.codec_data_length =  ARRAY_SIZE(sm6150_codec_data),
	.common_data = sm6150_common_data,
	.common_data_length =  ARRAY_SIZE(sm6150_common_data),
	.csc_data.vpe_csc_custom_bias_coeff = vpe_csc_custom_bias_coeff,
	.csc_data.vpe_csc_custom_matrix_coeff = vpe_csc_custom_matrix_coeff,
	.csc_data.vpe_csc_custom_limit_coeff = vpe_csc_custom_limit_coeff,
	.efuse_data = NULL,
	.efuse_data_length = 0,
	.sku_version = 0,
	.gcc_register_base = 0,
	.gcc_register_size = 0,
	.vpu_ver = VPU_VERSION_4,
};

static struct msm_vidc_platform_data sm8150_data = {
	.codec_data = sm8150_codec_data,
	.codec_data_length =  ARRAY_SIZE(sm8150_codec_data),
	.common_data = sm8150_common_data,
	.common_data_length =  ARRAY_SIZE(sm8150_common_data),
	.csc_data.vpe_csc_custom_bias_coeff = vpe_csc_custom_bias_coeff,
	.csc_data.vpe_csc_custom_matrix_coeff = vpe_csc_custom_matrix_coeff,
	.csc_data.vpe_csc_custom_limit_coeff = vpe_csc_custom_limit_coeff,
	.efuse_data = NULL,
	.efuse_data_length = 0,
	.sku_version = 0,
	.gcc_register_base = GCC_VIDEO_AXI_REG_START_ADDR,
	.gcc_register_size = GCC_VIDEO_AXI_REG_SIZE,
	.vpu_ver = VPU_VERSION_5,
};

static struct msm_vidc_platform_data sdmmagpie_data = {
	.codec_data = sdmmagpie_codec_data,
	.codec_data_length =  ARRAY_SIZE(sdmmagpie_codec_data),
	.common_data = sdmmagpie_common_data_v0,
	.common_data_length =  ARRAY_SIZE(sdmmagpie_common_data_v0),
	.csc_data.vpe_csc_custom_bias_coeff = vpe_csc_custom_bias_coeff,
	.csc_data.vpe_csc_custom_matrix_coeff = vpe_csc_custom_matrix_coeff,
	.csc_data.vpe_csc_custom_limit_coeff = vpe_csc_custom_limit_coeff,
<<<<<<< HEAD
	.efuse_data = NULL,
	.efuse_data_length = 0,
=======
	.efuse_data = sdmmagpie_efuse_data,
	.efuse_data_length = ARRAY_SIZE(sdmmagpie_efuse_data),
>>>>>>> e0615925
	.sku_version = 0,
	.gcc_register_base = GCC_VIDEO_AXI_REG_START_ADDR,
	.gcc_register_size = GCC_VIDEO_AXI_REG_SIZE,
	.vpu_ver = VPU_VERSION_5,
};

static struct msm_vidc_platform_data sdm845_data = {
	.codec_data = sdm845_codec_data,
	.codec_data_length =  ARRAY_SIZE(sdm845_codec_data),
	.common_data = sdm845_common_data,
	.common_data_length =  ARRAY_SIZE(sdm845_common_data),
	.csc_data.vpe_csc_custom_bias_coeff = vpe_csc_custom_bias_coeff,
	.csc_data.vpe_csc_custom_matrix_coeff = vpe_csc_custom_matrix_coeff,
	.csc_data.vpe_csc_custom_limit_coeff = vpe_csc_custom_limit_coeff,
	.efuse_data = NULL,
	.efuse_data_length = 0,
	.sku_version = 0,
	.gcc_register_base = 0,
	.gcc_register_size = 0,
	.vpu_ver = VPU_VERSION_4,
};

static struct msm_vidc_platform_data sdm670_data = {
	.codec_data = sdm670_codec_data,
	.codec_data_length =  ARRAY_SIZE(sdm670_codec_data),
	.common_data = sdm670_common_data_v0,
	.common_data_length =  ARRAY_SIZE(sdm670_common_data_v0),
	.csc_data.vpe_csc_custom_bias_coeff = vpe_csc_custom_bias_coeff,
	.csc_data.vpe_csc_custom_matrix_coeff = vpe_csc_custom_matrix_coeff,
	.csc_data.vpe_csc_custom_limit_coeff = vpe_csc_custom_limit_coeff,
	.efuse_data = sdm670_efuse_data,
	.efuse_data_length = ARRAY_SIZE(sdm670_efuse_data),
	.sku_version = 0,
	.gcc_register_base = 0,
	.gcc_register_size = 0,
	.vpu_ver = VPU_VERSION_4,
};

static const struct of_device_id msm_vidc_dt_match[] = {
	{
		.compatible = "qcom,sm6150-vidc",
		.data = &sm6150_data,
	},
	{
		.compatible = "qcom,sm8150-vidc",
		.data = &sm8150_data,
	},
	{
		.compatible = "qcom,sdmmagpie-vidc",
		.data = &sdmmagpie_data,
	},
	{
		.compatible = "qcom,sdm845-vidc",
		.data = &sdm845_data,
	},
	{
		.compatible = "qcom,sdm670-vidc",
		.data = &sdm670_data,
	},
	{},
};

MODULE_DEVICE_TABLE(of, msm_vidc_dt_match);

static int msm_vidc_read_efuse(
		struct msm_vidc_platform_data *data, struct device *dev)
{
	void __iomem *base;
	uint32_t i;
	struct msm_vidc_efuse_data *efuse_data = data->efuse_data;
	uint32_t efuse_data_count = data->efuse_data_length;

	for (i = 0; i < efuse_data_count; i++) {

		switch ((efuse_data[i]).purpose) {

		case SKU_VERSION:
			base = devm_ioremap(dev, (efuse_data[i]).start_address,
					(efuse_data[i]).size);
			if (!base) {
				dprintk(VIDC_ERR,
					"failed efuse ioremap: res->start %#x, size %d\n",
					(efuse_data[i]).start_address,
					(efuse_data[i]).size);
					return -EINVAL;
			} else {
				u32 efuse = 0;

				efuse = readl_relaxed(base);
				data->sku_version =
					(efuse & (efuse_data[i]).mask) >>
					(efuse_data[i]).shift;
				dprintk(VIDC_DBG,
					"efuse 0x%x, platform version 0x%x\n",
					efuse, data->sku_version);

				devm_iounmap(dev, base);
			}
			break;

		default:
			break;
		}
	}
	return 0;
}

void *vidc_get_drv_data(struct device *dev)
{
	struct msm_vidc_platform_data *driver_data = NULL;
	const struct of_device_id *match;
	int rc = 0;

	if (!IS_ENABLED(CONFIG_OF) || !dev->of_node) {
		driver_data = &default_data;
		goto exit;
	}

	match = of_match_node(msm_vidc_dt_match, dev->of_node);

	if (match)
		driver_data = (struct msm_vidc_platform_data *)match->data;

	if (!of_find_property(dev->of_node, "sku-index", NULL) ||
			!driver_data) {
		goto exit;
	} else if (!strcmp(match->compatible, "qcom,sdm670-vidc")) {
		rc = msm_vidc_read_efuse(driver_data, dev);
		if (rc)
			goto exit;

		if (driver_data->sku_version == SKU_VERSION_1) {
			driver_data->common_data = sdm670_common_data_v1;
			driver_data->common_data_length =
					ARRAY_SIZE(sdm670_common_data_v1);
		}
	} else if (!strcmp(match->compatible, "qcom,sdmmagpie-vidc")) {
		rc = msm_vidc_read_efuse(driver_data, dev);
		if (rc)
			goto exit;

		if (driver_data->sku_version == SKU_VERSION_1) {
			driver_data->common_data = sdmmagpie_common_data_v1;
			driver_data->common_data_length =
					ARRAY_SIZE(sdmmagpie_common_data_v1);
		}
	}

exit:
	return driver_data;
}<|MERGE_RESOLUTION|>--- conflicted
+++ resolved
@@ -440,154 +440,6 @@
 	},
 };
 
-static struct msm_vidc_common_data sdmmagpie_common_data_v0[] = {
-	{
-		.key = "qcom,never-unload-fw",
-		.value = 1,
-	},
-	{
-		.key = "qcom,sw-power-collapse",
-		.value = 1,
-	},
-	{
-		.key = "qcom,domain-attr-non-fatal-faults",
-		.value = 1,
-	},
-	{
-		.key = "qcom,max-secure-instances",
-		.value = 2,             /*
-					 * As per design driver allows 3rd
-					 * instance as well since the secure
-					 * flags were updated later for the
-					 * current instance. Hence total
-					 * secure sessions would be
-					 * max-secure-instances + 1.
-					 */
-	},
-	{
-		.key = "qcom,max-hw-load",
-		.value = 3110400,	/* 4096x2160@90 */
-	},
-	{
-		.key = "qcom,max-hq-mbs-per-frame",
-		.value = 8160,
-	},
-	{
-		.key = "qcom,max-hq-frames-per-sec",
-		.value = 60,
-	},
-	{
-		.key = "qcom,max-b-frame-size",
-		.value = 8160,
-	},
-	{
-		.key = "qcom,max-b-frames-per-sec",
-		.value = 60,
-	},
-	{
-		.key = "qcom,power-collapse-delay",
-		.value = 1500,
-	},
-	{
-		.key = "qcom,hw-resp-timeout",
-		.value = 1000,
-	},
-	{
-		.key = "qcom,debug-timeout",
-		.value = 0,
-	},
-	{
-		.key = "qcom,domain-cvp",
-		.value = 1,
-	},
-	{
-		.key = "qcom,decode-batching",
-		.value = 1,
-	},
-	{
-		.key = "qcom,dcvs",
-		.value = 1,
-	},
-	{
-		.key = "qcom,fw-cycles",
-		.value = 733003,
-	},
-};
-
-static struct msm_vidc_common_data sdmmagpie_common_data_v1[] = {
-	{
-		.key = "qcom,never-unload-fw",
-		.value = 1,
-	},
-	{
-		.key = "qcom,sw-power-collapse",
-		.value = 1,
-	},
-	{
-		.key = "qcom,domain-attr-non-fatal-faults",
-		.value = 1,
-	},
-	{
-		.key = "qcom,max-secure-instances",
-		.value = 2,             /*
-					 * As per design driver allows 3rd
-					 * instance as well since the secure
-					 * flags were updated later for the
-					 * current instance. Hence total
-					 * secure sessions would be
-					 * max-secure-instances + 1.
-					 */
-	},
-	{
-		.key = "qcom,max-hw-load",
-		.value = 1281600,	/* 4k@30 Decode + 1080p@30 Encode */
-	},
-	{
-		.key = "qcom,max-hq-mbs-per-frame",
-		.value = 8160,
-	},
-	{
-		.key = "qcom,max-hq-frames-per-sec",
-		.value = 60,
-	},
-	{
-		.key = "qcom,max-b-frame-size",
-		.value = 8160,
-	},
-	{
-		.key = "qcom,max-b-frames-per-sec",
-		.value = 60,
-	},
-	{
-		.key = "qcom,power-collapse-delay",
-		.value = 1500,
-	},
-	{
-		.key = "qcom,hw-resp-timeout",
-		.value = 1000,
-	},
-	{
-		.key = "qcom,debug-timeout",
-		.value = 0,
-	},
-	{
-		.key = "qcom,domain-cvp",
-		.value = 1,
-	},
-	{
-		.key = "qcom,decode-batching",
-		.value = 1,
-	},
-	{
-		.key = "qcom,dcvs",
-		.value = 1,
-	},
-	{
-		.key = "qcom,fw-cycles",
-		.value = 733003,
-	},
-};
-
 static struct msm_vidc_common_data sdm845_common_data[] = {
 	{
 		.key = "qcom,never-unload-fw",
@@ -813,13 +665,8 @@
 	.csc_data.vpe_csc_custom_bias_coeff = vpe_csc_custom_bias_coeff,
 	.csc_data.vpe_csc_custom_matrix_coeff = vpe_csc_custom_matrix_coeff,
 	.csc_data.vpe_csc_custom_limit_coeff = vpe_csc_custom_limit_coeff,
-<<<<<<< HEAD
-	.efuse_data = NULL,
-	.efuse_data_length = 0,
-=======
 	.efuse_data = sdmmagpie_efuse_data,
 	.efuse_data_length = ARRAY_SIZE(sdmmagpie_efuse_data),
->>>>>>> e0615925
 	.sku_version = 0,
 	.gcc_register_base = GCC_VIDEO_AXI_REG_START_ADDR,
 	.gcc_register_size = GCC_VIDEO_AXI_REG_SIZE,
