--- conflicted
+++ resolved
@@ -3531,13 +3531,8 @@
 
 	if (cid == ADSP_DOMAIN_ID && me->channel[cid].ssrcount !=
 			 me->channel[cid].prevssrcount) {
-<<<<<<< HEAD
 		mutex_unlock(&me->channel[cid].smd_mutex);
-		if (fastrpc_mmap_remove_ssr(fl)) {
-=======
-		mutex_lock(&fl->map_mutex);
-		if (fastrpc_mmap_remove_ssr(fl, 1))
->>>>>>> 9a5eac4d
+		if (fastrpc_mmap_remove_ssr(fl, 1)) {
 			pr_err("adsprpc: %s: SSR: Failed to unmap remote heap for %s\n",
 				__func__, me->channel[cid].name);
 		}
