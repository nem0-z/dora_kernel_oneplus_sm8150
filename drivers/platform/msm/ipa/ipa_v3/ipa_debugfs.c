--- conflicted
+++ resolved
@@ -1152,11 +1152,7 @@
 			ipa3_odl_ctx->stats.odl_rx_pkt,
 			ipa3_odl_ctx->stats.odl_tx_diag_pkt,
 			ipa3_odl_ctx->stats.odl_drop_pkt,
-<<<<<<< HEAD
-			ipa3_odl_ctx->stats.numer_in_queue);
-=======
 			atomic_read(&ipa3_odl_ctx->stats.numer_in_queue));
->>>>>>> 4719c01d
 
 	cnt += nbytes;
 
