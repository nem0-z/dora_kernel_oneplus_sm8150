// SPDX-License-Identifier: GPL-2.0
/*
 *  linux/fs/ext4/namei.c
 *
 * Copyright (C) 1992, 1993, 1994, 1995
 * Remy Card (card@masi.ibp.fr)
 * Laboratoire MASI - Institut Blaise Pascal
 * Universite Pierre et Marie Curie (Paris VI)
 *
 *  from
 *
 *  linux/fs/minix/namei.c
 *
 *  Copyright (C) 1991, 1992  Linus Torvalds
 *
 *  Big-endian to little-endian byte-swapping/bitmaps by
 *        David S. Miller (davem@caip.rutgers.edu), 1995
 *  Directory entry file type support and forward compatibility hooks
 *	for B-tree directories by Theodore Ts'o (tytso@mit.edu), 1998
 *  Hash Tree Directory indexing (c)
 *	Daniel Phillips, 2001
 *  Hash Tree Directory indexing porting
 *	Christopher Li, 2002
 *  Hash Tree Directory indexing cleanup
 *	Theodore Ts'o, 2002
 */

#include <linux/fs.h>
#include <linux/pagemap.h>
#include <linux/time.h>
#include <linux/fcntl.h>
#include <linux/stat.h>
#include <linux/string.h>
#include <linux/quotaops.h>
#include <linux/buffer_head.h>
#include <linux/bio.h>
#include <linux/unicode.h>
#include "ext4.h"
#include "ext4_jbd2.h"

#include "xattr.h"
#include "acl.h"

#include <trace/events/ext4.h>
/*
 * define how far ahead to read directories while searching them.
 */
#define NAMEI_RA_CHUNKS  2
#define NAMEI_RA_BLOCKS  4
#define NAMEI_RA_SIZE	     (NAMEI_RA_CHUNKS * NAMEI_RA_BLOCKS)

static struct buffer_head *ext4_append(handle_t *handle,
					struct inode *inode,
					ext4_lblk_t *block)
{
	struct buffer_head *bh;
	int err;

	if (unlikely(EXT4_SB(inode->i_sb)->s_max_dir_size_kb &&
		     ((inode->i_size >> 10) >=
		      EXT4_SB(inode->i_sb)->s_max_dir_size_kb)))
		return ERR_PTR(-ENOSPC);

	*block = inode->i_size >> inode->i_sb->s_blocksize_bits;

	bh = ext4_bread(handle, inode, *block, EXT4_GET_BLOCKS_CREATE);
	if (IS_ERR(bh))
		return bh;
	inode->i_size += inode->i_sb->s_blocksize;
	EXT4_I(inode)->i_disksize = inode->i_size;
	BUFFER_TRACE(bh, "get_write_access");
	err = ext4_journal_get_write_access(handle, bh);
	if (err) {
		brelse(bh);
		ext4_std_error(inode->i_sb, err);
		return ERR_PTR(err);
	}
	return bh;
}

static int ext4_dx_csum_verify(struct inode *inode,
			       struct ext4_dir_entry *dirent);

/*
 * Hints to ext4_read_dirblock regarding whether we expect a directory
 * block being read to be an index block, or a block containing
 * directory entries (and if the latter, whether it was found via a
 * logical block in an htree index block).  This is used to control
 * what sort of sanity checkinig ext4_read_dirblock() will do on the
 * directory block read from the storage device.  EITHER will means
 * the caller doesn't know what kind of directory block will be read,
 * so no specific verification will be done.
 */
typedef enum {
	EITHER, INDEX, DIRENT, DIRENT_HTREE
} dirblock_type_t;

#define ext4_read_dirblock(inode, block, type) \
	__ext4_read_dirblock((inode), (block), (type), __func__, __LINE__)

static struct buffer_head *__ext4_read_dirblock(struct inode *inode,
						ext4_lblk_t block,
						dirblock_type_t type,
						const char *func,
						unsigned int line)
{
	struct buffer_head *bh;
	struct ext4_dir_entry *dirent;
	int is_dx_block = 0;

	bh = ext4_bread(NULL, inode, block, 0);
	if (IS_ERR(bh)) {
		__ext4_warning(inode->i_sb, func, line,
			       "inode #%lu: lblock %lu: comm %s: "
			       "error %ld reading directory block",
			       inode->i_ino, (unsigned long)block,
			       current->comm, PTR_ERR(bh));

		return bh;
	}
	if (!bh && (type == INDEX || type == DIRENT_HTREE)) {
		ext4_error_inode(inode, func, line, block,
				 "Directory hole found for htree %s block",
				 (type == INDEX) ? "index" : "leaf");
		return ERR_PTR(-EFSCORRUPTED);
	}
	if (!bh)
		return NULL;
	dirent = (struct ext4_dir_entry *) bh->b_data;
	/* Determine whether or not we have an index block */
	if (is_dx(inode)) {
		if (block == 0)
			is_dx_block = 1;
		else if (ext4_rec_len_from_disk(dirent->rec_len,
						inode->i_sb->s_blocksize) ==
			 inode->i_sb->s_blocksize)
			is_dx_block = 1;
	}
	if (!is_dx_block && type == INDEX) {
		ext4_error_inode(inode, func, line, block,
		       "directory leaf block found instead of index block");
		brelse(bh);
		return ERR_PTR(-EFSCORRUPTED);
	}
	if (!ext4_has_metadata_csum(inode->i_sb) ||
	    buffer_verified(bh))
		return bh;

	/*
	 * An empty leaf block can get mistaken for a index block; for
	 * this reason, we can only check the index checksum when the
	 * caller is sure it should be an index block.
	 */
	if (is_dx_block && type == INDEX) {
		if (ext4_dx_csum_verify(inode, dirent))
			set_buffer_verified(bh);
		else {
			ext4_error_inode(inode, func, line, block,
					 "Directory index failed checksum");
			brelse(bh);
			return ERR_PTR(-EFSBADCRC);
		}
	}
	if (!is_dx_block) {
		if (ext4_dirent_csum_verify(inode, dirent))
			set_buffer_verified(bh);
		else {
			ext4_error_inode(inode, func, line, block,
					 "Directory block failed checksum");
			brelse(bh);
			return ERR_PTR(-EFSBADCRC);
		}
	}
	return bh;
}

#ifndef assert
#define assert(test) J_ASSERT(test)
#endif

#ifdef DX_DEBUG
#define dxtrace(command) command
#else
#define dxtrace(command)
#endif

struct fake_dirent
{
	__le32 inode;
	__le16 rec_len;
	u8 name_len;
	u8 file_type;
};

struct dx_countlimit
{
	__le16 limit;
	__le16 count;
};

struct dx_entry
{
	__le32 hash;
	__le32 block;
};

/*
 * dx_root_info is laid out so that if it should somehow get overlaid by a
 * dirent the two low bits of the hash version will be zero.  Therefore, the
 * hash version mod 4 should never be 0.  Sincerely, the paranoia department.
 */

struct dx_root
{
	struct fake_dirent dot;
	char dot_name[4];
	struct fake_dirent dotdot;
	char dotdot_name[4];
	struct dx_root_info
	{
		__le32 reserved_zero;
		u8 hash_version;
		u8 info_length; /* 8 */
		u8 indirect_levels;
		u8 unused_flags;
	}
	info;
	struct dx_entry	entries[0];
};

struct dx_node
{
	struct fake_dirent fake;
	struct dx_entry	entries[0];
};


struct dx_frame
{
	struct buffer_head *bh;
	struct dx_entry *entries;
	struct dx_entry *at;
};

struct dx_map_entry
{
	u32 hash;
	u16 offs;
	u16 size;
};

/*
 * This goes at the end of each htree block.
 */
struct dx_tail {
	u32 dt_reserved;
	__le32 dt_checksum;	/* crc32c(uuid+inum+dirblock) */
};

static inline ext4_lblk_t dx_get_block(struct dx_entry *entry);
static void dx_set_block(struct dx_entry *entry, ext4_lblk_t value);
static inline unsigned dx_get_hash(struct dx_entry *entry);
static void dx_set_hash(struct dx_entry *entry, unsigned value);
static unsigned dx_get_count(struct dx_entry *entries);
static unsigned dx_get_limit(struct dx_entry *entries);
static void dx_set_count(struct dx_entry *entries, unsigned value);
static void dx_set_limit(struct dx_entry *entries, unsigned value);
static unsigned dx_root_limit(struct inode *dir, unsigned infosize);
static unsigned dx_node_limit(struct inode *dir);
static struct dx_frame *dx_probe(struct ext4_filename *fname,
				 struct inode *dir,
				 struct dx_hash_info *hinfo,
				 struct dx_frame *frame);
static void dx_release(struct dx_frame *frames);
static int dx_make_map(struct inode *dir, struct ext4_dir_entry_2 *de,
		       unsigned blocksize, struct dx_hash_info *hinfo,
		       struct dx_map_entry map[]);
static void dx_sort_map(struct dx_map_entry *map, unsigned count);
static struct ext4_dir_entry_2 *dx_move_dirents(struct inode *dir, char *from,
					char *to, struct dx_map_entry *offsets,
					int count, unsigned int blocksize);
static struct ext4_dir_entry_2 *dx_pack_dirents(struct inode *dir, char *base,
						unsigned int blocksize);
static void dx_insert_block(struct dx_frame *frame,
					u32 hash, ext4_lblk_t block);
static int ext4_htree_next_block(struct inode *dir, __u32 hash,
				 struct dx_frame *frame,
				 struct dx_frame *frames,
				 __u32 *start_hash);
static struct buffer_head * ext4_dx_find_entry(struct inode *dir,
		struct ext4_filename *fname,
		struct ext4_dir_entry_2 **res_dir, ext4_lblk_t *lblk);
static int ext4_dx_add_entry(handle_t *handle, struct ext4_filename *fname,
			     struct inode *dir, struct inode *inode);

/* checksumming functions */
void initialize_dirent_tail(struct ext4_dir_entry_tail *t,
			    unsigned int blocksize)
{
	memset(t, 0, sizeof(struct ext4_dir_entry_tail));
	t->det_rec_len = ext4_rec_len_to_disk(
			sizeof(struct ext4_dir_entry_tail), blocksize);
	t->det_reserved_ft = EXT4_FT_DIR_CSUM;
}

/* Walk through a dirent block to find a checksum "dirent" at the tail */
static struct ext4_dir_entry_tail *get_dirent_tail(struct inode *inode,
						   struct ext4_dir_entry *de)
{
	struct ext4_dir_entry_tail *t;

#ifdef PARANOID
	struct ext4_dir_entry *d, *top;

	d = de;
	top = (struct ext4_dir_entry *)(((void *)de) +
		(EXT4_BLOCK_SIZE(inode->i_sb) -
		sizeof(struct ext4_dir_entry_tail)));
	while (d < top && d->rec_len)
		d = (struct ext4_dir_entry *)(((void *)d) +
		    le16_to_cpu(d->rec_len));

	if (d != top)
		return NULL;

	t = (struct ext4_dir_entry_tail *)d;
#else
	t = EXT4_DIRENT_TAIL(de, EXT4_BLOCK_SIZE(inode->i_sb));
#endif

	if (t->det_reserved_zero1 ||
	    le16_to_cpu(t->det_rec_len) != sizeof(struct ext4_dir_entry_tail) ||
	    t->det_reserved_zero2 ||
	    t->det_reserved_ft != EXT4_FT_DIR_CSUM)
		return NULL;

	return t;
}

static __le32 ext4_dirent_csum(struct inode *inode,
			       struct ext4_dir_entry *dirent, int size)
{
	struct ext4_sb_info *sbi = EXT4_SB(inode->i_sb);
	struct ext4_inode_info *ei = EXT4_I(inode);
	__u32 csum;

	csum = ext4_chksum(sbi, ei->i_csum_seed, (__u8 *)dirent, size);
	return cpu_to_le32(csum);
}

#define warn_no_space_for_csum(inode)					\
	__warn_no_space_for_csum((inode), __func__, __LINE__)

static void __warn_no_space_for_csum(struct inode *inode, const char *func,
				     unsigned int line)
{
	__ext4_warning_inode(inode, func, line,
		"No space for directory leaf checksum. Please run e2fsck -D.");
}

int ext4_dirent_csum_verify(struct inode *inode, struct ext4_dir_entry *dirent)
{
	struct ext4_dir_entry_tail *t;

	if (!ext4_has_metadata_csum(inode->i_sb))
		return 1;

	t = get_dirent_tail(inode, dirent);
	if (!t) {
		warn_no_space_for_csum(inode);
		return 0;
	}

	if (t->det_checksum != ext4_dirent_csum(inode, dirent,
						(void *)t - (void *)dirent))
		return 0;

	return 1;
}

static void ext4_dirent_csum_set(struct inode *inode,
				 struct ext4_dir_entry *dirent)
{
	struct ext4_dir_entry_tail *t;

	if (!ext4_has_metadata_csum(inode->i_sb))
		return;

	t = get_dirent_tail(inode, dirent);
	if (!t) {
		warn_no_space_for_csum(inode);
		return;
	}

	t->det_checksum = ext4_dirent_csum(inode, dirent,
					   (void *)t - (void *)dirent);
}

int ext4_handle_dirty_dirent_node(handle_t *handle,
				  struct inode *inode,
				  struct buffer_head *bh)
{
	ext4_dirent_csum_set(inode, (struct ext4_dir_entry *)bh->b_data);
	return ext4_handle_dirty_metadata(handle, inode, bh);
}

static struct dx_countlimit *get_dx_countlimit(struct inode *inode,
					       struct ext4_dir_entry *dirent,
					       int *offset)
{
	struct ext4_dir_entry *dp;
	struct dx_root_info *root;
	int count_offset;

	if (le16_to_cpu(dirent->rec_len) == EXT4_BLOCK_SIZE(inode->i_sb))
		count_offset = 8;
	else if (le16_to_cpu(dirent->rec_len) == 12) {
		dp = (struct ext4_dir_entry *)(((void *)dirent) + 12);
		if (le16_to_cpu(dp->rec_len) !=
		    EXT4_BLOCK_SIZE(inode->i_sb) - 12)
			return NULL;
		root = (struct dx_root_info *)(((void *)dp + 12));
		if (root->reserved_zero ||
		    root->info_length != sizeof(struct dx_root_info))
			return NULL;
		count_offset = 32;
	} else
		return NULL;

	if (offset)
		*offset = count_offset;
	return (struct dx_countlimit *)(((void *)dirent) + count_offset);
}

static __le32 ext4_dx_csum(struct inode *inode, struct ext4_dir_entry *dirent,
			   int count_offset, int count, struct dx_tail *t)
{
	struct ext4_sb_info *sbi = EXT4_SB(inode->i_sb);
	struct ext4_inode_info *ei = EXT4_I(inode);
	__u32 csum;
	int size;
	__u32 dummy_csum = 0;
	int offset = offsetof(struct dx_tail, dt_checksum);

	size = count_offset + (count * sizeof(struct dx_entry));
	csum = ext4_chksum(sbi, ei->i_csum_seed, (__u8 *)dirent, size);
	csum = ext4_chksum(sbi, csum, (__u8 *)t, offset);
	csum = ext4_chksum(sbi, csum, (__u8 *)&dummy_csum, sizeof(dummy_csum));

	return cpu_to_le32(csum);
}

static int ext4_dx_csum_verify(struct inode *inode,
			       struct ext4_dir_entry *dirent)
{
	struct dx_countlimit *c;
	struct dx_tail *t;
	int count_offset, limit, count;

	if (!ext4_has_metadata_csum(inode->i_sb))
		return 1;

	c = get_dx_countlimit(inode, dirent, &count_offset);
	if (!c) {
		EXT4_ERROR_INODE(inode, "dir seems corrupt?  Run e2fsck -D.");
		return 0;
	}
	limit = le16_to_cpu(c->limit);
	count = le16_to_cpu(c->count);
	if (count_offset + (limit * sizeof(struct dx_entry)) >
	    EXT4_BLOCK_SIZE(inode->i_sb) - sizeof(struct dx_tail)) {
		warn_no_space_for_csum(inode);
		return 0;
	}
	t = (struct dx_tail *)(((struct dx_entry *)c) + limit);

	if (t->dt_checksum != ext4_dx_csum(inode, dirent, count_offset,
					    count, t))
		return 0;
	return 1;
}

static void ext4_dx_csum_set(struct inode *inode, struct ext4_dir_entry *dirent)
{
	struct dx_countlimit *c;
	struct dx_tail *t;
	int count_offset, limit, count;

	if (!ext4_has_metadata_csum(inode->i_sb))
		return;

	c = get_dx_countlimit(inode, dirent, &count_offset);
	if (!c) {
		EXT4_ERROR_INODE(inode, "dir seems corrupt?  Run e2fsck -D.");
		return;
	}
	limit = le16_to_cpu(c->limit);
	count = le16_to_cpu(c->count);
	if (count_offset + (limit * sizeof(struct dx_entry)) >
	    EXT4_BLOCK_SIZE(inode->i_sb) - sizeof(struct dx_tail)) {
		warn_no_space_for_csum(inode);
		return;
	}
	t = (struct dx_tail *)(((struct dx_entry *)c) + limit);

	t->dt_checksum = ext4_dx_csum(inode, dirent, count_offset, count, t);
}

static inline int ext4_handle_dirty_dx_node(handle_t *handle,
					    struct inode *inode,
					    struct buffer_head *bh)
{
	ext4_dx_csum_set(inode, (struct ext4_dir_entry *)bh->b_data);
	return ext4_handle_dirty_metadata(handle, inode, bh);
}

/*
 * p is at least 6 bytes before the end of page
 */
static inline struct ext4_dir_entry_2 *
ext4_next_entry(struct ext4_dir_entry_2 *p, unsigned long blocksize)
{
	return (struct ext4_dir_entry_2 *)((char *)p +
		ext4_rec_len_from_disk(p->rec_len, blocksize));
}

/*
 * Future: use high four bits of block for coalesce-on-delete flags
 * Mask them off for now.
 */

static inline ext4_lblk_t dx_get_block(struct dx_entry *entry)
{
	return le32_to_cpu(entry->block) & 0x0fffffff;
}

static inline void dx_set_block(struct dx_entry *entry, ext4_lblk_t value)
{
	entry->block = cpu_to_le32(value);
}

static inline unsigned dx_get_hash(struct dx_entry *entry)
{
	return le32_to_cpu(entry->hash);
}

static inline void dx_set_hash(struct dx_entry *entry, unsigned value)
{
	entry->hash = cpu_to_le32(value);
}

static inline unsigned dx_get_count(struct dx_entry *entries)
{
	return le16_to_cpu(((struct dx_countlimit *) entries)->count);
}

static inline unsigned dx_get_limit(struct dx_entry *entries)
{
	return le16_to_cpu(((struct dx_countlimit *) entries)->limit);
}

static inline void dx_set_count(struct dx_entry *entries, unsigned value)
{
	((struct dx_countlimit *) entries)->count = cpu_to_le16(value);
}

static inline void dx_set_limit(struct dx_entry *entries, unsigned value)
{
	((struct dx_countlimit *) entries)->limit = cpu_to_le16(value);
}

static inline unsigned dx_root_limit(struct inode *dir, unsigned infosize)
{
	unsigned int entry_space = dir->i_sb->s_blocksize -
			ext4_dir_rec_len(1, NULL) -
			ext4_dir_rec_len(2, NULL) - infosize;

	if (ext4_has_metadata_csum(dir->i_sb))
		entry_space -= sizeof(struct dx_tail);
	return entry_space / sizeof(struct dx_entry);
}

static inline unsigned dx_node_limit(struct inode *dir)
{
	unsigned int entry_space = dir->i_sb->s_blocksize -
			ext4_dir_rec_len(0, dir);

	if (ext4_has_metadata_csum(dir->i_sb))
		entry_space -= sizeof(struct dx_tail);
	return entry_space / sizeof(struct dx_entry);
}

/*
 * Debug
 */
#ifdef DX_DEBUG
static void dx_show_index(char * label, struct dx_entry *entries)
{
	int i, n = dx_get_count (entries);
	printk(KERN_DEBUG "%s index", label);
	for (i = 0; i < n; i++) {
		printk(KERN_CONT " %x->%lu",
		       i ? dx_get_hash(entries + i) : 0,
		       (unsigned long)dx_get_block(entries + i));
	}
	printk(KERN_CONT "\n");
}

struct stats
{
	unsigned names;
	unsigned space;
	unsigned bcount;
};

static struct stats dx_show_leaf(struct inode *dir,
				struct dx_hash_info *hinfo,
				struct ext4_dir_entry_2 *de,
				int size, int show_names)
{
	unsigned names = 0, space = 0;
	char *base = (char *) de;
	struct dx_hash_info h = *hinfo;

	printk("names: ");
	while ((char *) de < base + size)
	{
		if (de->inode)
		{
			if (show_names)
			{
#ifdef CONFIG_FS_ENCRYPTION
				int len;
				char *name;
				struct fscrypt_str fname_crypto_str =
					FSTR_INIT(NULL, 0);
				int res = 0;

				name  = de->name;
				len = de->name_len;
				if (IS_ENCRYPTED(dir))
					res = fscrypt_get_encryption_info(dir);
				if (res) {
					printk(KERN_WARNING "Error setting up"
					       " fname crypto: %d\n", res);
				}
				if (!fscrypt_has_encryption_key(dir)) {
					/* Directory is not encrypted */
					ext4fs_dirhash(dir, de->name,
						de->name_len, &h);
					printk("%*.s:(U)%x.%u ", len,
					       name, h.hash,
					       (unsigned) ((char *) de
							   - base));
				} else {
					struct fscrypt_str de_name =
						FSTR_INIT(name, len);

					/* Directory is encrypted */
					res = fscrypt_fname_alloc_buffer(
						dir, len,
						&fname_crypto_str);
					if (res)
						printk(KERN_WARNING "Error "
							"allocating crypto "
							"buffer--skipping "
							"crypto\n");
					res = fscrypt_fname_disk_to_usr(dir,
						0, 0, &de_name,
						&fname_crypto_str);
					if (res) {
						printk(KERN_WARNING "Error "
							"converting filename "
							"from disk to usr"
							"\n");
						name = "??";
						len = 2;
					} else {
						name = fname_crypto_str.name;
						len = fname_crypto_str.len;
					}
					if (IS_CASEFOLDED(dir))
						h.hash = EXT4_DIRENT_HASH(de);
					else
						ext4fs_dirhash(dir, de->name,
						       de->name_len, &h);
					printk("%*.s:(E)%x.%u ", len, name,
					       h.hash, (unsigned) ((char *) de
								   - base));
					fscrypt_fname_free_buffer(
							&fname_crypto_str);
				}
#else
				int len = de->name_len;
				char *name = de->name;
				ext4fs_dirhash(dir, de->name, de->name_len, &h);
				printk("%*.s:%x.%u ", len, name, h.hash,
				       (unsigned) ((char *) de - base));
#endif
			}
			space += ext4_dir_rec_len(de->name_len, dir);
			names++;
		}
		de = ext4_next_entry(de, size);
	}
	printk(KERN_CONT "(%i)\n", names);
	return (struct stats) { names, space, 1 };
}

struct stats dx_show_entries(struct dx_hash_info *hinfo, struct inode *dir,
			     struct dx_entry *entries, int levels)
{
	unsigned blocksize = dir->i_sb->s_blocksize;
	unsigned count = dx_get_count(entries), names = 0, space = 0, i;
	unsigned bcount = 0;
	struct buffer_head *bh;
	printk("%i indexed blocks...\n", count);
	for (i = 0; i < count; i++, entries++)
	{
		ext4_lblk_t block = dx_get_block(entries);
		ext4_lblk_t hash  = i ? dx_get_hash(entries): 0;
		u32 range = i < count - 1? (dx_get_hash(entries + 1) - hash): ~hash;
		struct stats stats;
		printk("%s%3u:%03u hash %8x/%8x ",levels?"":"   ", i, block, hash, range);
		bh = ext4_bread(NULL,dir, block, 0);
		if (!bh || IS_ERR(bh))
			continue;
		stats = levels?
		   dx_show_entries(hinfo, dir, ((struct dx_node *) bh->b_data)->entries, levels - 1):
		   dx_show_leaf(dir, hinfo, (struct ext4_dir_entry_2 *)
			bh->b_data, blocksize, 0);
		names += stats.names;
		space += stats.space;
		bcount += stats.bcount;
		brelse(bh);
	}
	if (bcount)
		printk(KERN_DEBUG "%snames %u, fullness %u (%u%%)\n",
		       levels ? "" : "   ", names, space/bcount,
		       (space/bcount)*100/blocksize);
	return (struct stats) { names, space, bcount};
}
#endif /* DX_DEBUG */

/*
 * Probe for a directory leaf block to search.
 *
 * dx_probe can return ERR_BAD_DX_DIR, which means there was a format
 * error in the directory index, and the caller should fall back to
 * searching the directory normally.  The callers of dx_probe **MUST**
 * check for this error code, and make sure it never gets reflected
 * back to userspace.
 */
static struct dx_frame *
dx_probe(struct ext4_filename *fname, struct inode *dir,
	 struct dx_hash_info *hinfo, struct dx_frame *frame_in)
{
	unsigned count, indirect;
	struct dx_entry *at, *entries, *p, *q, *m;
	struct dx_root *root;
	struct dx_frame *frame = frame_in;
	struct dx_frame *ret_err = ERR_PTR(ERR_BAD_DX_DIR);
	u32 hash;

	memset(frame_in, 0, EXT4_HTREE_LEVEL * sizeof(frame_in[0]));
	frame->bh = ext4_read_dirblock(dir, 0, INDEX);
	if (IS_ERR(frame->bh))
		return (struct dx_frame *) frame->bh;

	root = (struct dx_root *) frame->bh->b_data;
	if (root->info.hash_version != DX_HASH_TEA &&
	    root->info.hash_version != DX_HASH_HALF_MD4 &&
	    root->info.hash_version != DX_HASH_LEGACY &&
	    root->info.hash_version != DX_HASH_SIPHASH) {
		ext4_warning_inode(dir, "Unrecognised inode hash code %u",
				   root->info.hash_version);
		goto fail;
	}
	if (ext4_hash_in_dirent(dir)) {
		if (root->info.hash_version != DX_HASH_SIPHASH) {
			ext4_warning_inode(dir,
				"Hash in dirent, but hash is not SIPHASH");
			goto fail;
		}
	} else {
		if (root->info.hash_version == DX_HASH_SIPHASH) {
			ext4_warning_inode(dir,
				"Hash code is SIPHASH, but hash not in dirent");
			goto fail;
		}
	}
	if (fname)
		hinfo = &fname->hinfo;
	hinfo->hash_version = root->info.hash_version;
	if (hinfo->hash_version <= DX_HASH_TEA)
		hinfo->hash_version += EXT4_SB(dir->i_sb)->s_hash_unsigned;
	hinfo->seed = EXT4_SB(dir->i_sb)->s_hash_seed;
	/* hash is already computed for encrypted casefolded directory */
	if (fname && fname_name(fname) &&
				!(IS_ENCRYPTED(dir) && IS_CASEFOLDED(dir)))
		ext4fs_dirhash(dir, fname_name(fname), fname_len(fname), hinfo);
	hash = hinfo->hash;

	if (root->info.unused_flags & 1) {
		ext4_warning_inode(dir, "Unimplemented hash flags: %#06x",
				   root->info.unused_flags);
		goto fail;
	}

	indirect = root->info.indirect_levels;
	if (indirect >= ext4_dir_htree_level(dir->i_sb)) {
		ext4_warning(dir->i_sb,
			     "Directory (ino: %lu) htree depth %#06x exceed"
			     "supported value", dir->i_ino,
			     ext4_dir_htree_level(dir->i_sb));
		if (ext4_dir_htree_level(dir->i_sb) < EXT4_HTREE_LEVEL) {
			ext4_warning(dir->i_sb, "Enable large directory "
						"feature to access it");
		}
		goto fail;
	}

	entries = (struct dx_entry *)(((char *)&root->info) +
				      root->info.info_length);

	if (dx_get_limit(entries) != dx_root_limit(dir,
						   root->info.info_length)) {
		ext4_warning_inode(dir, "dx entry: limit %u != root limit %u",
				   dx_get_limit(entries),
				   dx_root_limit(dir, root->info.info_length));
		goto fail;
	}

	dxtrace(printk("Look up %x", hash));
	while (1) {
		count = dx_get_count(entries);
		if (!count || count > dx_get_limit(entries)) {
			ext4_warning_inode(dir,
					   "dx entry: count %u beyond limit %u",
					   count, dx_get_limit(entries));
			goto fail;
		}

		p = entries + 1;
		q = entries + count - 1;
		while (p <= q) {
			m = p + (q - p) / 2;
			dxtrace(printk(KERN_CONT "."));
			if (dx_get_hash(m) > hash)
				q = m - 1;
			else
				p = m + 1;
		}

		if (0) { // linear search cross check
			unsigned n = count - 1;
			at = entries;
			while (n--)
			{
				dxtrace(printk(KERN_CONT ","));
				if (dx_get_hash(++at) > hash)
				{
					at--;
					break;
				}
			}
			assert (at == p - 1);
		}

		at = p - 1;
		dxtrace(printk(KERN_CONT " %x->%u\n",
			       at == entries ? 0 : dx_get_hash(at),
			       dx_get_block(at)));
		frame->entries = entries;
		frame->at = at;
		if (!indirect--)
			return frame;
		frame++;
		frame->bh = ext4_read_dirblock(dir, dx_get_block(at), INDEX);
		if (IS_ERR(frame->bh)) {
			ret_err = (struct dx_frame *) frame->bh;
			frame->bh = NULL;
			goto fail;
		}
		entries = ((struct dx_node *) frame->bh->b_data)->entries;

		if (dx_get_limit(entries) != dx_node_limit(dir)) {
			ext4_warning_inode(dir,
				"dx entry: limit %u != node limit %u",
				dx_get_limit(entries), dx_node_limit(dir));
			goto fail;
		}
	}
fail:
	while (frame >= frame_in) {
		brelse(frame->bh);
		frame--;
	}

	if (ret_err == ERR_PTR(ERR_BAD_DX_DIR))
		ext4_warning_inode(dir,
			"Corrupt directory, running e2fsck is recommended");
	return ret_err;
}

static void dx_release(struct dx_frame *frames)
{
	struct dx_root_info *info;
	int i;
	unsigned int indirect_levels;

	if (frames[0].bh == NULL)
		return;

	info = &((struct dx_root *)frames[0].bh->b_data)->info;
	/* save local copy, "info" may be freed after brelse() */
	indirect_levels = info->indirect_levels;
	for (i = 0; i <= indirect_levels; i++) {
		if (frames[i].bh == NULL)
			break;
		brelse(frames[i].bh);
		frames[i].bh = NULL;
	}
}

/*
 * This function increments the frame pointer to search the next leaf
 * block, and reads in the necessary intervening nodes if the search
 * should be necessary.  Whether or not the search is necessary is
 * controlled by the hash parameter.  If the hash value is even, then
 * the search is only continued if the next block starts with that
 * hash value.  This is used if we are searching for a specific file.
 *
 * If the hash value is HASH_NB_ALWAYS, then always go to the next block.
 *
 * This function returns 1 if the caller should continue to search,
 * or 0 if it should not.  If there is an error reading one of the
 * index blocks, it will a negative error code.
 *
 * If start_hash is non-null, it will be filled in with the starting
 * hash of the next page.
 */
static int ext4_htree_next_block(struct inode *dir, __u32 hash,
				 struct dx_frame *frame,
				 struct dx_frame *frames,
				 __u32 *start_hash)
{
	struct dx_frame *p;
	struct buffer_head *bh;
	int num_frames = 0;
	__u32 bhash;

	p = frame;
	/*
	 * Find the next leaf page by incrementing the frame pointer.
	 * If we run out of entries in the interior node, loop around and
	 * increment pointer in the parent node.  When we break out of
	 * this loop, num_frames indicates the number of interior
	 * nodes need to be read.
	 */
	while (1) {
		if (++(p->at) < p->entries + dx_get_count(p->entries))
			break;
		if (p == frames)
			return 0;
		num_frames++;
		p--;
	}

	/*
	 * If the hash is 1, then continue only if the next page has a
	 * continuation hash of any value.  This is used for readdir
	 * handling.  Otherwise, check to see if the hash matches the
	 * desired contiuation hash.  If it doesn't, return since
	 * there's no point to read in the successive index pages.
	 */
	bhash = dx_get_hash(p->at);
	if (start_hash)
		*start_hash = bhash;
	if ((hash & 1) == 0) {
		if ((bhash & ~1) != hash)
			return 0;
	}
	/*
	 * If the hash is HASH_NB_ALWAYS, we always go to the next
	 * block so no check is necessary
	 */
	while (num_frames--) {
		bh = ext4_read_dirblock(dir, dx_get_block(p->at), INDEX);
		if (IS_ERR(bh))
			return PTR_ERR(bh);
		p++;
		brelse(p->bh);
		p->bh = bh;
		p->at = p->entries = ((struct dx_node *) bh->b_data)->entries;
	}
	return 1;
}


/*
 * This function fills a red-black tree with information from a
 * directory block.  It returns the number directory entries loaded
 * into the tree.  If there is an error it is returned in err.
 */
static int htree_dirblock_to_tree(struct file *dir_file,
				  struct inode *dir, ext4_lblk_t block,
				  struct dx_hash_info *hinfo,
				  __u32 start_hash, __u32 start_minor_hash)
{
	struct buffer_head *bh;
	struct ext4_dir_entry_2 *de, *top;
	int err = 0, count = 0;
	struct fscrypt_str fname_crypto_str = FSTR_INIT(NULL, 0), tmp_str;
	int csum = ext4_has_metadata_csum(dir->i_sb);

	dxtrace(printk(KERN_INFO "In htree dirblock_to_tree: block %lu\n",
							(unsigned long)block));
	bh = ext4_read_dirblock(dir, block, DIRENT_HTREE);
	if (IS_ERR(bh))
		return PTR_ERR(bh);

	de = (struct ext4_dir_entry_2 *) bh->b_data;
	/* csum entries are not larger in the casefolded encrypted case */
	top = (struct ext4_dir_entry_2 *) ((char *) de +
					   dir->i_sb->s_blocksize -
					   ext4_dir_rec_len(0,
							   csum ? NULL : dir));
#ifdef CONFIG_FS_ENCRYPTION
	/* Check if the directory is encrypted */
	if (IS_ENCRYPTED(dir)) {
		err = fscrypt_get_encryption_info(dir);
		if (err < 0) {
			brelse(bh);
			return err;
		}
		err = fscrypt_fname_alloc_buffer(dir, EXT4_NAME_LEN,
						     &fname_crypto_str);
		if (err < 0) {
			brelse(bh);
			return err;
		}
	}
#endif
	for (; de < top; de = ext4_next_entry(de, dir->i_sb->s_blocksize)) {
		if (ext4_check_dir_entry(dir, NULL, de, bh,
				bh->b_data, bh->b_size, block,
				(block<<EXT4_BLOCK_SIZE_BITS(dir->i_sb))
					 + ((char *)de - bh->b_data))) {
			/* silently ignore the rest of the block */
			break;
		}
		if (ext4_hash_in_dirent(dir)) {
			if (de->name_len && de->inode) {
				hinfo->hash = EXT4_DIRENT_HASH(de);
				hinfo->minor_hash = EXT4_DIRENT_MINOR_HASH(de);
			} else {
				hinfo->hash = 0;
				hinfo->minor_hash = 0;
			}
		} else {
			ext4fs_dirhash(dir, de->name, de->name_len, hinfo);
		}
		if ((hinfo->hash < start_hash) ||
		    ((hinfo->hash == start_hash) &&
		     (hinfo->minor_hash < start_minor_hash)))
			continue;
		if (de->inode == 0)
			continue;
		if (!IS_ENCRYPTED(dir)) {
			tmp_str.name = de->name;
			tmp_str.len = de->name_len;
			err = ext4_htree_store_dirent(dir_file,
				   hinfo->hash, hinfo->minor_hash, de,
				   &tmp_str);
		} else {
			int save_len = fname_crypto_str.len;
			struct fscrypt_str de_name = FSTR_INIT(de->name,
								de->name_len);

			/* Directory is encrypted */
			err = fscrypt_fname_disk_to_usr(dir, hinfo->hash,
					hinfo->minor_hash, &de_name,
					&fname_crypto_str);
			if (err) {
				count = err;
				goto errout;
			}
			err = ext4_htree_store_dirent(dir_file,
				   hinfo->hash, hinfo->minor_hash, de,
					&fname_crypto_str);
			fname_crypto_str.len = save_len;
		}
		if (err != 0) {
			count = err;
			goto errout;
		}
		count++;
	}
errout:
	brelse(bh);
#ifdef CONFIG_FS_ENCRYPTION
	fscrypt_fname_free_buffer(&fname_crypto_str);
#endif
	return count;
}


/*
 * This function fills a red-black tree with information from a
 * directory.  We start scanning the directory in hash order, starting
 * at start_hash and start_minor_hash.
 *
 * This function returns the number of entries inserted into the tree,
 * or a negative error code.
 */
int ext4_htree_fill_tree(struct file *dir_file, __u32 start_hash,
			 __u32 start_minor_hash, __u32 *next_hash)
{
	struct dx_hash_info hinfo;
	struct ext4_dir_entry_2 *de;
	struct dx_frame frames[EXT4_HTREE_LEVEL], *frame;
	struct inode *dir;
	ext4_lblk_t block;
	int count = 0;
	int ret, err;
	__u32 hashval;
	struct fscrypt_str tmp_str;

	dxtrace(printk(KERN_DEBUG "In htree_fill_tree, start hash: %x:%x\n",
		       start_hash, start_minor_hash));
	dir = file_inode(dir_file);
	if (!(ext4_test_inode_flag(dir, EXT4_INODE_INDEX))) {
		if (ext4_hash_in_dirent(dir))
			hinfo.hash_version = DX_HASH_SIPHASH;
		else
			hinfo.hash_version =
					EXT4_SB(dir->i_sb)->s_def_hash_version;
		if (hinfo.hash_version <= DX_HASH_TEA)
			hinfo.hash_version +=
				EXT4_SB(dir->i_sb)->s_hash_unsigned;
		hinfo.seed = EXT4_SB(dir->i_sb)->s_hash_seed;
		if (ext4_has_inline_data(dir)) {
			int has_inline_data = 1;
			count = htree_inlinedir_to_tree(dir_file, dir, 0,
							&hinfo, start_hash,
							start_minor_hash,
							&has_inline_data);
			if (has_inline_data) {
				*next_hash = ~0;
				return count;
			}
		}
		count = htree_dirblock_to_tree(dir_file, dir, 0, &hinfo,
					       start_hash, start_minor_hash);
		*next_hash = ~0;
		return count;
	}
	hinfo.hash = start_hash;
	hinfo.minor_hash = 0;
	frame = dx_probe(NULL, dir, &hinfo, frames);
	if (IS_ERR(frame))
		return PTR_ERR(frame);

	/* Add '.' and '..' from the htree header */
	if (!start_hash && !start_minor_hash) {
		de = (struct ext4_dir_entry_2 *) frames[0].bh->b_data;
		tmp_str.name = de->name;
		tmp_str.len = de->name_len;
		err = ext4_htree_store_dirent(dir_file, 0, 0,
					      de, &tmp_str);
		if (err != 0)
			goto errout;
		count++;
	}
	if (start_hash < 2 || (start_hash ==2 && start_minor_hash==0)) {
		de = (struct ext4_dir_entry_2 *) frames[0].bh->b_data;
		de = ext4_next_entry(de, dir->i_sb->s_blocksize);
		tmp_str.name = de->name;
		tmp_str.len = de->name_len;
		err = ext4_htree_store_dirent(dir_file, 2, 0,
					      de, &tmp_str);
		if (err != 0)
			goto errout;
		count++;
	}

	while (1) {
		if (fatal_signal_pending(current)) {
			err = -ERESTARTSYS;
			goto errout;
		}
		cond_resched();
		block = dx_get_block(frame->at);
		ret = htree_dirblock_to_tree(dir_file, dir, block, &hinfo,
					     start_hash, start_minor_hash);
		if (ret < 0) {
			err = ret;
			goto errout;
		}
		count += ret;
		hashval = ~0;
		ret = ext4_htree_next_block(dir, HASH_NB_ALWAYS,
					    frame, frames, &hashval);
		*next_hash = hashval;
		if (ret < 0) {
			err = ret;
			goto errout;
		}
		/*
		 * Stop if:  (a) there are no more entries, or
		 * (b) we have inserted at least one entry and the
		 * next hash value is not a continuation
		 */
		if ((ret == 0) ||
		    (count && ((hashval & 1) == 0)))
			break;
	}
	dx_release(frames);
	dxtrace(printk(KERN_DEBUG "Fill tree: returned %d entries, "
		       "next hash: %x\n", count, *next_hash));
	return count;
errout:
	dx_release(frames);
	return (err);
}

static inline int search_dirblock(struct buffer_head *bh,
				  struct inode *dir,
				  struct ext4_filename *fname,
				  ext4_lblk_t lblk,
				  unsigned int offset,
				  struct ext4_dir_entry_2 **res_dir)
{
	return ext4_search_dir(bh, bh->b_data, dir->i_sb->s_blocksize, dir,
			       fname, lblk, offset, res_dir);
}

/*
 * Directory block splitting, compacting
 */

/*
 * Create map of hash values, offsets, and sizes, stored at end of block.
 * Returns number of entries mapped.
 */
static int dx_make_map(struct inode *dir, struct ext4_dir_entry_2 *de,
		       unsigned blocksize, struct dx_hash_info *hinfo,
		       struct dx_map_entry *map_tail)
{
	int count = 0;
	char *base = (char *) de;
	struct dx_hash_info h = *hinfo;

	while ((char *) de < base + blocksize) {
		if (de->name_len && de->inode) {
			if (ext4_hash_in_dirent(dir))
				h.hash = EXT4_DIRENT_HASH(de);
			else
				ext4fs_dirhash(dir, de->name, de->name_len, &h);
			map_tail--;
			map_tail->hash = h.hash;
			map_tail->offs = ((char *) de - base)>>2;
			map_tail->size = le16_to_cpu(de->rec_len);
			count++;
			cond_resched();
		}
		/* XXX: do we need to check rec_len == 0 case? -Chris */
		de = ext4_next_entry(de, blocksize);
	}
	return count;
}

/* Sort map by hash value */
static void dx_sort_map (struct dx_map_entry *map, unsigned count)
{
	struct dx_map_entry *p, *q, *top = map + count - 1;
	int more;
	/* Combsort until bubble sort doesn't suck */
	while (count > 2) {
		count = count*10/13;
		if (count - 9 < 2) /* 9, 10 -> 11 */
			count = 11;
		for (p = top, q = p - count; q >= map; p--, q--)
			if (p->hash < q->hash)
				swap(*p, *q);
	}
	/* Garden variety bubble sort */
	do {
		more = 0;
		q = top;
		while (q-- > map) {
			if (q[1].hash >= q[0].hash)
				continue;
			swap(*(q+1), *q);
			more = 1;
		}
	} while(more);
}

static void dx_insert_block(struct dx_frame *frame, u32 hash, ext4_lblk_t block)
{
	struct dx_entry *entries = frame->entries;
	struct dx_entry *old = frame->at, *new = old + 1;
	int count = dx_get_count(entries);

	assert(count < dx_get_limit(entries));
	assert(old < entries + count);
	memmove(new + 1, new, (char *)(entries + count) - (char *)(new));
	dx_set_hash(new, hash);
	dx_set_block(new, block);
	dx_set_count(entries, count + 1);
}

#ifdef CONFIG_UNICODE
/*
 * Test whether a case-insensitive directory entry matches the filename
 * being searched for.  If quick is set, assume the name being looked up
 * is already in the casefolded form.
 *
 * Returns: 0 if the directory entry matches, more than 0 if it
 * doesn't match or less than zero on error.
 */
static int ext4_ci_compare(const struct inode *parent, const struct qstr *name,
			   u8 *de_name, size_t de_name_len, bool quick)
{
	const struct super_block *sb = parent->i_sb;
	const struct unicode_map *um = sb->s_encoding;
	struct fscrypt_str decrypted_name = FSTR_INIT(NULL, de_name_len);
	struct qstr entry = QSTR_INIT(de_name, de_name_len);
	int ret;

	if (IS_ENCRYPTED(parent)) {
		const struct fscrypt_str encrypted_name =
				FSTR_INIT(de_name, de_name_len);

		decrypted_name.name = kmalloc(de_name_len, GFP_KERNEL);
		if (!decrypted_name.name)
			return -ENOMEM;
		ret = fscrypt_fname_disk_to_usr(parent, 0, 0, &encrypted_name,
						&decrypted_name);
		if (ret < 0)
			goto out;
		entry.name = decrypted_name.name;
		entry.len = decrypted_name.len;
	}

	if (quick)
		ret = utf8_strncasecmp_folded(um, name, &entry);
	else
		ret = utf8_strncasecmp(um, name, &entry);
	if (ret < 0) {
		/* Handle invalid character sequence as either an error
		 * or as an opaque byte sequence.
		 */
		if (sb_has_enc_strict_mode(sb))
			ret = -EINVAL;
		else if (name->len != entry.len)
			ret = 1;
		else
			ret = !!memcmp(name->name, entry.name, entry.len);
	}
out:
	kfree(decrypted_name.name);
	return ret;
}

int ext4_fname_setup_ci_filename(struct inode *dir, const struct qstr *iname,
				  struct ext4_filename *name)
{
	struct fscrypt_str *cf_name = &name->cf_name;
	struct dx_hash_info *hinfo = &name->hinfo;
	int len;

	if (!needs_casefold(dir)) {
		cf_name->name = NULL;
		return 0;
	}

	cf_name->name = kmalloc(EXT4_NAME_LEN, GFP_NOFS);
	if (!cf_name->name)
		return -ENOMEM;

	len = utf8_casefold(dir->i_sb->s_encoding,
			    iname, cf_name->name,
			    EXT4_NAME_LEN);
	if (len <= 0) {
		kfree(cf_name->name);
		cf_name->name = NULL;
	}
	cf_name->len = (unsigned) len;
	if (!IS_ENCRYPTED(dir))
		return 0;

	hinfo->hash_version = DX_HASH_SIPHASH;
	hinfo->seed = NULL;
	if (cf_name->name)
		ext4fs_dirhash(dir, cf_name->name, cf_name->len, hinfo);
	else
		ext4fs_dirhash(dir, iname->name, iname->len, hinfo);
	return 0;
}
#endif

/*
 * Test whether a directory entry matches the filename being searched for.
 *
 * Return: %true if the directory entry matches, otherwise %false.
 */
static bool ext4_match(struct inode *parent,
			      const struct ext4_filename *fname,
			      struct ext4_dir_entry_2 *de)
{
	struct fscrypt_name f;

	if (!de->inode)
		return false;

	f.usr_fname = fname->usr_fname;
	f.disk_name = fname->disk_name;
#ifdef CONFIG_FS_ENCRYPTION
	f.crypto_buf = fname->crypto_buf;
#endif

#ifdef CONFIG_UNICODE
	if (needs_casefold(parent)) {
		if (fname->cf_name.name) {
			struct qstr cf = {.name = fname->cf_name.name,
					  .len = fname->cf_name.len};
			if (IS_ENCRYPTED(parent)) {
				if (fname->hinfo.hash != EXT4_DIRENT_HASH(de) ||
					fname->hinfo.minor_hash !=
						EXT4_DIRENT_MINOR_HASH(de)) {

					return 0;
				}
			}
			return !ext4_ci_compare(parent, &cf, de->name,
							de->name_len, true);
		}
		return !ext4_ci_compare(parent, fname->usr_fname, de->name,
						de->name_len, false);
	}
#endif

	return fscrypt_match_name(&f, de->name, de->name_len);
}

/*
 * Returns 0 if not found, -1 on failure, and 1 on success
 */
int ext4_search_dir(struct buffer_head *bh, char *search_buf, int buf_size,
		    struct inode *dir, struct ext4_filename *fname,
		    ext4_lblk_t lblk, unsigned int offset,
		    struct ext4_dir_entry_2 **res_dir)
{
	struct ext4_dir_entry_2 * de;
	char * dlimit;
	int de_len;

	de = (struct ext4_dir_entry_2 *)search_buf;
	dlimit = search_buf + buf_size;
	while ((char *) de < dlimit) {
		/* this code is executed quadratically often */
		/* do minimal checking `by hand' */
		if ((char *) de + de->name_len <= dlimit &&
		    ext4_match(dir, fname, de)) {
			/* found a match - just to be sure, do
			 * a full check */
			if (ext4_check_dir_entry(dir, NULL, de, bh, search_buf,
						 buf_size, lblk, offset))
				return -1;
			*res_dir = de;
			return 1;
		}
		/* prevent looping on a bad block */
		de_len = ext4_rec_len_from_disk(de->rec_len,
						dir->i_sb->s_blocksize);
		if (de_len <= 0)
			return -1;
		offset += de_len;
		de = (struct ext4_dir_entry_2 *) ((char *) de + de_len);
	}
	return 0;
}

static int is_dx_internal_node(struct inode *dir, ext4_lblk_t block,
			       struct ext4_dir_entry *de)
{
	struct super_block *sb = dir->i_sb;

	if (!is_dx(dir))
		return 0;
	if (block == 0)
		return 1;
	if (de->inode == 0 &&
	    ext4_rec_len_from_disk(de->rec_len, sb->s_blocksize) ==
			sb->s_blocksize)
		return 1;
	return 0;
}

/*
 *	__ext4_find_entry()
 *
 * finds an entry in the specified directory with the wanted name. It
 * returns the cache buffer in which the entry was found, and the entry
 * itself (as a parameter - res_dir). It does NOT read the inode of the
 * entry - you'll have to do that yourself if you want to.
 *
 * The returned buffer_head has ->b_count elevated.  The caller is expected
 * to brelse() it when appropriate.
 */
static struct buffer_head *__ext4_find_entry(struct inode *dir,
					     struct ext4_filename *fname,
					     struct ext4_dir_entry_2 **res_dir,
					     int *inlined, ext4_lblk_t *lblk)
{
	struct super_block *sb;
	struct buffer_head *bh_use[NAMEI_RA_SIZE];
	struct buffer_head *bh, *ret = NULL;
	ext4_lblk_t start, block;
	const u8 *name = fname->usr_fname->name;
	size_t ra_max = 0;	/* Number of bh's in the readahead
				   buffer, bh_use[] */
	size_t ra_ptr = 0;	/* Current index into readahead
				   buffer */
	ext4_lblk_t  nblocks;
	int i, namelen, retval;

	*res_dir = NULL;
	sb = dir->i_sb;
	namelen = fname->usr_fname->len;
	if (namelen > EXT4_NAME_LEN)
		return NULL;

	if (ext4_has_inline_data(dir)) {
		int has_inline_data = 1;
		ret = ext4_find_inline_entry(dir, fname, res_dir,
					     &has_inline_data);
		if (lblk)
			*lblk = 0;
		if (has_inline_data) {
			if (inlined)
				*inlined = 1;
			goto cleanup_and_exit;
		}
	}

	if ((namelen <= 2) && (name[0] == '.') &&
	    (name[1] == '.' || name[1] == '\0')) {
		/*
		 * "." or ".." will only be in the first block
		 * NFS may look up ".."; "." should be handled by the VFS
		 */
		block = start = 0;
		nblocks = 1;
		goto restart;
	}
	if (is_dx(dir)) {
		ret = ext4_dx_find_entry(dir, fname, res_dir, lblk);
		/*
		 * On success, or if the error was file not found,
		 * return.  Otherwise, fall back to doing a search the
		 * old fashioned way.
		 */
		if (!IS_ERR(ret) || PTR_ERR(ret) != ERR_BAD_DX_DIR)
			goto cleanup_and_exit;
		dxtrace(printk(KERN_DEBUG "ext4_find_entry: dx failed, "
			       "falling back\n"));
		ret = NULL;
	}
	nblocks = dir->i_size >> EXT4_BLOCK_SIZE_BITS(sb);
	if (!nblocks) {
		ret = NULL;
		goto cleanup_and_exit;
	}
	start = EXT4_I(dir)->i_dir_start_lookup;
	if (start >= nblocks)
		start = 0;
	block = start;
restart:
	do {
		/*
		 * We deal with the read-ahead logic here.
		 */
		cond_resched();
		if (ra_ptr >= ra_max) {
			/* Refill the readahead buffer */
			ra_ptr = 0;
			if (block < start)
				ra_max = start - block;
			else
				ra_max = nblocks - block;
			ra_max = min(ra_max, ARRAY_SIZE(bh_use));
			retval = ext4_bread_batch(dir, block, ra_max,
						  false /* wait */, bh_use);
			if (retval) {
				ret = ERR_PTR(retval);
				ra_max = 0;
				goto cleanup_and_exit;
			}
		}
		if ((bh = bh_use[ra_ptr++]) == NULL)
			goto next;
		wait_on_buffer(bh);
		if (!buffer_uptodate(bh)) {
			EXT4_ERROR_INODE(dir, "reading directory lblock %lu",
					 (unsigned long) block);
			brelse(bh);
			ret = ERR_PTR(-EIO);
			goto cleanup_and_exit;
		}
		if (!buffer_verified(bh) &&
		    !is_dx_internal_node(dir, block,
					 (struct ext4_dir_entry *)bh->b_data) &&
		    !ext4_dirent_csum_verify(dir,
				(struct ext4_dir_entry *)bh->b_data)) {
			EXT4_ERROR_INODE(dir, "checksumming directory "
					 "block %lu", (unsigned long)block);
			brelse(bh);
			ret = ERR_PTR(-EFSBADCRC);
			goto cleanup_and_exit;
		}
		set_buffer_verified(bh);
		i = search_dirblock(bh, dir, fname, block,
			    block << EXT4_BLOCK_SIZE_BITS(sb), res_dir);
		if (i == 1) {
			if (lblk)
				*lblk = block;
			EXT4_I(dir)->i_dir_start_lookup = block;
			ret = bh;
			goto cleanup_and_exit;
		} else {
			brelse(bh);
			if (i < 0)
				goto cleanup_and_exit;
		}
	next:
		if (++block >= nblocks)
			block = 0;
	} while (block != start);

	/*
	 * If the directory has grown while we were searching, then
	 * search the last part of the directory before giving up.
	 */
	block = nblocks;
	nblocks = dir->i_size >> EXT4_BLOCK_SIZE_BITS(sb);
	if (block < nblocks) {
		start = 0;
		goto restart;
	}

cleanup_and_exit:
	/* Clean up the read-ahead blocks */
	for (; ra_ptr < ra_max; ra_ptr++)
		brelse(bh_use[ra_ptr]);
	return ret;
}

static struct buffer_head *ext4_find_entry(struct inode *dir,
					   const struct qstr *d_name,
					   struct ext4_dir_entry_2 **res_dir,
					   int *inlined, ext4_lblk_t *lblk)
{
	int err;
	struct ext4_filename fname;
	struct buffer_head *bh;

	err = ext4_fname_setup_filename(dir, d_name, 1, &fname);
	if (err == -ENOENT)
		return NULL;
	if (err)
		return ERR_PTR(err);

	bh = __ext4_find_entry(dir, &fname, res_dir, inlined, lblk);

	ext4_fname_free_filename(&fname);
	return bh;
}

static struct buffer_head *ext4_lookup_entry(struct inode *dir,
					     struct dentry *dentry,
					     struct ext4_dir_entry_2 **res_dir)
{
	int err;
	struct ext4_filename fname;
	struct buffer_head *bh;

	err = ext4_fname_prepare_lookup(dir, dentry, &fname);
<<<<<<< HEAD
	generic_set_encrypted_ci_d_ops(dir, dentry);
=======
	generic_set_encrypted_ci_d_ops(dentry);
>>>>>>> 970a7d23
	if (err == -ENOENT)
		return NULL;
	if (err)
		return ERR_PTR(err);

	bh = __ext4_find_entry(dir, &fname, res_dir, NULL, NULL);

	ext4_fname_free_filename(&fname);
	return bh;
}

static struct buffer_head * ext4_dx_find_entry(struct inode *dir,
			struct ext4_filename *fname,
			struct ext4_dir_entry_2 **res_dir, ext4_lblk_t *lblk)
{
	struct super_block * sb = dir->i_sb;
	struct dx_frame frames[EXT4_HTREE_LEVEL], *frame;
	struct buffer_head *bh;
	ext4_lblk_t block;
	int retval;

#ifdef CONFIG_FS_ENCRYPTION
	*res_dir = NULL;
#endif
	frame = dx_probe(fname, dir, NULL, frames);
	if (IS_ERR(frame))
		return (struct buffer_head *) frame;
	do {
		block = dx_get_block(frame->at);
		if (lblk)
			*lblk = block;
		bh = ext4_read_dirblock(dir, block, DIRENT_HTREE);
		if (IS_ERR(bh))
			goto errout;

		retval = search_dirblock(bh, dir, fname, block,
					 block << EXT4_BLOCK_SIZE_BITS(sb),
					 res_dir);
		if (retval == 1)
			goto success;
		brelse(bh);
		if (retval == -1) {
			bh = ERR_PTR(ERR_BAD_DX_DIR);
			goto errout;
		}

		/* Check to see if we should continue to search */
		retval = ext4_htree_next_block(dir, fname->hinfo.hash, frame,
					       frames, NULL);
		if (retval < 0) {
			ext4_warning_inode(dir,
				"error %d reading directory index block",
				retval);
			bh = ERR_PTR(retval);
			goto errout;
		}
	} while (retval == 1);

	bh = NULL;
errout:
	dxtrace(printk(KERN_DEBUG "%s not found\n", fname->usr_fname->name));
success:
	dx_release(frames);
	return bh;
}

static struct dentry *ext4_lookup(struct inode *dir, struct dentry *dentry, unsigned int flags)
{
	struct inode *inode;
	struct ext4_dir_entry_2 *de;
	struct buffer_head *bh;

	if (dentry->d_name.len > EXT4_NAME_LEN)
		return ERR_PTR(-ENAMETOOLONG);

	bh = ext4_lookup_entry(dir, dentry, &de);
	if (IS_ERR(bh))
		return (struct dentry *) bh;
	inode = NULL;
	if (bh) {
		__u32 ino = le32_to_cpu(de->inode);
		brelse(bh);
		if (!ext4_valid_inum(dir->i_sb, ino)) {
			EXT4_ERROR_INODE(dir, "bad inode number: %u", ino);
			return ERR_PTR(-EFSCORRUPTED);
		}
		if (unlikely(ino == dir->i_ino)) {
			EXT4_ERROR_INODE(dir, "'%pd' linked to parent dir",
					 dentry);
			return ERR_PTR(-EFSCORRUPTED);
		}
		inode = ext4_iget(dir->i_sb, ino, EXT4_IGET_NORMAL);
		if (inode == ERR_PTR(-ESTALE)) {
			EXT4_ERROR_INODE(dir,
					 "deleted inode referenced: %u",
					 ino);
			return ERR_PTR(-EFSCORRUPTED);
		}
		if (!IS_ERR(inode) && IS_ENCRYPTED(dir) &&
		    (S_ISDIR(inode->i_mode) || S_ISLNK(inode->i_mode)) &&
		    !fscrypt_has_permitted_context(dir, inode)) {
			ext4_warning(inode->i_sb,
				     "Inconsistent encryption contexts: %lu/%lu",
				     dir->i_ino, inode->i_ino);
			iput(inode);
			return ERR_PTR(-EPERM);
		}
	}

#ifdef CONFIG_UNICODE
	if (!inode && IS_CASEFOLDED(dir)) {
		/* Eventually we want to call d_add_ci(dentry, NULL)
		 * for negative dentries in the encoding case as
		 * well.  For now, prevent the negative dentry
		 * from being cached.
		 */
		return NULL;
	}
#endif
	return d_splice_alias(inode, dentry);
}


struct dentry *ext4_get_parent(struct dentry *child)
{
	__u32 ino;
	static const struct qstr dotdot = QSTR_INIT("..", 2);
	struct ext4_dir_entry_2 * de;
	struct buffer_head *bh;

	bh = ext4_find_entry(d_inode(child), &dotdot, &de, NULL, NULL);
	if (IS_ERR(bh))
		return (struct dentry *) bh;
	if (!bh)
		return ERR_PTR(-ENOENT);
	ino = le32_to_cpu(de->inode);
	brelse(bh);

	if (!ext4_valid_inum(child->d_sb, ino)) {
		EXT4_ERROR_INODE(d_inode(child),
				 "bad parent inode number: %u", ino);
		return ERR_PTR(-EFSCORRUPTED);
	}

	return d_obtain_alias(ext4_iget(child->d_sb, ino, EXT4_IGET_NORMAL));
}

/*
 * Move count entries from end of map between two memory locations.
 * Returns pointer to last entry moved.
 */
static struct ext4_dir_entry_2 *
dx_move_dirents(struct inode *dir, char *from, char *to,
		struct dx_map_entry *map, int count,
		unsigned blocksize)
{
	unsigned rec_len = 0;

	while (count--) {
		struct ext4_dir_entry_2 *de = (struct ext4_dir_entry_2 *)
						(from + (map->offs<<2));
		rec_len = ext4_dir_rec_len(de->name_len, dir);

		memcpy (to, de, rec_len);
		((struct ext4_dir_entry_2 *) to)->rec_len =
				ext4_rec_len_to_disk(rec_len, blocksize);
		de->inode = 0;
		map++;
		to += rec_len;
	}
	return (struct ext4_dir_entry_2 *) (to - rec_len);
}

/*
 * Compact each dir entry in the range to the minimal rec_len.
 * Returns pointer to last entry in range.
 */
static struct ext4_dir_entry_2 *dx_pack_dirents(struct inode *dir, char *base,
							unsigned int blocksize)
{
	struct ext4_dir_entry_2 *next, *to, *prev, *de = (struct ext4_dir_entry_2 *) base;
	unsigned rec_len = 0;

	prev = to = de;
	while ((char*)de < base + blocksize) {
		next = ext4_next_entry(de, blocksize);
		if (de->inode && de->name_len) {
			rec_len = ext4_dir_rec_len(de->name_len, dir);
			if (de > to)
				memmove(to, de, rec_len);
			to->rec_len = ext4_rec_len_to_disk(rec_len, blocksize);
			prev = to;
			to = (struct ext4_dir_entry_2 *) (((char *) to) + rec_len);
		}
		de = next;
	}
	return prev;
}

/*
 * Split a full leaf block to make room for a new dir entry.
 * Allocate a new block, and move entries so that they are approx. equally full.
 * Returns pointer to de in block into which the new entry will be inserted.
 */
static struct ext4_dir_entry_2 *do_split(handle_t *handle, struct inode *dir,
			struct buffer_head **bh, struct dx_frame *frame,
			struct dx_hash_info *hinfo, ext4_lblk_t *newblock)
{
	unsigned blocksize = dir->i_sb->s_blocksize;
	unsigned count, continued;
	struct buffer_head *bh2;
	u32 hash2;
	struct dx_map_entry *map;
	char *data1 = (*bh)->b_data, *data2;
	unsigned split, move, size;
	struct ext4_dir_entry_2 *de = NULL, *de2;
	struct ext4_dir_entry_tail *t;
	int	csum_size = 0;
	int	err = 0, i;

	if (ext4_has_metadata_csum(dir->i_sb))
		csum_size = sizeof(struct ext4_dir_entry_tail);

	bh2 = ext4_append(handle, dir, newblock);
	if (IS_ERR(bh2)) {
		brelse(*bh);
		*bh = NULL;
		return (struct ext4_dir_entry_2 *) bh2;
	}

	BUFFER_TRACE(*bh, "get_write_access");
	err = ext4_journal_get_write_access(handle, *bh);
	if (err)
		goto journal_error;

	BUFFER_TRACE(frame->bh, "get_write_access");
	err = ext4_journal_get_write_access(handle, frame->bh);
	if (err)
		goto journal_error;

	data2 = bh2->b_data;

	/* create map in the end of data2 block */
	map = (struct dx_map_entry *) (data2 + blocksize);
	count = dx_make_map(dir, (struct ext4_dir_entry_2 *) data1,
			     blocksize, hinfo, map);
	map -= count;
	dx_sort_map(map, count);
	/* Ensure that neither split block is over half full */
	size = 0;
	move = 0;
	for (i = count-1; i >= 0; i--) {
		/* is more than half of this entry in 2nd half of the block? */
		if (size + map[i].size/2 > blocksize/2)
			break;
		size += map[i].size;
		move++;
	}
	/*
	 * map index at which we will split
	 *
	 * If the sum of active entries didn't exceed half the block size, just
	 * split it in half by count; each resulting block will have at least
	 * half the space free.
	 */
	if (i > 0)
		split = count - move;
	else
		split = count/2;

	hash2 = map[split].hash;
	continued = hash2 == map[split - 1].hash;
	dxtrace(printk(KERN_INFO "Split block %lu at %x, %i/%i\n",
			(unsigned long)dx_get_block(frame->at),
					hash2, split, count-split));

	/* Fancy dance to stay within two buffers */
	de2 = dx_move_dirents(dir, data1, data2, map + split, count - split,
			      blocksize);
	de = dx_pack_dirents(dir, data1, blocksize);
	de->rec_len = ext4_rec_len_to_disk(data1 + (blocksize - csum_size) -
					   (char *) de,
					   blocksize);
	de2->rec_len = ext4_rec_len_to_disk(data2 + (blocksize - csum_size) -
					    (char *) de2,
					    blocksize);
	if (csum_size) {
		t = EXT4_DIRENT_TAIL(data2, blocksize);
		initialize_dirent_tail(t, blocksize);

		t = EXT4_DIRENT_TAIL(data1, blocksize);
		initialize_dirent_tail(t, blocksize);
	}

	dxtrace(dx_show_leaf(dir, hinfo, (struct ext4_dir_entry_2 *) data1,
			blocksize, 1));
	dxtrace(dx_show_leaf(dir, hinfo, (struct ext4_dir_entry_2 *) data2,
			blocksize, 1));

	/* Which block gets the new entry? */
	if (hinfo->hash >= hash2) {
		swap(*bh, bh2);
		de = de2;
	}
	dx_insert_block(frame, hash2 + continued, *newblock);
	err = ext4_handle_dirty_dirent_node(handle, dir, bh2);
	if (err)
		goto journal_error;
	err = ext4_handle_dirty_dx_node(handle, dir, frame->bh);
	if (err)
		goto journal_error;
	brelse(bh2);
	dxtrace(dx_show_index("frame", frame->entries));
	return de;

journal_error:
	brelse(*bh);
	brelse(bh2);
	*bh = NULL;
	ext4_std_error(dir->i_sb, err);
	return ERR_PTR(err);
}

int ext4_find_dest_de(struct inode *dir, struct inode *inode,
		      ext4_lblk_t lblk,
		      struct buffer_head *bh,
		      void *buf, int buf_size,
		      struct ext4_filename *fname,
		      struct ext4_dir_entry_2 **dest_de)
{
	struct ext4_dir_entry_2 *de;
	unsigned short reclen = ext4_dir_rec_len(fname_len(fname), dir);
	int nlen, rlen;
	unsigned int offset = 0;
	char *top;

	de = (struct ext4_dir_entry_2 *)buf;
	top = buf + buf_size - reclen;
	while ((char *) de <= top) {
		if (ext4_check_dir_entry(dir, NULL, de, bh,
					 buf, buf_size, lblk, offset))
			return -EFSCORRUPTED;
		if (ext4_match(dir, fname, de))
			return -EEXIST;
		nlen = ext4_dir_rec_len(de->name_len, dir);
		rlen = ext4_rec_len_from_disk(de->rec_len, buf_size);
		if ((de->inode ? rlen - nlen : rlen) >= reclen)
			break;
		de = (struct ext4_dir_entry_2 *)((char *)de + rlen);
		offset += rlen;
	}
	if ((char *) de > top)
		return -ENOSPC;

	*dest_de = de;
	return 0;
}

void ext4_insert_dentry(struct inode *dir,
			struct inode *inode,
			struct ext4_dir_entry_2 *de,
			int buf_size,
			struct ext4_filename *fname)
{

	int nlen, rlen;

	nlen = ext4_dir_rec_len(de->name_len, dir);
	rlen = ext4_rec_len_from_disk(de->rec_len, buf_size);
	if (de->inode) {
		struct ext4_dir_entry_2 *de1 =
			(struct ext4_dir_entry_2 *)((char *)de + nlen);
		de1->rec_len = ext4_rec_len_to_disk(rlen - nlen, buf_size);
		de->rec_len = ext4_rec_len_to_disk(nlen, buf_size);
		de = de1;
	}
	de->file_type = EXT4_FT_UNKNOWN;
	de->inode = cpu_to_le32(inode->i_ino);
	ext4_set_de_type(inode->i_sb, de, inode->i_mode);
	de->name_len = fname_len(fname);
	memcpy(de->name, fname_name(fname), fname_len(fname));
	if (ext4_hash_in_dirent(dir)) {
		struct dx_hash_info *hinfo = &fname->hinfo;

		EXT4_DIRENT_HASHES(de)->hash = cpu_to_le32(hinfo->hash);
		EXT4_DIRENT_HASHES(de)->minor_hash =
						cpu_to_le32(hinfo->minor_hash);
	}
}

/*
 * Add a new entry into a directory (leaf) block.  If de is non-NULL,
 * it points to a directory entry which is guaranteed to be large
 * enough for new directory entry.  If de is NULL, then
 * add_dirent_to_buf will attempt search the directory block for
 * space.  It will return -ENOSPC if no space is available, and -EIO
 * and -EEXIST if directory entry already exists.
 */
static int add_dirent_to_buf(handle_t *handle, struct ext4_filename *fname,
			     struct inode *dir,
			     struct inode *inode, struct ext4_dir_entry_2 *de,
			     ext4_lblk_t blk,
			     struct buffer_head *bh)
{
	unsigned int	blocksize = dir->i_sb->s_blocksize;
	int		csum_size = 0;
	int		err;

	if (ext4_has_metadata_csum(inode->i_sb))
		csum_size = sizeof(struct ext4_dir_entry_tail);

	if (!de) {
		err = ext4_find_dest_de(dir, inode, blk, bh, bh->b_data,
					blocksize - csum_size, fname, &de);
		if (err)
			return err;
	}
	BUFFER_TRACE(bh, "get_write_access");
	err = ext4_journal_get_write_access(handle, bh);
	if (err) {
		ext4_std_error(dir->i_sb, err);
		return err;
	}

	/* By now the buffer is marked for journaling */
	ext4_insert_dentry(dir, inode, de, blocksize, fname);

	/*
	 * XXX shouldn't update any times until successful
	 * completion of syscall, but too many callers depend
	 * on this.
	 *
	 * XXX similarly, too many callers depend on
	 * ext4_new_inode() setting the times, but error
	 * recovery deletes the inode, so the worst that can
	 * happen is that the times are slightly out of date
	 * and/or different from the directory change time.
	 */
	dir->i_mtime = dir->i_ctime = current_time(dir);
	ext4_update_dx_flag(dir);
	inode_inc_iversion(dir);
	ext4_mark_inode_dirty(handle, dir);
	BUFFER_TRACE(bh, "call ext4_handle_dirty_metadata");
	err = ext4_handle_dirty_dirent_node(handle, dir, bh);
	if (err)
		ext4_std_error(dir->i_sb, err);
	return 0;
}

/*
 * This converts a one block unindexed directory to a 3 block indexed
 * directory, and adds the dentry to the indexed directory.
 */
static int make_indexed_dir(handle_t *handle, struct ext4_filename *fname,
			    struct inode *dir,
			    struct inode *inode, struct buffer_head *bh)
{
	struct buffer_head *bh2;
	struct dx_root	*root;
	struct dx_frame	frames[EXT4_HTREE_LEVEL], *frame;
	struct dx_entry *entries;
	struct ext4_dir_entry_2	*de, *de2;
	struct ext4_dir_entry_tail *t;
	char		*data1, *top;
	unsigned	len;
	int		retval;
	unsigned	blocksize;
	ext4_lblk_t  block;
	struct fake_dirent *fde;
	int csum_size = 0;

	if (ext4_has_metadata_csum(inode->i_sb))
		csum_size = sizeof(struct ext4_dir_entry_tail);

	blocksize =  dir->i_sb->s_blocksize;
	dxtrace(printk(KERN_DEBUG "Creating index: inode %lu\n", dir->i_ino));
	BUFFER_TRACE(bh, "get_write_access");
	retval = ext4_journal_get_write_access(handle, bh);
	if (retval) {
		ext4_std_error(dir->i_sb, retval);
		brelse(bh);
		return retval;
	}
	root = (struct dx_root *) bh->b_data;

	/* The 0th block becomes the root, move the dirents out */
	fde = &root->dotdot;
	de = (struct ext4_dir_entry_2 *)((char *)fde +
		ext4_rec_len_from_disk(fde->rec_len, blocksize));
	if ((char *) de >= (((char *) root) + blocksize)) {
		EXT4_ERROR_INODE(dir, "invalid rec_len for '..'");
		brelse(bh);
		return -EFSCORRUPTED;
	}
	len = ((char *) root) + (blocksize - csum_size) - (char *) de;

	/* Allocate new block for the 0th block's dirents */
	bh2 = ext4_append(handle, dir, &block);
	if (IS_ERR(bh2)) {
		brelse(bh);
		return PTR_ERR(bh2);
	}
	ext4_set_inode_flag(dir, EXT4_INODE_INDEX);
	data1 = bh2->b_data;

	memcpy (data1, de, len);
	de = (struct ext4_dir_entry_2 *) data1;
	top = data1 + len;
	while ((char *)(de2 = ext4_next_entry(de, blocksize)) < top)
		de = de2;
	de->rec_len = ext4_rec_len_to_disk(data1 + (blocksize - csum_size) -
					   (char *) de,
					   blocksize);

	if (csum_size) {
		t = EXT4_DIRENT_TAIL(data1, blocksize);
		initialize_dirent_tail(t, blocksize);
	}

	/* Initialize the root; the dot dirents already exist */
	de = (struct ext4_dir_entry_2 *) (&root->dotdot);
	de->rec_len = ext4_rec_len_to_disk(
			blocksize - ext4_dir_rec_len(2, NULL), blocksize);
	memset (&root->info, 0, sizeof(root->info));
	root->info.info_length = sizeof(root->info);
	if (ext4_hash_in_dirent(dir))
		root->info.hash_version = DX_HASH_SIPHASH;
	else
		root->info.hash_version =
				EXT4_SB(dir->i_sb)->s_def_hash_version;

	entries = root->entries;
	dx_set_block(entries, 1);
	dx_set_count(entries, 1);
	dx_set_limit(entries, dx_root_limit(dir, sizeof(root->info)));

	/* Initialize as for dx_probe */
	fname->hinfo.hash_version = root->info.hash_version;
	if (fname->hinfo.hash_version <= DX_HASH_TEA)
		fname->hinfo.hash_version += EXT4_SB(dir->i_sb)->s_hash_unsigned;
	fname->hinfo.seed = EXT4_SB(dir->i_sb)->s_hash_seed;

	/* casefolded encrypted hashes are computed on fname setup */
	if (!ext4_hash_in_dirent(dir))
		ext4fs_dirhash(dir, fname_name(fname),
				fname_len(fname), &fname->hinfo);

	memset(frames, 0, sizeof(frames));
	frame = frames;
	frame->entries = entries;
	frame->at = entries;
	frame->bh = bh;

	retval = ext4_handle_dirty_dx_node(handle, dir, frame->bh);
	if (retval)
		goto out_frames;	
	retval = ext4_handle_dirty_dirent_node(handle, dir, bh2);
	if (retval)
		goto out_frames;	

	de = do_split(handle, dir, &bh2, frame, &fname->hinfo, &block);
	if (IS_ERR(de)) {
		retval = PTR_ERR(de);
		goto out_frames;
	}

	retval = add_dirent_to_buf(handle, fname, dir, inode, de, block, bh2);
out_frames:
	/*
	 * Even if the block split failed, we have to properly write
	 * out all the changes we did so far. Otherwise we can end up
	 * with corrupted filesystem.
	 */
	if (retval)
		ext4_mark_inode_dirty(handle, dir);
	dx_release(frames);
	brelse(bh2);
	return retval;
}

/*
 *	ext4_add_entry()
 *
 * adds a file entry to the specified directory, using the same
 * semantics as ext4_find_entry(). It returns NULL if it failed.
 *
 * NOTE!! The inode part of 'de' is left at 0 - which means you
 * may not sleep between calling this and putting something into
 * the entry, as someone else might have used it while you slept.
 */
static int ext4_add_entry(handle_t *handle, struct dentry *dentry,
			  struct inode *inode)
{
	struct inode *dir = d_inode(dentry->d_parent);
	struct buffer_head *bh = NULL;
	struct ext4_dir_entry_2 *de;
	struct ext4_dir_entry_tail *t;
	struct super_block *sb;
	struct ext4_filename fname;
	int	retval;
	int	dx_fallback=0;
	unsigned blocksize;
	ext4_lblk_t block, blocks;
	int	csum_size = 0;

	if (ext4_has_metadata_csum(inode->i_sb))
		csum_size = sizeof(struct ext4_dir_entry_tail);

	sb = dir->i_sb;
	blocksize = sb->s_blocksize;
	if (!dentry->d_name.len)
		return -EINVAL;

#ifdef CONFIG_UNICODE
	if (sb_has_enc_strict_mode(sb) && IS_CASEFOLDED(dir) &&
	    sb->s_encoding && utf8_validate(sb->s_encoding, &dentry->d_name))
		return -EINVAL;
#endif

	retval = ext4_fname_setup_filename(dir, &dentry->d_name, 0, &fname);
	if (retval)
		return retval;

	if (ext4_has_inline_data(dir)) {
		retval = ext4_try_add_inline_entry(handle, &fname, dir, inode);
		if (retval < 0)
			goto out;
		if (retval == 1) {
			retval = 0;
			goto out;
		}
	}

	if (is_dx(dir)) {
		retval = ext4_dx_add_entry(handle, &fname, dir, inode);
		if (!retval || (retval != ERR_BAD_DX_DIR))
			goto out;
		/* Can we just ignore htree data? */
		if (ext4_has_metadata_csum(sb)) {
			EXT4_ERROR_INODE(dir,
				"Directory has corrupted htree index.");
			retval = -EFSCORRUPTED;
			goto out;
		}
		ext4_clear_inode_flag(dir, EXT4_INODE_INDEX);
		dx_fallback++;
		ext4_mark_inode_dirty(handle, dir);
	}
	blocks = dir->i_size >> sb->s_blocksize_bits;
	for (block = 0; block < blocks; block++) {
		bh = ext4_read_dirblock(dir, block, DIRENT);
		if (bh == NULL) {
			bh = ext4_bread(handle, dir, block,
					EXT4_GET_BLOCKS_CREATE);
			goto add_to_new_block;
		}
		if (IS_ERR(bh)) {
			retval = PTR_ERR(bh);
			bh = NULL;
			goto out;
		}
		retval = add_dirent_to_buf(handle, &fname, dir, inode,
					   NULL, block, bh);
		if (retval != -ENOSPC)
			goto out;

		if (blocks == 1 && !dx_fallback &&
		    ext4_has_feature_dir_index(sb)) {
			retval = make_indexed_dir(handle, &fname, dir,
						  inode, bh);
			bh = NULL; /* make_indexed_dir releases bh */
			goto out;
		}
		brelse(bh);
	}
	bh = ext4_append(handle, dir, &block);
add_to_new_block:
	if (IS_ERR(bh)) {
		retval = PTR_ERR(bh);
		bh = NULL;
		goto out;
	}
	de = (struct ext4_dir_entry_2 *) bh->b_data;
	de->inode = 0;
	de->rec_len = ext4_rec_len_to_disk(blocksize - csum_size, blocksize);

	if (csum_size) {
		t = EXT4_DIRENT_TAIL(bh->b_data, blocksize);
		initialize_dirent_tail(t, blocksize);
	}

	retval = add_dirent_to_buf(handle, &fname, dir, inode, de, block, bh);
out:
	ext4_fname_free_filename(&fname);
	brelse(bh);
	if (retval == 0)
		ext4_set_inode_state(inode, EXT4_STATE_NEWENTRY);
	return retval;
}

/*
 * Returns 0 for success, or a negative error value
 */
static int ext4_dx_add_entry(handle_t *handle, struct ext4_filename *fname,
			     struct inode *dir, struct inode *inode)
{
	struct dx_frame frames[EXT4_HTREE_LEVEL], *frame;
	struct dx_entry *entries, *at;
	struct buffer_head *bh;
	struct super_block *sb = dir->i_sb;
	struct ext4_dir_entry_2 *de;
	int restart;
	int err;
	ext4_lblk_t lblk;

again:
	restart = 0;
	frame = dx_probe(fname, dir, NULL, frames);
	if (IS_ERR(frame))
		return PTR_ERR(frame);
	entries = frame->entries;
	at = frame->at;
	lblk = dx_get_block(frame->at);
	bh = ext4_read_dirblock(dir, lblk, DIRENT_HTREE);
	if (IS_ERR(bh)) {
		err = PTR_ERR(bh);
		bh = NULL;
		goto cleanup;
	}

	BUFFER_TRACE(bh, "get_write_access");
	err = ext4_journal_get_write_access(handle, bh);
	if (err)
		goto journal_error;

	err = add_dirent_to_buf(handle, fname, dir, inode, NULL, lblk, bh);
	if (err != -ENOSPC)
		goto cleanup;

	err = 0;
	/* Block full, should compress but for now just split */
	dxtrace(printk(KERN_DEBUG "using %u of %u node entries\n",
		       dx_get_count(entries), dx_get_limit(entries)));
	/* Need to split index? */
	if (dx_get_count(entries) == dx_get_limit(entries)) {
		ext4_lblk_t newblock;
		int levels = frame - frames + 1;
		unsigned int icount;
		int add_level = 1;
		struct dx_entry *entries2;
		struct dx_node *node2;
		struct buffer_head *bh2;

		while (frame > frames) {
			if (dx_get_count((frame - 1)->entries) <
			    dx_get_limit((frame - 1)->entries)) {
				add_level = 0;
				break;
			}
			frame--; /* split higher index block */
			at = frame->at;
			entries = frame->entries;
			restart = 1;
		}
		if (add_level && levels == ext4_dir_htree_level(sb)) {
			ext4_warning(sb, "Directory (ino: %lu) index full, "
					 "reach max htree level :%d",
					 dir->i_ino, levels);
			if (ext4_dir_htree_level(sb) < EXT4_HTREE_LEVEL) {
				ext4_warning(sb, "Large directory feature is "
						 "not enabled on this "
						 "filesystem");
			}
			err = -ENOSPC;
			goto cleanup;
		}
		icount = dx_get_count(entries);
		bh2 = ext4_append(handle, dir, &newblock);
		if (IS_ERR(bh2)) {
			err = PTR_ERR(bh2);
			goto cleanup;
		}
		node2 = (struct dx_node *)(bh2->b_data);
		entries2 = node2->entries;
		memset(&node2->fake, 0, sizeof(struct fake_dirent));
		node2->fake.rec_len = ext4_rec_len_to_disk(sb->s_blocksize,
							   sb->s_blocksize);
		BUFFER_TRACE(frame->bh, "get_write_access");
		err = ext4_journal_get_write_access(handle, frame->bh);
		if (err)
			goto journal_error;
		if (!add_level) {
			unsigned icount1 = icount/2, icount2 = icount - icount1;
			unsigned hash2 = dx_get_hash(entries + icount1);
			dxtrace(printk(KERN_DEBUG "Split index %i/%i\n",
				       icount1, icount2));

			BUFFER_TRACE(frame->bh, "get_write_access"); /* index root */
			err = ext4_journal_get_write_access(handle,
							     (frame - 1)->bh);
			if (err)
				goto journal_error;

			memcpy((char *) entries2, (char *) (entries + icount1),
			       icount2 * sizeof(struct dx_entry));
			dx_set_count(entries, icount1);
			dx_set_count(entries2, icount2);
			dx_set_limit(entries2, dx_node_limit(dir));

			/* Which index block gets the new entry? */
			if (at - entries >= icount1) {
				frame->at = at = at - entries - icount1 + entries2;
				frame->entries = entries = entries2;
				swap(frame->bh, bh2);
			}
			dx_insert_block((frame - 1), hash2, newblock);
			dxtrace(dx_show_index("node", frame->entries));
			dxtrace(dx_show_index("node",
			       ((struct dx_node *) bh2->b_data)->entries));
			err = ext4_handle_dirty_dx_node(handle, dir, bh2);
			if (err)
				goto journal_error;
			brelse (bh2);
			err = ext4_handle_dirty_dx_node(handle, dir,
						   (frame - 1)->bh);
			if (err)
				goto journal_error;
			err = ext4_handle_dirty_dx_node(handle, dir,
							frame->bh);
			if (err)
				goto journal_error;
		} else {
			struct dx_root *dxroot;
			memcpy((char *) entries2, (char *) entries,
			       icount * sizeof(struct dx_entry));
			dx_set_limit(entries2, dx_node_limit(dir));

			/* Set up root */
			dx_set_count(entries, 1);
			dx_set_block(entries + 0, newblock);
			dxroot = (struct dx_root *)frames[0].bh->b_data;
			dxroot->info.indirect_levels += 1;
			dxtrace(printk(KERN_DEBUG
				       "Creating %d level index...\n",
				       dxroot->info.indirect_levels));
			err = ext4_handle_dirty_dx_node(handle, dir, frame->bh);
			if (err)
				goto journal_error;
			err = ext4_handle_dirty_dx_node(handle, dir, bh2);
			brelse(bh2);
			restart = 1;
			goto journal_error;
		}
	}
	de = do_split(handle, dir, &bh, frame, &fname->hinfo, &lblk);
	if (IS_ERR(de)) {
		err = PTR_ERR(de);
		goto cleanup;
	}
	err = add_dirent_to_buf(handle, fname, dir, inode, de, lblk, bh);
	goto cleanup;

journal_error:
	ext4_std_error(dir->i_sb, err); /* this is a no-op if err == 0 */
cleanup:
	brelse(bh);
	dx_release(frames);
	/* @restart is true means htree-path has been changed, we need to
	 * repeat dx_probe() to find out valid htree-path
	 */
	if (restart && err == 0)
		goto again;
	return err;
}

/*
 * ext4_generic_delete_entry deletes a directory entry by merging it
 * with the previous entry
 */
int ext4_generic_delete_entry(handle_t *handle,
			      struct inode *dir,
			      struct ext4_dir_entry_2 *de_del,
			      ext4_lblk_t lblk,
			      struct buffer_head *bh,
			      void *entry_buf,
			      int buf_size,
			      int csum_size)
{
	struct ext4_dir_entry_2 *de, *pde;
	unsigned int blocksize = dir->i_sb->s_blocksize;
	int i;

	i = 0;
	pde = NULL;
	de = (struct ext4_dir_entry_2 *)entry_buf;
	while (i < buf_size - csum_size) {
		if (ext4_check_dir_entry(dir, NULL, de, bh,
					 entry_buf, buf_size, lblk, i))
			return -EFSCORRUPTED;
		if (de == de_del)  {
			if (pde)
				pde->rec_len = ext4_rec_len_to_disk(
					ext4_rec_len_from_disk(pde->rec_len,
							       blocksize) +
					ext4_rec_len_from_disk(de->rec_len,
							       blocksize),
					blocksize);
			else
				de->inode = 0;
			inode_inc_iversion(dir);
			return 0;
		}
		i += ext4_rec_len_from_disk(de->rec_len, blocksize);
		pde = de;
		de = ext4_next_entry(de, blocksize);
	}
	return -ENOENT;
}

static int ext4_delete_entry(handle_t *handle,
			     struct inode *dir,
			     struct ext4_dir_entry_2 *de_del,
			     ext4_lblk_t lblk,
			     struct buffer_head *bh)
{
	int err, csum_size = 0;

	if (ext4_has_inline_data(dir)) {
		int has_inline_data = 1;
		err = ext4_delete_inline_entry(handle, dir, de_del, bh,
					       &has_inline_data);
		if (has_inline_data)
			return err;
	}

	if (ext4_has_metadata_csum(dir->i_sb))
		csum_size = sizeof(struct ext4_dir_entry_tail);

	BUFFER_TRACE(bh, "get_write_access");
	err = ext4_journal_get_write_access(handle, bh);
	if (unlikely(err))
		goto out;

	err = ext4_generic_delete_entry(handle, dir, de_del, lblk,
					bh, bh->b_data,
					dir->i_sb->s_blocksize, csum_size);
	if (err)
		goto out;

	BUFFER_TRACE(bh, "call ext4_handle_dirty_metadata");
	err = ext4_handle_dirty_dirent_node(handle, dir, bh);
	if (unlikely(err))
		goto out;

	return 0;
out:
	if (err != -ENOENT)
		ext4_std_error(dir->i_sb, err);
	return err;
}

/*
 * Set directory link count to 1 if nlinks > EXT4_LINK_MAX, or if nlinks == 2
 * since this indicates that nlinks count was previously 1 to avoid overflowing
 * the 16-bit i_links_count field on disk.  Directories with i_nlink == 1 mean
 * that subdirectory link counts are not being maintained accurately.
 *
 * The caller has already checked for i_nlink overflow in case the DIR_LINK
 * feature is not enabled and returned -EMLINK.  The is_dx() check is a proxy
 * for checking S_ISDIR(inode) (since the INODE_INDEX feature will not be set
 * on regular files) and to avoid creating huge/slow non-HTREE directories.
 */
static void ext4_inc_count(handle_t *handle, struct inode *inode)
{
	inc_nlink(inode);
	if (is_dx(inode) &&
	    (inode->i_nlink > EXT4_LINK_MAX || inode->i_nlink == 2))
		set_nlink(inode, 1);
}

/*
 * If a directory had nlink == 1, then we should let it be 1. This indicates
 * directory has >EXT4_LINK_MAX subdirs.
 */
static void ext4_dec_count(handle_t *handle, struct inode *inode)
{
	if (!S_ISDIR(inode->i_mode) || inode->i_nlink > 2)
		drop_nlink(inode);
}


static int ext4_add_nondir(handle_t *handle,
		struct dentry *dentry, struct inode *inode)
{
	int err = ext4_add_entry(handle, dentry, inode);
	if (!err) {
		ext4_mark_inode_dirty(handle, inode);
		d_instantiate_new(dentry, inode);
		return 0;
	}
	drop_nlink(inode);
	unlock_new_inode(inode);
	iput(inode);
	return err;
}

/*
 * By the time this is called, we already have created
 * the directory cache entry for the new file, but it
 * is so far negative - it has no inode.
 *
 * If the create succeeds, we fill in the inode information
 * with d_instantiate().
 */
static int ext4_create(struct inode *dir, struct dentry *dentry, umode_t mode,
		       bool excl)
{
	handle_t *handle;
	struct inode *inode;
	int err, credits, retries = 0;

	err = dquot_initialize(dir);
	if (err)
		return err;

	credits = (EXT4_DATA_TRANS_BLOCKS(dir->i_sb) +
		   EXT4_INDEX_EXTRA_TRANS_BLOCKS + 3);
retry:
	inode = ext4_new_inode_start_handle(dir, mode, &dentry->d_name, 0,
					    NULL, EXT4_HT_DIR, credits);
	handle = ext4_journal_current_handle();
	err = PTR_ERR(inode);
	if (!IS_ERR(inode)) {
		inode->i_op = &ext4_file_inode_operations;
		inode->i_fop = &ext4_file_operations;
		ext4_set_aops(inode);
		err = ext4_add_nondir(handle, dentry, inode);
		if (!err && IS_DIRSYNC(dir))
			ext4_handle_sync(handle);
	}
	if (handle)
		ext4_journal_stop(handle);
	if (err == -ENOSPC && ext4_should_retry_alloc(dir->i_sb, &retries))
		goto retry;
	return err;
}

static int ext4_mknod(struct inode *dir, struct dentry *dentry,
		      umode_t mode, dev_t rdev)
{
	handle_t *handle;
	struct inode *inode;
	int err, credits, retries = 0;

	err = dquot_initialize(dir);
	if (err)
		return err;

	credits = (EXT4_DATA_TRANS_BLOCKS(dir->i_sb) +
		   EXT4_INDEX_EXTRA_TRANS_BLOCKS + 3);
retry:
	inode = ext4_new_inode_start_handle(dir, mode, &dentry->d_name, 0,
					    NULL, EXT4_HT_DIR, credits);
	handle = ext4_journal_current_handle();
	err = PTR_ERR(inode);
	if (!IS_ERR(inode)) {
		init_special_inode(inode, inode->i_mode, rdev);
		inode->i_op = &ext4_special_inode_operations;
		err = ext4_add_nondir(handle, dentry, inode);
		if (!err && IS_DIRSYNC(dir))
			ext4_handle_sync(handle);
	}
	if (handle)
		ext4_journal_stop(handle);
	if (err == -ENOSPC && ext4_should_retry_alloc(dir->i_sb, &retries))
		goto retry;
	return err;
}

static int ext4_tmpfile(struct inode *dir, struct dentry *dentry, umode_t mode)
{
	handle_t *handle;
	struct inode *inode;
	int err, retries = 0;

	err = dquot_initialize(dir);
	if (err)
		return err;

retry:
	inode = ext4_new_inode_start_handle(dir, mode,
					    NULL, 0, NULL,
					    EXT4_HT_DIR,
			EXT4_MAXQUOTAS_INIT_BLOCKS(dir->i_sb) +
			  4 + EXT4_XATTR_TRANS_BLOCKS);
	handle = ext4_journal_current_handle();
	err = PTR_ERR(inode);
	if (!IS_ERR(inode)) {
		inode->i_op = &ext4_file_inode_operations;
		inode->i_fop = &ext4_file_operations;
		ext4_set_aops(inode);
		d_tmpfile(dentry, inode);
		err = ext4_orphan_add(handle, inode);
		if (err)
			goto err_unlock_inode;
		mark_inode_dirty(inode);
		unlock_new_inode(inode);
	}
	if (handle)
		ext4_journal_stop(handle);
	if (err == -ENOSPC && ext4_should_retry_alloc(dir->i_sb, &retries))
		goto retry;
	return err;
err_unlock_inode:
	ext4_journal_stop(handle);
	unlock_new_inode(inode);
	return err;
}

struct ext4_dir_entry_2 *ext4_init_dot_dotdot(struct inode *inode,
			  struct ext4_dir_entry_2 *de,
			  int blocksize, int csum_size,
			  unsigned int parent_ino, int dotdot_real_len)
{
	de->inode = cpu_to_le32(inode->i_ino);
	de->name_len = 1;
	de->rec_len = ext4_rec_len_to_disk(ext4_dir_rec_len(de->name_len, NULL),
					   blocksize);
	strcpy(de->name, ".");
	ext4_set_de_type(inode->i_sb, de, S_IFDIR);

	de = ext4_next_entry(de, blocksize);
	de->inode = cpu_to_le32(parent_ino);
	de->name_len = 2;
	if (!dotdot_real_len)
		de->rec_len = ext4_rec_len_to_disk(blocksize -
					(csum_size + ext4_dir_rec_len(1, NULL)),
					blocksize);
	else
		de->rec_len = ext4_rec_len_to_disk(
					ext4_dir_rec_len(de->name_len, NULL),
					blocksize);
	strcpy(de->name, "..");
	ext4_set_de_type(inode->i_sb, de, S_IFDIR);

	return ext4_next_entry(de, blocksize);
}

static int ext4_init_new_dir(handle_t *handle, struct inode *dir,
			     struct inode *inode)
{
	struct buffer_head *dir_block = NULL;
	struct ext4_dir_entry_2 *de;
	struct ext4_dir_entry_tail *t;
	ext4_lblk_t block = 0;
	unsigned int blocksize = dir->i_sb->s_blocksize;
	int csum_size = 0;
	int err;

	if (ext4_has_metadata_csum(dir->i_sb))
		csum_size = sizeof(struct ext4_dir_entry_tail);

	if (ext4_test_inode_state(inode, EXT4_STATE_MAY_INLINE_DATA)) {
		err = ext4_try_create_inline_dir(handle, dir, inode);
		if (err < 0 && err != -ENOSPC)
			goto out;
		if (!err)
			goto out;
	}

	inode->i_size = 0;
	dir_block = ext4_append(handle, inode, &block);
	if (IS_ERR(dir_block))
		return PTR_ERR(dir_block);
	de = (struct ext4_dir_entry_2 *)dir_block->b_data;
	ext4_init_dot_dotdot(inode, de, blocksize, csum_size, dir->i_ino, 0);
	set_nlink(inode, 2);
	if (csum_size) {
		t = EXT4_DIRENT_TAIL(dir_block->b_data, blocksize);
		initialize_dirent_tail(t, blocksize);
	}

	BUFFER_TRACE(dir_block, "call ext4_handle_dirty_metadata");
	err = ext4_handle_dirty_dirent_node(handle, inode, dir_block);
	if (err)
		goto out;
	set_buffer_verified(dir_block);
out:
	brelse(dir_block);
	return err;
}

static int ext4_mkdir(struct inode *dir, struct dentry *dentry, umode_t mode)
{
	handle_t *handle;
	struct inode *inode;
	int err, credits, retries = 0;

	if (EXT4_DIR_LINK_MAX(dir))
		return -EMLINK;

	err = dquot_initialize(dir);
	if (err)
		return err;

	credits = (EXT4_DATA_TRANS_BLOCKS(dir->i_sb) +
		   EXT4_INDEX_EXTRA_TRANS_BLOCKS + 3);
retry:
	inode = ext4_new_inode_start_handle(dir, S_IFDIR | mode,
					    &dentry->d_name,
					    0, NULL, EXT4_HT_DIR, credits);
	handle = ext4_journal_current_handle();
	err = PTR_ERR(inode);
	if (IS_ERR(inode))
		goto out_stop;

	inode->i_op = &ext4_dir_inode_operations;
	inode->i_fop = &ext4_dir_operations;
	err = ext4_init_new_dir(handle, dir, inode);
	if (err)
		goto out_clear_inode;
	err = ext4_mark_inode_dirty(handle, inode);
	if (!err)
		err = ext4_add_entry(handle, dentry, inode);
	if (err) {
out_clear_inode:
		clear_nlink(inode);
		unlock_new_inode(inode);
		ext4_mark_inode_dirty(handle, inode);
		iput(inode);
		goto out_stop;
	}
	ext4_inc_count(handle, dir);
	ext4_update_dx_flag(dir);
	err = ext4_mark_inode_dirty(handle, dir);
	if (err)
		goto out_clear_inode;
	d_instantiate_new(dentry, inode);
	if (IS_DIRSYNC(dir))
		ext4_handle_sync(handle);

out_stop:
	if (handle)
		ext4_journal_stop(handle);
	if (err == -ENOSPC && ext4_should_retry_alloc(dir->i_sb, &retries))
		goto retry;
	return err;
}

/*
 * routine to check that the specified directory is empty (for rmdir)
 */
bool ext4_empty_dir(struct inode *inode)
{
	unsigned int offset;
	struct buffer_head *bh;
	struct ext4_dir_entry_2 *de;
	struct super_block *sb;

	if (ext4_has_inline_data(inode)) {
		int has_inline_data = 1;
		int ret;

		ret = empty_inline_dir(inode, &has_inline_data);
		if (has_inline_data)
			return ret;
	}

	sb = inode->i_sb;
	if (inode->i_size < ext4_dir_rec_len(1, NULL) +
					ext4_dir_rec_len(2, NULL)) {
		EXT4_ERROR_INODE(inode, "invalid size");
		return true;
	}
	/* The first directory block must not be a hole,
	 * so treat it as DIRENT_HTREE
	 */
	bh = ext4_read_dirblock(inode, 0, DIRENT_HTREE);
	if (IS_ERR(bh))
		return true;

	de = (struct ext4_dir_entry_2 *) bh->b_data;
	if (ext4_check_dir_entry(inode, NULL, de, bh, bh->b_data, bh->b_size, 0,
				 0) ||
	    le32_to_cpu(de->inode) != inode->i_ino || strcmp(".", de->name)) {
		ext4_warning_inode(inode, "directory missing '.'");
		brelse(bh);
		return true;
	}
	offset = ext4_rec_len_from_disk(de->rec_len, sb->s_blocksize);
	de = ext4_next_entry(de, sb->s_blocksize);
	if (ext4_check_dir_entry(inode, NULL, de, bh, bh->b_data, bh->b_size, 0,
				 offset) ||
	    le32_to_cpu(de->inode) == 0 || strcmp("..", de->name)) {
		ext4_warning_inode(inode, "directory missing '..'");
		brelse(bh);
		return true;
	}
	offset += ext4_rec_len_from_disk(de->rec_len, sb->s_blocksize);
	while (offset < inode->i_size) {
		if (!(offset & (sb->s_blocksize - 1))) {
			unsigned int lblock;
			brelse(bh);
			lblock = offset >> EXT4_BLOCK_SIZE_BITS(sb);
			bh = ext4_read_dirblock(inode, lblock, EITHER);
			if (bh == NULL) {
				offset += sb->s_blocksize;
				continue;
			}
			if (IS_ERR(bh))
				return true;
		}
		de = (struct ext4_dir_entry_2 *) (bh->b_data +
					(offset & (sb->s_blocksize - 1)));
		if (ext4_check_dir_entry(inode, NULL, de, bh,
					 bh->b_data, bh->b_size, 0, offset)) {
			offset = (offset | (sb->s_blocksize - 1)) + 1;
			continue;
		}
		if (le32_to_cpu(de->inode)) {
			brelse(bh);
			return false;
		}
		offset += ext4_rec_len_from_disk(de->rec_len, sb->s_blocksize);
	}
	brelse(bh);
	return true;
}

/*
 * ext4_orphan_add() links an unlinked or truncated inode into a list of
 * such inodes, starting at the superblock, in case we crash before the
 * file is closed/deleted, or in case the inode truncate spans multiple
 * transactions and the last transaction is not recovered after a crash.
 *
 * At filesystem recovery time, we walk this list deleting unlinked
 * inodes and truncating linked inodes in ext4_orphan_cleanup().
 *
 * Orphan list manipulation functions must be called under i_mutex unless
 * we are just creating the inode or deleting it.
 */
int ext4_orphan_add(handle_t *handle, struct inode *inode)
{
	struct super_block *sb = inode->i_sb;
	struct ext4_sb_info *sbi = EXT4_SB(sb);
	struct ext4_iloc iloc;
	int err = 0, rc;
	bool dirty = false;

	if (!sbi->s_journal || is_bad_inode(inode))
		return 0;

	WARN_ON_ONCE(!(inode->i_state & (I_NEW | I_FREEING)) &&
		     !inode_is_locked(inode));
	/*
	 * Exit early if inode already is on orphan list. This is a big speedup
	 * since we don't have to contend on the global s_orphan_lock.
	 */
	if (!list_empty(&EXT4_I(inode)->i_orphan))
		return 0;

	/*
	 * Orphan handling is only valid for files with data blocks
	 * being truncated, or files being unlinked. Note that we either
	 * hold i_mutex, or the inode can not be referenced from outside,
	 * so i_nlink should not be bumped due to race
	 */
	J_ASSERT((S_ISREG(inode->i_mode) || S_ISDIR(inode->i_mode) ||
		  S_ISLNK(inode->i_mode)) || inode->i_nlink == 0);

	BUFFER_TRACE(sbi->s_sbh, "get_write_access");
	err = ext4_journal_get_write_access(handle, sbi->s_sbh);
	if (err)
		goto out;

	err = ext4_reserve_inode_write(handle, inode, &iloc);
	if (err)
		goto out;

	mutex_lock(&sbi->s_orphan_lock);
	/*
	 * Due to previous errors inode may be already a part of on-disk
	 * orphan list. If so skip on-disk list modification.
	 */
	if (!NEXT_ORPHAN(inode) || NEXT_ORPHAN(inode) >
	    (le32_to_cpu(sbi->s_es->s_inodes_count))) {
		/* Insert this inode at the head of the on-disk orphan list */
		NEXT_ORPHAN(inode) = le32_to_cpu(sbi->s_es->s_last_orphan);
		sbi->s_es->s_last_orphan = cpu_to_le32(inode->i_ino);
		dirty = true;
	}
	list_add(&EXT4_I(inode)->i_orphan, &sbi->s_orphan);
	mutex_unlock(&sbi->s_orphan_lock);

	if (dirty) {
		err = ext4_handle_dirty_super(handle, sb);
		rc = ext4_mark_iloc_dirty(handle, inode, &iloc);
		if (!err)
			err = rc;
		if (err) {
			/*
			 * We have to remove inode from in-memory list if
			 * addition to on disk orphan list failed. Stray orphan
			 * list entries can cause panics at unmount time.
			 */
			mutex_lock(&sbi->s_orphan_lock);
			list_del_init(&EXT4_I(inode)->i_orphan);
			mutex_unlock(&sbi->s_orphan_lock);
		}
	} else
		brelse(iloc.bh);

	jbd_debug(4, "superblock will point to %lu\n", inode->i_ino);
	jbd_debug(4, "orphan inode %lu will point to %d\n",
			inode->i_ino, NEXT_ORPHAN(inode));
out:
	ext4_std_error(sb, err);
	return err;
}

/*
 * ext4_orphan_del() removes an unlinked or truncated inode from the list
 * of such inodes stored on disk, because it is finally being cleaned up.
 */
int ext4_orphan_del(handle_t *handle, struct inode *inode)
{
	struct list_head *prev;
	struct ext4_inode_info *ei = EXT4_I(inode);
	struct ext4_sb_info *sbi = EXT4_SB(inode->i_sb);
	__u32 ino_next;
	struct ext4_iloc iloc;
	int err = 0;

	if (!sbi->s_journal && !(sbi->s_mount_state & EXT4_ORPHAN_FS))
		return 0;

	WARN_ON_ONCE(!(inode->i_state & (I_NEW | I_FREEING)) &&
		     !inode_is_locked(inode));
	/* Do this quick check before taking global s_orphan_lock. */
	if (list_empty(&ei->i_orphan))
		return 0;

	if (handle) {
		/* Grab inode buffer early before taking global s_orphan_lock */
		err = ext4_reserve_inode_write(handle, inode, &iloc);
	}

	mutex_lock(&sbi->s_orphan_lock);
	jbd_debug(4, "remove inode %lu from orphan list\n", inode->i_ino);

	prev = ei->i_orphan.prev;
	list_del_init(&ei->i_orphan);

	/* If we're on an error path, we may not have a valid
	 * transaction handle with which to update the orphan list on
	 * disk, but we still need to remove the inode from the linked
	 * list in memory. */
	if (!handle || err) {
		mutex_unlock(&sbi->s_orphan_lock);
		goto out_err;
	}

	ino_next = NEXT_ORPHAN(inode);
	if (prev == &sbi->s_orphan) {
		jbd_debug(4, "superblock will point to %u\n", ino_next);
		BUFFER_TRACE(sbi->s_sbh, "get_write_access");
		err = ext4_journal_get_write_access(handle, sbi->s_sbh);
		if (err) {
			mutex_unlock(&sbi->s_orphan_lock);
			goto out_brelse;
		}
		sbi->s_es->s_last_orphan = cpu_to_le32(ino_next);
		mutex_unlock(&sbi->s_orphan_lock);
		err = ext4_handle_dirty_super(handle, inode->i_sb);
	} else {
		struct ext4_iloc iloc2;
		struct inode *i_prev =
			&list_entry(prev, struct ext4_inode_info, i_orphan)->vfs_inode;

		jbd_debug(4, "orphan inode %lu will point to %u\n",
			  i_prev->i_ino, ino_next);
		err = ext4_reserve_inode_write(handle, i_prev, &iloc2);
		if (err) {
			mutex_unlock(&sbi->s_orphan_lock);
			goto out_brelse;
		}
		NEXT_ORPHAN(i_prev) = ino_next;
		err = ext4_mark_iloc_dirty(handle, i_prev, &iloc2);
		mutex_unlock(&sbi->s_orphan_lock);
	}
	if (err)
		goto out_brelse;
	NEXT_ORPHAN(inode) = 0;
	err = ext4_mark_iloc_dirty(handle, inode, &iloc);
out_err:
	ext4_std_error(inode->i_sb, err);
	return err;

out_brelse:
	brelse(iloc.bh);
	goto out_err;
}

static int ext4_rmdir(struct inode *dir, struct dentry *dentry)
{
	int retval;
	struct inode *inode;
	struct buffer_head *bh;
	struct ext4_dir_entry_2 *de;
	handle_t *handle = NULL;
	ext4_lblk_t lblk;


	if (unlikely(ext4_forced_shutdown(EXT4_SB(dir->i_sb))))
		return -EIO;

	/* Initialize quotas before so that eventual writes go in
	 * separate transaction */
	retval = dquot_initialize(dir);
	if (retval)
		return retval;
	retval = dquot_initialize(d_inode(dentry));
	if (retval)
		return retval;

	retval = -ENOENT;
	bh = ext4_find_entry(dir, &dentry->d_name, &de, NULL, &lblk);
	if (IS_ERR(bh))
		return PTR_ERR(bh);
	if (!bh)
		goto end_rmdir;

	inode = d_inode(dentry);

	retval = -EFSCORRUPTED;
	if (le32_to_cpu(de->inode) != inode->i_ino)
		goto end_rmdir;

	retval = -ENOTEMPTY;
	if (!ext4_empty_dir(inode))
		goto end_rmdir;

	handle = ext4_journal_start(dir, EXT4_HT_DIR,
				    EXT4_DATA_TRANS_BLOCKS(dir->i_sb));
	if (IS_ERR(handle)) {
		retval = PTR_ERR(handle);
		handle = NULL;
		goto end_rmdir;
	}

	if (IS_DIRSYNC(dir))
		ext4_handle_sync(handle);

	retval = ext4_delete_entry(handle, dir, de, lblk, bh);
	if (retval)
		goto end_rmdir;
	if (!EXT4_DIR_LINK_EMPTY(inode))
		ext4_warning_inode(inode,
			     "empty directory '%.*s' has too many links (%u)",
			     dentry->d_name.len, dentry->d_name.name,
			     inode->i_nlink);
	inode->i_version++;
	clear_nlink(inode);
	/* There's no need to set i_disksize: the fact that i_nlink is
	 * zero will ensure that the right thing happens during any
	 * recovery. */
	inode->i_size = 0;
	ext4_orphan_add(handle, inode);
	inode->i_ctime = dir->i_ctime = dir->i_mtime = current_time(inode);
	ext4_mark_inode_dirty(handle, inode);
	ext4_dec_count(handle, dir);
	ext4_update_dx_flag(dir);
	ext4_mark_inode_dirty(handle, dir);

#ifdef CONFIG_UNICODE
	/* VFS negative dentries are incompatible with Encoding and
	 * Case-insensitiveness. Eventually we'll want avoid
	 * invalidating the dentries here, alongside with returning the
	 * negative dentries at ext4_lookup(), when it is better
	 * supported by the VFS for the CI case.
	 */
	if (IS_CASEFOLDED(dir))
		d_invalidate(dentry);
#endif

end_rmdir:
	brelse(bh);
	if (handle)
		ext4_journal_stop(handle);
	return retval;
}

static int ext4_unlink(struct inode *dir, struct dentry *dentry)
{
	int retval;
	struct inode *inode;
	struct buffer_head *bh;
	struct ext4_dir_entry_2 *de;
	handle_t *handle = NULL;
	ext4_lblk_t lblk;

	if (unlikely(ext4_forced_shutdown(EXT4_SB(dir->i_sb))))
		return -EIO;

	trace_ext4_unlink_enter(dir, dentry);
	/* Initialize quotas before so that eventual writes go
	 * in separate transaction */
	retval = dquot_initialize(dir);
	if (retval)
		return retval;
	retval = dquot_initialize(d_inode(dentry));
	if (retval)
		return retval;

	retval = -ENOENT;
	bh = ext4_find_entry(dir, &dentry->d_name, &de, NULL, &lblk);
	if (IS_ERR(bh))
		return PTR_ERR(bh);
	if (!bh)
		goto end_unlink;

	inode = d_inode(dentry);

	retval = -EFSCORRUPTED;
	if (le32_to_cpu(de->inode) != inode->i_ino)
		goto end_unlink;

	handle = ext4_journal_start(dir, EXT4_HT_DIR,
				    EXT4_DATA_TRANS_BLOCKS(dir->i_sb));
	if (IS_ERR(handle)) {
		retval = PTR_ERR(handle);
		handle = NULL;
		goto end_unlink;
	}

	if (IS_DIRSYNC(dir))
		ext4_handle_sync(handle);

	retval = ext4_delete_entry(handle, dir, de, lblk, bh);
	if (retval)
		goto end_unlink;
	dir->i_ctime = dir->i_mtime = current_time(dir);
	ext4_update_dx_flag(dir);
	ext4_mark_inode_dirty(handle, dir);
	if (inode->i_nlink == 0)
		ext4_warning_inode(inode, "Deleting file '%.*s' with no links",
				   dentry->d_name.len, dentry->d_name.name);
	else
		drop_nlink(inode);
	if (!inode->i_nlink)
		ext4_orphan_add(handle, inode);
	inode->i_ctime = current_time(inode);
	ext4_mark_inode_dirty(handle, inode);

#ifdef CONFIG_UNICODE
	/* VFS negative dentries are incompatible with Encoding and
	 * Case-insensitiveness. Eventually we'll want avoid
	 * invalidating the dentries here, alongside with returning the
	 * negative dentries at ext4_lookup(), when it is  better
	 * supported by the VFS for the CI case.
	 */
	if (IS_CASEFOLDED(dir))
		d_invalidate(dentry);
#endif

end_unlink:
	brelse(bh);
	if (handle)
		ext4_journal_stop(handle);
	trace_ext4_unlink_exit(dentry, retval);
	return retval;
}

static int ext4_symlink(struct inode *dir,
			struct dentry *dentry, const char *symname)
{
	handle_t *handle;
	struct inode *inode;
	int err, len = strlen(symname);
	int credits;
	struct fscrypt_str disk_link;

	if (unlikely(ext4_forced_shutdown(EXT4_SB(dir->i_sb))))
		return -EIO;

	err = fscrypt_prepare_symlink(dir, symname, len, dir->i_sb->s_blocksize,
				      &disk_link);
	if (err)
		return err;

	err = dquot_initialize(dir);
	if (err)
		return err;

	if ((disk_link.len > EXT4_N_BLOCKS * 4)) {
		/*
		 * For non-fast symlinks, we just allocate inode and put it on
		 * orphan list in the first transaction => we need bitmap,
		 * group descriptor, sb, inode block, quota blocks, and
		 * possibly selinux xattr blocks.
		 */
		credits = 4 + EXT4_MAXQUOTAS_INIT_BLOCKS(dir->i_sb) +
			  EXT4_XATTR_TRANS_BLOCKS;
	} else {
		/*
		 * Fast symlink. We have to add entry to directory
		 * (EXT4_DATA_TRANS_BLOCKS + EXT4_INDEX_EXTRA_TRANS_BLOCKS),
		 * allocate new inode (bitmap, group descriptor, inode block,
		 * quota blocks, sb is already counted in previous macros).
		 */
		credits = EXT4_DATA_TRANS_BLOCKS(dir->i_sb) +
			  EXT4_INDEX_EXTRA_TRANS_BLOCKS + 3;
	}

	inode = ext4_new_inode_start_handle(dir, S_IFLNK|S_IRWXUGO,
					    &dentry->d_name, 0, NULL,
					    EXT4_HT_DIR, credits);
	handle = ext4_journal_current_handle();
	if (IS_ERR(inode)) {
		if (handle)
			ext4_journal_stop(handle);
		return PTR_ERR(inode);
	}

	if (IS_ENCRYPTED(inode)) {
		err = fscrypt_encrypt_symlink(inode, symname, len, &disk_link);
		if (err)
			goto err_drop_inode;
		inode->i_op = &ext4_encrypted_symlink_inode_operations;
	}

	if ((disk_link.len > EXT4_N_BLOCKS * 4)) {
		if (!IS_ENCRYPTED(inode))
			inode->i_op = &ext4_symlink_inode_operations;
		inode_nohighmem(inode);
		ext4_set_aops(inode);
		/*
		 * We cannot call page_symlink() with transaction started
		 * because it calls into ext4_write_begin() which can wait
		 * for transaction commit if we are running out of space
		 * and thus we deadlock. So we have to stop transaction now
		 * and restart it when symlink contents is written.
		 * 
		 * To keep fs consistent in case of crash, we have to put inode
		 * to orphan list in the mean time.
		 */
		drop_nlink(inode);
		err = ext4_orphan_add(handle, inode);
		ext4_journal_stop(handle);
		handle = NULL;
		if (err)
			goto err_drop_inode;
		err = __page_symlink(inode, disk_link.name, disk_link.len, 1);
		if (err)
			goto err_drop_inode;
		/*
		 * Now inode is being linked into dir (EXT4_DATA_TRANS_BLOCKS
		 * + EXT4_INDEX_EXTRA_TRANS_BLOCKS), inode is also modified
		 */
		handle = ext4_journal_start(dir, EXT4_HT_DIR,
				EXT4_DATA_TRANS_BLOCKS(dir->i_sb) +
				EXT4_INDEX_EXTRA_TRANS_BLOCKS + 1);
		if (IS_ERR(handle)) {
			err = PTR_ERR(handle);
			handle = NULL;
			goto err_drop_inode;
		}
		set_nlink(inode, 1);
		err = ext4_orphan_del(handle, inode);
		if (err)
			goto err_drop_inode;
	} else {
		/* clear the extent format for fast symlink */
		ext4_clear_inode_flag(inode, EXT4_INODE_EXTENTS);
		if (!IS_ENCRYPTED(inode)) {
			inode->i_op = &ext4_fast_symlink_inode_operations;
			inode->i_link = (char *)&EXT4_I(inode)->i_data;
		}
		memcpy((char *)&EXT4_I(inode)->i_data, disk_link.name,
		       disk_link.len);
		inode->i_size = disk_link.len - 1;
	}
	EXT4_I(inode)->i_disksize = inode->i_size;
	err = ext4_add_nondir(handle, dentry, inode);
	if (!err && IS_DIRSYNC(dir))
		ext4_handle_sync(handle);

	if (handle)
		ext4_journal_stop(handle);
	goto out_free_encrypted_link;

err_drop_inode:
	if (handle)
		ext4_journal_stop(handle);
	clear_nlink(inode);
	unlock_new_inode(inode);
	iput(inode);
out_free_encrypted_link:
	if (disk_link.name != (unsigned char *)symname)
		kfree(disk_link.name);
	return err;
}

static int ext4_link(struct dentry *old_dentry,
		     struct inode *dir, struct dentry *dentry)
{
	handle_t *handle;
	struct inode *inode = d_inode(old_dentry);
	int err, retries = 0;

	if (inode->i_nlink >= EXT4_LINK_MAX)
		return -EMLINK;

	err = fscrypt_prepare_link(old_dentry, dir, dentry);
	if (err)
		return err;

       if ((ext4_test_inode_flag(dir, EXT4_INODE_PROJINHERIT)) &&
	   (!projid_eq(EXT4_I(dir)->i_projid,
		       EXT4_I(old_dentry->d_inode)->i_projid)))
		return -EXDEV;

	err = dquot_initialize(dir);
	if (err)
		return err;

retry:
	handle = ext4_journal_start(dir, EXT4_HT_DIR,
		(EXT4_DATA_TRANS_BLOCKS(dir->i_sb) +
		 EXT4_INDEX_EXTRA_TRANS_BLOCKS) + 1);
	if (IS_ERR(handle))
		return PTR_ERR(handle);

	if (IS_DIRSYNC(dir))
		ext4_handle_sync(handle);

	inode->i_ctime = current_time(inode);
	ext4_inc_count(handle, inode);
	ihold(inode);

	err = ext4_add_entry(handle, dentry, inode);
	if (!err) {
		ext4_mark_inode_dirty(handle, inode);
		/* this can happen only for tmpfile being
		 * linked the first time
		 */
		if (inode->i_nlink == 1)
			ext4_orphan_del(handle, inode);
		d_instantiate(dentry, inode);
	} else {
		drop_nlink(inode);
		iput(inode);
	}
	ext4_journal_stop(handle);
	if (err == -ENOSPC && ext4_should_retry_alloc(dir->i_sb, &retries))
		goto retry;
	return err;
}


/*
 * Try to find buffer head where contains the parent block.
 * It should be the inode block if it is inlined or the 1st block
 * if it is a normal dir.
 */
static struct buffer_head *ext4_get_first_dir_block(handle_t *handle,
					struct inode *inode,
					int *retval,
					struct ext4_dir_entry_2 **parent_de,
					int *inlined)
{
	struct buffer_head *bh;

	if (!ext4_has_inline_data(inode)) {
		/* The first directory block must not be a hole, so
		 * treat it as DIRENT_HTREE
		 */
		bh = ext4_read_dirblock(inode, 0, DIRENT_HTREE);
		if (IS_ERR(bh)) {
			*retval = PTR_ERR(bh);
			return NULL;
		}
		*parent_de = ext4_next_entry(
					(struct ext4_dir_entry_2 *)bh->b_data,
					inode->i_sb->s_blocksize);
		return bh;
	}

	*inlined = 1;
	return ext4_get_first_inline_block(inode, parent_de, retval);
}

struct ext4_renament {
	struct inode *dir;
	struct dentry *dentry;
	struct inode *inode;
	bool is_dir;
	int dir_nlink_delta;

	/* entry for "dentry" */
	ext4_lblk_t lblk;
	struct buffer_head *bh;
	struct ext4_dir_entry_2 *de;
	int inlined;

	/* entry for ".." in inode if it's a directory */
	struct buffer_head *dir_bh;
	struct ext4_dir_entry_2 *parent_de;
	int dir_inlined;
};

static int ext4_rename_dir_prepare(handle_t *handle, struct ext4_renament *ent)
{
	int retval;

	ent->dir_bh = ext4_get_first_dir_block(handle, ent->inode,
					      &retval, &ent->parent_de,
					      &ent->dir_inlined);
	if (!ent->dir_bh)
		return retval;
	if (le32_to_cpu(ent->parent_de->inode) != ent->dir->i_ino)
		return -EFSCORRUPTED;
	BUFFER_TRACE(ent->dir_bh, "get_write_access");
	return ext4_journal_get_write_access(handle, ent->dir_bh);
}

static int ext4_rename_dir_finish(handle_t *handle, struct ext4_renament *ent,
				  unsigned dir_ino)
{
	int retval;

	ent->parent_de->inode = cpu_to_le32(dir_ino);
	BUFFER_TRACE(ent->dir_bh, "call ext4_handle_dirty_metadata");
	if (!ent->dir_inlined) {
		if (is_dx(ent->inode)) {
			retval = ext4_handle_dirty_dx_node(handle,
							   ent->inode,
							   ent->dir_bh);
		} else {
			retval = ext4_handle_dirty_dirent_node(handle,
							       ent->inode,
							       ent->dir_bh);
		}
	} else {
		retval = ext4_mark_inode_dirty(handle, ent->inode);
	}
	if (retval) {
		ext4_std_error(ent->dir->i_sb, retval);
		return retval;
	}
	return 0;
}

static int ext4_setent(handle_t *handle, struct ext4_renament *ent,
		       unsigned ino, unsigned file_type)
{
	int retval;

	BUFFER_TRACE(ent->bh, "get write access");
	retval = ext4_journal_get_write_access(handle, ent->bh);
	if (retval)
		return retval;
	ent->de->inode = cpu_to_le32(ino);
	if (ext4_has_feature_filetype(ent->dir->i_sb))
		ent->de->file_type = file_type;
	ent->dir->i_version++;
	ent->dir->i_ctime = ent->dir->i_mtime =
		current_time(ent->dir);
	ext4_mark_inode_dirty(handle, ent->dir);
	BUFFER_TRACE(ent->bh, "call ext4_handle_dirty_metadata");
	if (!ent->inlined) {
		retval = ext4_handle_dirty_dirent_node(handle,
						       ent->dir, ent->bh);
		if (unlikely(retval)) {
			ext4_std_error(ent->dir->i_sb, retval);
			return retval;
		}
	}

	return 0;
}

static void ext4_resetent(handle_t *handle, struct ext4_renament *ent,
			  unsigned ino, unsigned file_type)
{
	struct ext4_renament old = *ent;
	int retval = 0;

	/*
	 * old->de could have moved from under us during make indexed dir,
	 * so the old->de may no longer valid and need to find it again
	 * before reset old inode info.
	 */
	old.bh = ext4_find_entry(old.dir, &old.dentry->d_name, &old.de, NULL, NULL);
	if (IS_ERR(old.bh))
		retval = PTR_ERR(old.bh);
	if (!old.bh)
		retval = -ENOENT;
	if (retval) {
		ext4_std_error(old.dir->i_sb, retval);
		return;
	}

	ext4_setent(handle, &old, ino, file_type);
	brelse(old.bh);
}

static int ext4_find_delete_entry(handle_t *handle, struct inode *dir,
				  const struct qstr *d_name)
{
	int retval = -ENOENT;
	struct buffer_head *bh;
	struct ext4_dir_entry_2 *de;
	ext4_lblk_t lblk;

	bh = ext4_find_entry(dir, d_name, &de, NULL, &lblk);
	if (IS_ERR(bh))
		return PTR_ERR(bh);
	if (bh) {
		retval = ext4_delete_entry(handle, dir, de, lblk, bh);
		brelse(bh);
	}
	return retval;
}

static void ext4_rename_delete(handle_t *handle, struct ext4_renament *ent,
			       int force_reread)
{
	int retval;
	/*
	 * ent->de could have moved from under us during htree split, so make
	 * sure that we are deleting the right entry.  We might also be pointing
	 * to a stale entry in the unused part of ent->bh so just checking inum
	 * and the name isn't enough.
	 */
	if (le32_to_cpu(ent->de->inode) != ent->inode->i_ino ||
	    ent->de->name_len != ent->dentry->d_name.len ||
	    strncmp(ent->de->name, ent->dentry->d_name.name,
		    ent->de->name_len) ||
	    force_reread) {
		retval = ext4_find_delete_entry(handle, ent->dir,
						&ent->dentry->d_name);
	} else {
		retval = ext4_delete_entry(handle, ent->dir, ent->de,
						ent->lblk, ent->bh);
		if (retval == -ENOENT) {
			retval = ext4_find_delete_entry(handle, ent->dir,
							&ent->dentry->d_name);
		}
	}

	if (retval) {
		ext4_warning_inode(ent->dir,
				   "Deleting old file: nlink %d, error=%d",
				   ent->dir->i_nlink, retval);
	}
}

static void ext4_update_dir_count(handle_t *handle, struct ext4_renament *ent)
{
	if (ent->dir_nlink_delta) {
		if (ent->dir_nlink_delta == -1)
			ext4_dec_count(handle, ent->dir);
		else
			ext4_inc_count(handle, ent->dir);
		ext4_mark_inode_dirty(handle, ent->dir);
	}
}

static struct inode *ext4_whiteout_for_rename(struct ext4_renament *ent,
					      int credits, handle_t **h)
{
	struct inode *wh;
	handle_t *handle;
	int retries = 0;

	/*
	 * for inode block, sb block, group summaries,
	 * and inode bitmap
	 */
	credits += (EXT4_MAXQUOTAS_TRANS_BLOCKS(ent->dir->i_sb) +
		    EXT4_XATTR_TRANS_BLOCKS + 4);
retry:
	wh = ext4_new_inode_start_handle(ent->dir, S_IFCHR | WHITEOUT_MODE,
					 &ent->dentry->d_name, 0, NULL,
					 EXT4_HT_DIR, credits);

	handle = ext4_journal_current_handle();
	if (IS_ERR(wh)) {
		if (handle)
			ext4_journal_stop(handle);
		if (PTR_ERR(wh) == -ENOSPC &&
		    ext4_should_retry_alloc(ent->dir->i_sb, &retries))
			goto retry;
	} else {
		*h = handle;
		init_special_inode(wh, wh->i_mode, WHITEOUT_DEV);
		wh->i_op = &ext4_special_inode_operations;
	}
	return wh;
}

/*
 * Anybody can rename anything with this: the permission checks are left to the
 * higher-level routines.
 *
 * n.b.  old_{dentry,inode) refers to the source dentry/inode
 * while new_{dentry,inode) refers to the destination dentry/inode
 * This comes from rename(const char *oldpath, const char *newpath)
 */
static int ext4_rename(struct inode *old_dir, struct dentry *old_dentry,
		       struct inode *new_dir, struct dentry *new_dentry,
		       unsigned int flags)
{
	handle_t *handle = NULL;
	struct ext4_renament old = {
		.dir = old_dir,
		.dentry = old_dentry,
		.inode = d_inode(old_dentry),
	};
	struct ext4_renament new = {
		.dir = new_dir,
		.dentry = new_dentry,
		.inode = d_inode(new_dentry),
	};
	int force_reread;
	int retval;
	struct inode *whiteout = NULL;
	int credits;
	u8 old_file_type;

	if (new.inode && new.inode->i_nlink == 0) {
		EXT4_ERROR_INODE(new.inode,
				 "target of rename is already freed");
		return -EFSCORRUPTED;
	}

	if ((ext4_test_inode_flag(new_dir, EXT4_INODE_PROJINHERIT)) &&
	    (!projid_eq(EXT4_I(new_dir)->i_projid,
			EXT4_I(old_dentry->d_inode)->i_projid)))
		return -EXDEV;

	retval = dquot_initialize(old.dir);
	if (retval)
		return retval;
	retval = dquot_initialize(new.dir);
	if (retval)
		return retval;

	/* Initialize quotas before so that eventual writes go
	 * in separate transaction */
	if (new.inode) {
		retval = dquot_initialize(new.inode);
		if (retval)
			return retval;
	}

	old.bh = ext4_find_entry(old.dir, &old.dentry->d_name, &old.de, NULL,
				&old.lblk);
	if (IS_ERR(old.bh))
		return PTR_ERR(old.bh);
	/*
	 *  Check for inode number is _not_ due to possible IO errors.
	 *  We might rmdir the source, keep it as pwd of some process
	 *  and merrily kill the link to whatever was created under the
	 *  same name. Goodbye sticky bit ;-<
	 */
	retval = -ENOENT;
	if (!old.bh || le32_to_cpu(old.de->inode) != old.inode->i_ino)
		goto end_rename;

	new.bh = ext4_find_entry(new.dir, &new.dentry->d_name,
				 &new.de, &new.inlined, NULL);
	if (IS_ERR(new.bh)) {
		retval = PTR_ERR(new.bh);
		new.bh = NULL;
		goto end_rename;
	}
	if (new.bh) {
		if (!new.inode) {
			brelse(new.bh);
			new.bh = NULL;
		}
	}
	if (new.inode && !test_opt(new.dir->i_sb, NO_AUTO_DA_ALLOC))
		ext4_alloc_da_blocks(old.inode);

	credits = (2 * EXT4_DATA_TRANS_BLOCKS(old.dir->i_sb) +
		   EXT4_INDEX_EXTRA_TRANS_BLOCKS + 2);
	if (!(flags & RENAME_WHITEOUT)) {
		handle = ext4_journal_start(old.dir, EXT4_HT_DIR, credits);
		if (IS_ERR(handle)) {
			retval = PTR_ERR(handle);
			handle = NULL;
			goto end_rename;
		}
	} else {
		whiteout = ext4_whiteout_for_rename(&old, credits, &handle);
		if (IS_ERR(whiteout)) {
			retval = PTR_ERR(whiteout);
			whiteout = NULL;
			goto end_rename;
		}
	}

	old_file_type = old.de->file_type;
	if (IS_DIRSYNC(old.dir) || IS_DIRSYNC(new.dir))
		ext4_handle_sync(handle);

	if (S_ISDIR(old.inode->i_mode)) {
		if (new.inode) {
			retval = -ENOTEMPTY;
			if (!ext4_empty_dir(new.inode))
				goto end_rename;
		} else {
			retval = -EMLINK;
			if (new.dir != old.dir && EXT4_DIR_LINK_MAX(new.dir))
				goto end_rename;
		}
		retval = ext4_rename_dir_prepare(handle, &old);
		if (retval)
			goto end_rename;
	}
	/*
	 * If we're renaming a file within an inline_data dir and adding or
	 * setting the new dirent causes a conversion from inline_data to
	 * extents/blockmap, we need to force the dirent delete code to
	 * re-read the directory, or else we end up trying to delete a dirent
	 * from what is now the extent tree root (or a block map).
	 */
	force_reread = (new.dir->i_ino == old.dir->i_ino &&
			ext4_test_inode_flag(new.dir, EXT4_INODE_INLINE_DATA));

	if (whiteout) {
		/*
		 * Do this before adding a new entry, so the old entry is sure
		 * to be still pointing to the valid old entry.
		 */
		retval = ext4_setent(handle, &old, whiteout->i_ino,
				     EXT4_FT_CHRDEV);
		if (retval)
			goto end_rename;
		ext4_mark_inode_dirty(handle, whiteout);
	}
	if (!new.bh) {
		retval = ext4_add_entry(handle, new.dentry, old.inode);
		if (retval)
			goto end_rename;
	} else {
		retval = ext4_setent(handle, &new,
				     old.inode->i_ino, old_file_type);
		if (retval)
			goto end_rename;
	}
	if (force_reread)
		force_reread = !ext4_test_inode_flag(new.dir,
						     EXT4_INODE_INLINE_DATA);

	/*
	 * Like most other Unix systems, set the ctime for inodes on a
	 * rename.
	 */
	old.inode->i_ctime = current_time(old.inode);
	ext4_mark_inode_dirty(handle, old.inode);

	if (!whiteout) {
		/*
		 * ok, that's it
		 */
		ext4_rename_delete(handle, &old, force_reread);
	}

	if (new.inode) {
		ext4_dec_count(handle, new.inode);
		new.inode->i_ctime = current_time(new.inode);
	}
	old.dir->i_ctime = old.dir->i_mtime = current_time(old.dir);
	ext4_update_dx_flag(old.dir);
	if (old.dir_bh) {
		retval = ext4_rename_dir_finish(handle, &old, new.dir->i_ino);
		if (retval)
			goto end_rename;

		ext4_dec_count(handle, old.dir);
		if (new.inode) {
			/* checked ext4_empty_dir above, can't have another
			 * parent, ext4_dec_count() won't work for many-linked
			 * dirs */
			clear_nlink(new.inode);
		} else {
			ext4_inc_count(handle, new.dir);
			ext4_update_dx_flag(new.dir);
			ext4_mark_inode_dirty(handle, new.dir);
		}
	}
	ext4_mark_inode_dirty(handle, old.dir);
	if (new.inode) {
		ext4_mark_inode_dirty(handle, new.inode);
		if (!new.inode->i_nlink)
			ext4_orphan_add(handle, new.inode);
	}
	retval = 0;

end_rename:
	if (whiteout) {
		if (retval) {
			ext4_resetent(handle, &old,
				      old.inode->i_ino, old_file_type);
			drop_nlink(whiteout);
		}
		unlock_new_inode(whiteout);
		iput(whiteout);

	}
	brelse(old.dir_bh);
	brelse(old.bh);
	brelse(new.bh);
	if (handle)
		ext4_journal_stop(handle);
	return retval;
}

static int ext4_cross_rename(struct inode *old_dir, struct dentry *old_dentry,
			     struct inode *new_dir, struct dentry *new_dentry)
{
	handle_t *handle = NULL;
	struct ext4_renament old = {
		.dir = old_dir,
		.dentry = old_dentry,
		.inode = d_inode(old_dentry),
	};
	struct ext4_renament new = {
		.dir = new_dir,
		.dentry = new_dentry,
		.inode = d_inode(new_dentry),
	};
	u8 new_file_type;
	int retval;
	struct timespec ctime;

	if ((ext4_test_inode_flag(new_dir, EXT4_INODE_PROJINHERIT) &&
	     !projid_eq(EXT4_I(new_dir)->i_projid,
			EXT4_I(old_dentry->d_inode)->i_projid)) ||
	    (ext4_test_inode_flag(old_dir, EXT4_INODE_PROJINHERIT) &&
	     !projid_eq(EXT4_I(old_dir)->i_projid,
			EXT4_I(new_dentry->d_inode)->i_projid)))
		return -EXDEV;

	retval = dquot_initialize(old.dir);
	if (retval)
		return retval;
	retval = dquot_initialize(new.dir);
	if (retval)
		return retval;

	old.bh = ext4_find_entry(old.dir, &old.dentry->d_name,
				 &old.de, &old.inlined, NULL);
	if (IS_ERR(old.bh))
		return PTR_ERR(old.bh);
	/*
	 *  Check for inode number is _not_ due to possible IO errors.
	 *  We might rmdir the source, keep it as pwd of some process
	 *  and merrily kill the link to whatever was created under the
	 *  same name. Goodbye sticky bit ;-<
	 */
	retval = -ENOENT;
	if (!old.bh || le32_to_cpu(old.de->inode) != old.inode->i_ino)
		goto end_rename;

	new.bh = ext4_find_entry(new.dir, &new.dentry->d_name,
				 &new.de, &new.inlined, NULL);
	if (IS_ERR(new.bh)) {
		retval = PTR_ERR(new.bh);
		new.bh = NULL;
		goto end_rename;
	}

	/* RENAME_EXCHANGE case: old *and* new must both exist */
	if (!new.bh || le32_to_cpu(new.de->inode) != new.inode->i_ino)
		goto end_rename;

	handle = ext4_journal_start(old.dir, EXT4_HT_DIR,
		(2 * EXT4_DATA_TRANS_BLOCKS(old.dir->i_sb) +
		 2 * EXT4_INDEX_EXTRA_TRANS_BLOCKS + 2));
	if (IS_ERR(handle)) {
		retval = PTR_ERR(handle);
		handle = NULL;
		goto end_rename;
	}

	if (IS_DIRSYNC(old.dir) || IS_DIRSYNC(new.dir))
		ext4_handle_sync(handle);

	if (S_ISDIR(old.inode->i_mode)) {
		old.is_dir = true;
		retval = ext4_rename_dir_prepare(handle, &old);
		if (retval)
			goto end_rename;
	}
	if (S_ISDIR(new.inode->i_mode)) {
		new.is_dir = true;
		retval = ext4_rename_dir_prepare(handle, &new);
		if (retval)
			goto end_rename;
	}

	/*
	 * Other than the special case of overwriting a directory, parents'
	 * nlink only needs to be modified if this is a cross directory rename.
	 */
	if (old.dir != new.dir && old.is_dir != new.is_dir) {
		old.dir_nlink_delta = old.is_dir ? -1 : 1;
		new.dir_nlink_delta = -old.dir_nlink_delta;
		retval = -EMLINK;
		if ((old.dir_nlink_delta > 0 && EXT4_DIR_LINK_MAX(old.dir)) ||
		    (new.dir_nlink_delta > 0 && EXT4_DIR_LINK_MAX(new.dir)))
			goto end_rename;
	}

	new_file_type = new.de->file_type;
	retval = ext4_setent(handle, &new, old.inode->i_ino, old.de->file_type);
	if (retval)
		goto end_rename;

	retval = ext4_setent(handle, &old, new.inode->i_ino, new_file_type);
	if (retval)
		goto end_rename;

	/*
	 * Like most other Unix systems, set the ctime for inodes on a
	 * rename.
	 */
	ctime = current_time(old.inode);
	old.inode->i_ctime = ctime;
	new.inode->i_ctime = ctime;
	ext4_mark_inode_dirty(handle, old.inode);
	ext4_mark_inode_dirty(handle, new.inode);

	if (old.dir_bh) {
		retval = ext4_rename_dir_finish(handle, &old, new.dir->i_ino);
		if (retval)
			goto end_rename;
	}
	if (new.dir_bh) {
		retval = ext4_rename_dir_finish(handle, &new, old.dir->i_ino);
		if (retval)
			goto end_rename;
	}
	ext4_update_dir_count(handle, &old);
	ext4_update_dir_count(handle, &new);
	retval = 0;

end_rename:
	brelse(old.dir_bh);
	brelse(new.dir_bh);
	brelse(old.bh);
	brelse(new.bh);
	if (handle)
		ext4_journal_stop(handle);
	return retval;
}

static int ext4_rename2(struct inode *old_dir, struct dentry *old_dentry,
			struct inode *new_dir, struct dentry *new_dentry,
			unsigned int flags)
{
	int err;

	if (unlikely(ext4_forced_shutdown(EXT4_SB(old_dir->i_sb))))
		return -EIO;

	if (flags & ~(RENAME_NOREPLACE | RENAME_EXCHANGE | RENAME_WHITEOUT))
		return -EINVAL;

	err = fscrypt_prepare_rename(old_dir, old_dentry, new_dir, new_dentry,
				     flags);
	if (err)
		return err;

	if (flags & RENAME_EXCHANGE) {
		return ext4_cross_rename(old_dir, old_dentry,
					 new_dir, new_dentry);
	}

	return ext4_rename(old_dir, old_dentry, new_dir, new_dentry, flags);
}

/*
 * directories can handle most operations...
 */
const struct inode_operations ext4_dir_inode_operations = {
	.create		= ext4_create,
	.lookup		= ext4_lookup,
	.link		= ext4_link,
	.unlink		= ext4_unlink,
	.symlink	= ext4_symlink,
	.mkdir		= ext4_mkdir,
	.rmdir		= ext4_rmdir,
	.mknod		= ext4_mknod,
	.tmpfile	= ext4_tmpfile,
	.rename		= ext4_rename2,
	.setattr	= ext4_setattr,
	.getattr	= ext4_getattr,
	.listxattr	= ext4_listxattr,
	.get_acl	= ext4_get_acl,
	.set_acl	= ext4_set_acl,
	.fiemap         = ext4_fiemap,
};

const struct inode_operations ext4_special_inode_operations = {
	.setattr	= ext4_setattr,
	.getattr	= ext4_getattr,
	.listxattr	= ext4_listxattr,
	.get_acl	= ext4_get_acl,
	.set_acl	= ext4_set_acl,
};<|MERGE_RESOLUTION|>--- conflicted
+++ resolved
@@ -1353,7 +1353,7 @@
 		/* Handle invalid character sequence as either an error
 		 * or as an opaque byte sequence.
 		 */
-		if (sb_has_enc_strict_mode(sb))
+		if (sb_has_strict_encoding(sb))
 			ret = -EINVAL;
 		else if (name->len != entry.len)
 			ret = 1;
@@ -1372,7 +1372,7 @@
 	struct dx_hash_info *hinfo = &name->hinfo;
 	int len;
 
-	if (!needs_casefold(dir)) {
+	if (!IS_CASEFOLDED(dir)) {
 		cf_name->name = NULL;
 		return 0;
 	}
@@ -1423,7 +1423,7 @@
 #endif
 
 #ifdef CONFIG_UNICODE
-	if (needs_casefold(parent)) {
+	if (IS_CASEFOLDED(parent)) {
 		if (fname->cf_name.name) {
 			struct qstr cf = {.name = fname->cf_name.name,
 					  .len = fname->cf_name.len};
@@ -1689,11 +1689,7 @@
 	struct buffer_head *bh;
 
 	err = ext4_fname_prepare_lookup(dir, dentry, &fname);
-<<<<<<< HEAD
-	generic_set_encrypted_ci_d_ops(dir, dentry);
-=======
 	generic_set_encrypted_ci_d_ops(dentry);
->>>>>>> 970a7d23
 	if (err == -ENOENT)
 		return NULL;
 	if (err)
@@ -2308,7 +2304,7 @@
 		return -EINVAL;
 
 #ifdef CONFIG_UNICODE
-	if (sb_has_enc_strict_mode(sb) && IS_CASEFOLDED(dir) &&
+	if (sb_has_strict_encoding(sb) && IS_CASEFOLDED(dir) &&
 	    sb->s_encoding && utf8_validate(sb->s_encoding, &dentry->d_name))
 		return -EINVAL;
 #endif
