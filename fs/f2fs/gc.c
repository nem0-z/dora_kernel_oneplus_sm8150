// SPDX-License-Identifier: GPL-2.0
/*
 * fs/f2fs/gc.c
 *
 * Copyright (c) 2012 Samsung Electronics Co., Ltd.
 *             http://www.samsung.com/
 */
#include <linux/fs.h>
#include <linux/module.h>
#include <linux/backing-dev.h>
#include <linux/init.h>
#include <linux/f2fs_fs.h>
#include <linux/kthread.h>
#include <linux/delay.h>
#include <linux/freezer.h>
#include <linux/sched/signal.h>
#include <uapi/linux/sched/types.h>
#include <linux/pm_wakeup.h>
#include <linux/msm_drm_notify.h>
#include <linux/power_supply.h>

#include "f2fs.h"
#include "node.h"
#include "segment.h"
#include "gc.h"
#include <trace/events/f2fs.h>

static struct kmem_cache *victim_entry_slab;

static unsigned int count_bits(const unsigned long *addr,
				unsigned int offset, unsigned int len);

#define TRIGGER_RAPID_GC (!screen_on && power_supply_is_system_supplied() > 0)
static bool screen_on = true;
static LIST_HEAD(gc_sbi_list);
static DEFINE_MUTEX(gc_wakelock_mutex);
static DEFINE_MUTEX(gc_sbi_mutex);
static struct wakeup_source gc_wakelock;

static inline void rapid_gc_set_wakelock(void)
{
	struct f2fs_sb_info *sbi;
	unsigned int set = 0;

	mutex_lock(&gc_wakelock_mutex);
	list_for_each_entry(sbi, &gc_sbi_list, list) {
		set |= sbi->rapid_gc;
	}

	if (set && !gc_wakelock.active) {
		pr_info("F2FS-fs: Catching wakelock for rapid GC");
		__pm_stay_awake(&gc_wakelock);
	} else if (!set && gc_wakelock.active) {
		pr_info("F2FS-fs: Unlocking wakelock for rapid GC");
		__pm_relax(&gc_wakelock);
	}
	mutex_unlock(&gc_wakelock_mutex);
}

static int gc_thread_func(void *data)
{
	struct f2fs_sb_info *sbi = data;
	struct f2fs_gc_kthread *gc_th = sbi->gc_thread;
	wait_queue_head_t *wq = &sbi->gc_thread->gc_wait_queue_head;
<<<<<<< HEAD
	unsigned int wait_ms = gc_th->min_sleep_time;
=======
	wait_queue_head_t *fggc_wq = &sbi->gc_thread->fggc_wq;
	unsigned int wait_ms;

	wait_ms = gc_th->min_sleep_time;
>>>>>>> 557fd07e

	set_freezable();
	do {
		bool sync_mode, foreground = false;

		wait_event_interruptible_timeout(*wq,
				kthread_should_stop() || freezing(current) ||
				waitqueue_active(fggc_wq) ||
				gc_th->gc_wake,
				msecs_to_jiffies(wait_ms));

<<<<<<< HEAD
		sbi->rapid_gc = TRIGGER_RAPID_GC ? 1 : 0;
		if (sbi->rapid_gc) {
			rapid_gc_set_wakelock();
			// Use 1 instead of 0 to allow thread interrupts
			wait_ms = 1;
			sbi->gc_mode = GC_URGENT_HIGH;
		} else {
			rapid_gc_set_wakelock();
			wait_ms = gc_th->min_sleep_time;
			sbi->gc_mode = GC_NORMAL;
		}
=======
		if (test_opt(sbi, GC_MERGE) && waitqueue_active(fggc_wq))
			foreground = true;
>>>>>>> 557fd07e

		/* give it a try one time */
		if (gc_th->gc_wake)
			gc_th->gc_wake = 0;

		if (try_to_freeze()) {
			stat_other_skip_bggc_count(sbi);
			continue;
		}
		if (kthread_should_stop())
			break;

		if (sbi->sb->s_writers.frozen >= SB_FREEZE_WRITE) {
			if (!sbi->rapid_gc) {
				increase_sleep_time(gc_th, &wait_ms);
				stat_other_skip_bggc_count(sbi);
			}
			continue;
		}

		if (time_to_inject(sbi, FAULT_CHECKPOINT)) {
			f2fs_show_injection_info(sbi, FAULT_CHECKPOINT);
			f2fs_stop_checkpoint(sbi, false);
		}

		if (!sb_start_write_trylock(sbi->sb)) {
			stat_other_skip_bggc_count(sbi);
			continue;
		}

		/*
		 * [GC triggering condition]
		 * 0. GC is not conducted currently.
		 * 1. There are enough dirty segments.
		 * 2. IO subsystem is idle by checking the # of writeback pages.
		 * 3. IO subsystem is idle by checking the # of requests in
		 *    bdev's request list.
		 *
		 * Note) We have to avoid triggering GCs frequently.
		 * Because it is possible that some segments can be
		 * invalidated soon after by user update or deletion.
		 * So, I'd like to wait some time to collect dirty segments.
		 */
		if (sbi->gc_mode == GC_URGENT_HIGH || sbi->rapid_gc) {
			if (!sbi->rapid_gc)
				wait_ms = gc_th->urgent_sleep_time;
			down_write(&sbi->gc_lock);
			goto do_gc;
		}

		if (foreground) {
			down_write(&sbi->gc_lock);
			goto do_gc;
		} else if (!down_write_trylock(&sbi->gc_lock)) {
			stat_other_skip_bggc_count(sbi);
			goto next;
		}

		if (!is_idle(sbi, GC_TIME)) {
			increase_sleep_time(gc_th, &wait_ms);
			up_write(&sbi->gc_lock);
			stat_io_skip_bggc_count(sbi);
			goto next;
		}

		if (has_enough_invalid_blocks(sbi))
			decrease_sleep_time(gc_th, &wait_ms);
		else
			increase_sleep_time(gc_th, &wait_ms);
do_gc:
		if (!foreground)
			stat_inc_bggc_count(sbi->stat_info);

		sync_mode = F2FS_OPTION(sbi).bggc_mode == BGGC_MODE_SYNC;

		/* foreground GC was been triggered via f2fs_balance_fs() */
		if (foreground)
			sync_mode = false;

		/* if return value is not zero, no victim was selected */
<<<<<<< HEAD
		if (f2fs_gc(sbi, sbi->rapid_gc || sync_mode, true, NULL_SEGNO)) {
=======
		if (f2fs_gc(sbi, sync_mode, !foreground, false, NULL_SEGNO))
>>>>>>> 557fd07e
			wait_ms = gc_th->no_gc_sleep_time;
			sbi->rapid_gc = false;
			rapid_gc_set_wakelock();
			sbi->gc_mode = GC_NORMAL;
			pr_info("F2FS-fs: No more rapid GC victim found, "
				"sleeping for %u ms", wait_ms);

			/*
			 * Rapid GC would have cleaned hundreds of segments
			 * that would not be read again anytime soon.
			 */
			mm_drop_caches(3);
			pr_info("F2FS-fs: dropped caches");
		}

		if (foreground)
			wake_up_all(&gc_th->fggc_wq);

		trace_f2fs_background_gc(sbi->sb, wait_ms,
				prefree_segments(sbi), free_segments(sbi));

		/* balancing f2fs's metadata periodically */
		f2fs_balance_fs_bg(sbi, true);
next:
		sb_end_write(sbi->sb);

	} while (!kthread_should_stop());
	return 0;
}

int f2fs_start_gc_thread(struct f2fs_sb_info *sbi)
{
	const struct sched_param param = { .sched_priority = 0 };
	struct f2fs_gc_kthread *gc_th;
	dev_t dev = sbi->sb->s_bdev->bd_dev;
	int err = 0;

	if (sbi->gc_thread != NULL)
		goto out;

	gc_th = f2fs_kmalloc(sbi, sizeof(struct f2fs_gc_kthread), GFP_KERNEL);
	if (!gc_th) {
		err = -ENOMEM;
		goto out;
	}

	gc_th->urgent_sleep_time = DEF_GC_THREAD_URGENT_SLEEP_TIME;
	gc_th->min_sleep_time = DEF_GC_THREAD_MIN_SLEEP_TIME;
	gc_th->max_sleep_time = DEF_GC_THREAD_MAX_SLEEP_TIME;
	gc_th->no_gc_sleep_time = DEF_GC_THREAD_NOGC_SLEEP_TIME;

<<<<<<< HEAD
	sbi->gc_mode = GC_NORMAL;
	gc_th->gc_wake= 0;
=======
	gc_th->gc_wake = 0;
>>>>>>> 557fd07e

	sbi->gc_thread = gc_th;
	init_waitqueue_head(&sbi->gc_thread->gc_wait_queue_head);
	init_waitqueue_head(&sbi->gc_thread->fggc_wq);
	sbi->gc_thread->f2fs_gc_task = kthread_run(gc_thread_func, sbi,
			"f2fs_gc-%u:%u", MAJOR(dev), MINOR(dev));
	if (IS_ERR(gc_th->f2fs_gc_task)) {
		err = PTR_ERR(gc_th->f2fs_gc_task);
		kfree(gc_th);
		sbi->gc_thread = NULL;
	}
	sched_setscheduler(sbi->gc_thread->f2fs_gc_task, SCHED_IDLE, &param);
	set_task_ioprio(sbi->gc_thread->f2fs_gc_task,
			IOPRIO_PRIO_VALUE(IOPRIO_CLASS_IDLE, 0));
out:
	return err;
}

void f2fs_stop_gc_thread(struct f2fs_sb_info *sbi)
{
	struct f2fs_gc_kthread *gc_th = sbi->gc_thread;
<<<<<<< HEAD
	sbi->rapid_gc = false;
=======

>>>>>>> 557fd07e
	if (!gc_th)
		return;
	kthread_stop(gc_th->f2fs_gc_task);
	wake_up_all(&gc_th->fggc_wq);
	kfree(gc_th);
	sbi->gc_mode = GC_NORMAL;
	sbi->gc_thread = NULL;
}

/* Trigger rapid GC when invalid block is higher than 3% */
#define RAPID_GC_LIMIT_INVALID_BLOCK 3

static void f2fs_start_rapid_gc(void)
{
	struct f2fs_sb_info *sbi;
	block_t invalid_blocks;

	mutex_lock(&gc_sbi_mutex);
	list_for_each_entry(sbi, &gc_sbi_list, list) {
		invalid_blocks = sbi->user_block_count -
					written_block_count(sbi) -
					free_user_blocks(sbi);
		if (invalid_blocks >
		    ((long)((sbi->user_block_count - written_block_count(sbi)) *
			RAPID_GC_LIMIT_INVALID_BLOCK) / 100)) {
			f2fs_start_gc_thread(sbi);
			sbi->gc_thread->gc_wake = 1;
			wake_up_interruptible_all(&sbi->gc_thread->gc_wait_queue_head);
			wake_up_discard_thread(sbi, true);
		} else {
			pr_info("F2FS-fs: Invalid blocks lower than %d%%, "
					"skipping rapid GC (%u / (%u - %u))",
					RAPID_GC_LIMIT_INVALID_BLOCK,
					invalid_blocks,
					sbi->user_block_count,
					written_block_count(sbi));
		}
	}
	mutex_unlock(&gc_sbi_mutex);
}

static void f2fs_stop_rapid_gc(void)
{
	struct f2fs_sb_info *sbi;

	mutex_lock(&gc_sbi_mutex);
	list_for_each_entry(sbi, &gc_sbi_list, list) {
		f2fs_stop_gc_thread(sbi);
	}
	mutex_unlock(&gc_sbi_mutex);

	rapid_gc_set_wakelock();
}

void f2fs_gc_sbi_list_add(struct f2fs_sb_info *sbi)
{
	mutex_lock(&gc_sbi_mutex);
	list_add_tail(&sbi->list, &gc_sbi_list);
	mutex_unlock(&gc_sbi_mutex);
}

void f2fs_gc_sbi_list_del(struct f2fs_sb_info *sbi)
{
	mutex_lock(&gc_sbi_mutex);
	list_del(&sbi->list);
	mutex_unlock(&gc_sbi_mutex);
}

static struct work_struct rapid_gc_fb_worker;
static void rapid_gc_fb_work(struct work_struct *work)
{
	if (screen_on) {
		f2fs_stop_rapid_gc();
	} else {
		/*
		 * Start all GC threads exclusively from here
		 * since the phone screen would turn on when
		 * a charger is connected
		 */
		if (TRIGGER_RAPID_GC)
			f2fs_start_rapid_gc();
	}
}

static int msm_drm_notifier_callback(struct notifier_block *self,
				unsigned long event, void *data)
{
	struct msm_drm_notifier *evdata = data;
	int *blank;

	if (event != MSM_DRM_EVENT_BLANK && event != MSM_DRM_EARLY_EVENT_BLANK)
		goto out;

	if (!evdata || !evdata->data || evdata->id != MSM_DRM_PRIMARY_DISPLAY)
		goto out;

	blank = evdata->data;
	switch (*blank) {
	case MSM_DRM_BLANK_POWERDOWN_CUST:
	case MSM_DRM_BLANK_POWERDOWN:
	case MSM_DRM_BLANK_NORMAL:
		if (!screen_on)
			goto out;
		screen_on = false;
		queue_work(system_power_efficient_wq, &rapid_gc_fb_worker);
		break;
	case MSM_DRM_BLANK_UNBLANK_CUST:
		if (screen_on)
			goto out;
		screen_on = true;
		queue_work(system_power_efficient_wq, &rapid_gc_fb_worker);
		break;
	}

out:
	return NOTIFY_OK;
}

static struct notifier_block fb_notifier_block = {
	.notifier_call = msm_drm_notifier_callback,
};

void __init f2fs_init_rapid_gc(void)
{
	INIT_WORK(&rapid_gc_fb_worker, rapid_gc_fb_work);
	wakeup_source_init(&gc_wakelock, "f2fs_rapid_gc_wakelock");
	msm_drm_register_client(&fb_notifier_block);
}

void __exit f2fs_destroy_rapid_gc(void)
{
	msm_drm_unregister_client(&fb_notifier_block);
	wakeup_source_trash(&gc_wakelock);
}

static int select_gc_type(struct f2fs_sb_info *sbi, int gc_type)
{
	int gc_mode;

	if (gc_type == BG_GC) {
		if (sbi->am.atgc_enabled)
			gc_mode = GC_AT;
		else
			gc_mode = GC_CB;
	} else {
		gc_mode = GC_GREEDY;
	}

	switch (sbi->gc_mode) {
	case GC_IDLE_CB:
		gc_mode = GC_CB;
		break;
	case GC_IDLE_GREEDY:
	case GC_URGENT_HIGH:
		gc_mode = GC_GREEDY;
		break;
	case GC_IDLE_AT:
		gc_mode = GC_AT;
		break;
	}

	return gc_mode;
}

static void select_policy(struct f2fs_sb_info *sbi, int gc_type,
			int type, struct victim_sel_policy *p)
{
	struct dirty_seglist_info *dirty_i = DIRTY_I(sbi);

	if (p->alloc_mode == SSR) {
		p->gc_mode = GC_GREEDY;
		p->dirty_bitmap = dirty_i->dirty_segmap[type];
		p->max_search = dirty_i->nr_dirty[type];
		p->ofs_unit = 1;
	} else if (p->alloc_mode == AT_SSR) {
		p->gc_mode = GC_GREEDY;
		p->dirty_bitmap = dirty_i->dirty_segmap[type];
		p->max_search = dirty_i->nr_dirty[type];
		p->ofs_unit = 1;
	} else {
		p->gc_mode = select_gc_type(sbi, gc_type);
		p->ofs_unit = sbi->segs_per_sec;
		if (__is_large_section(sbi)) {
			p->dirty_bitmap = dirty_i->dirty_secmap;
			p->max_search = count_bits(p->dirty_bitmap,
						0, MAIN_SECS(sbi));
		} else {
			p->dirty_bitmap = dirty_i->dirty_segmap[DIRTY];
			p->max_search = dirty_i->nr_dirty[DIRTY];
		}
	}

	/*
	 * adjust candidates range, should select all dirty segments for
	 * foreground GC and urgent GC cases.
	 */
	if (gc_type != FG_GC &&
			(sbi->gc_mode != GC_URGENT_HIGH) &&
			(p->gc_mode != GC_AT && p->alloc_mode != AT_SSR) &&
			p->max_search > sbi->max_victim_search)
		p->max_search = sbi->max_victim_search;

	/* let's select beginning hot/small space first in no_heap mode*/
	if (test_opt(sbi, NOHEAP) &&
		(type == CURSEG_HOT_DATA || IS_NODESEG(type)))
		p->offset = 0;
	else
		p->offset = SIT_I(sbi)->last_victim[p->gc_mode];
}

static unsigned int get_max_cost(struct f2fs_sb_info *sbi,
				struct victim_sel_policy *p)
{
	/* SSR allocates in a segment unit */
	if (p->alloc_mode == SSR)
		return sbi->blocks_per_seg;
	else if (p->alloc_mode == AT_SSR)
		return UINT_MAX;

	/* LFS */
	if (p->gc_mode == GC_GREEDY)
		return 2 * sbi->blocks_per_seg * p->ofs_unit;
	else if (p->gc_mode == GC_CB)
		return UINT_MAX;
	else if (p->gc_mode == GC_AT)
		return UINT_MAX;
	else /* No other gc_mode */
		return 0;
}

static unsigned int check_bg_victims(struct f2fs_sb_info *sbi)
{
	struct dirty_seglist_info *dirty_i = DIRTY_I(sbi);
	unsigned int secno;

	/*
	 * If the gc_type is FG_GC, we can select victim segments
	 * selected by background GC before.
	 * Those segments guarantee they have small valid blocks.
	 */
	for_each_set_bit(secno, dirty_i->victim_secmap, MAIN_SECS(sbi)) {
		if (sec_usage_check(sbi, secno))
			continue;
		clear_bit(secno, dirty_i->victim_secmap);
		return GET_SEG_FROM_SEC(sbi, secno);
	}
	return NULL_SEGNO;
}

static unsigned int get_cb_cost(struct f2fs_sb_info *sbi, unsigned int segno)
{
	struct sit_info *sit_i = SIT_I(sbi);
	unsigned int secno = GET_SEC_FROM_SEG(sbi, segno);
	unsigned int start = GET_SEG_FROM_SEC(sbi, secno);
	unsigned long long mtime = 0;
	unsigned int vblocks;
	unsigned char age = 0;
	unsigned char u;
	unsigned int i;
	unsigned int usable_segs_per_sec = f2fs_usable_segs_in_sec(sbi, segno);

	for (i = 0; i < usable_segs_per_sec; i++)
		mtime += get_seg_entry(sbi, start + i)->mtime;
	vblocks = get_valid_blocks(sbi, segno, true);

	mtime = div_u64(mtime, usable_segs_per_sec);
	vblocks = div_u64(vblocks, usable_segs_per_sec);

	u = (vblocks * 100) >> sbi->log_blocks_per_seg;

	/* Handle if the system time has changed by the user */
	if (mtime < sit_i->min_mtime)
		sit_i->min_mtime = mtime;
	if (mtime > sit_i->max_mtime)
		sit_i->max_mtime = mtime;
	if (sit_i->max_mtime != sit_i->min_mtime)
		age = 100 - div64_u64(100 * (mtime - sit_i->min_mtime),
				sit_i->max_mtime - sit_i->min_mtime);

	return UINT_MAX - ((100 * (100 - u) * age) / (100 + u));
}

static inline unsigned int get_gc_cost(struct f2fs_sb_info *sbi,
			unsigned int segno, struct victim_sel_policy *p)
{
	if (p->alloc_mode == SSR)
		return get_seg_entry(sbi, segno)->ckpt_valid_blocks;

	/* alloc_mode == LFS */
	if (p->gc_mode == GC_GREEDY)
		return get_valid_blocks(sbi, segno, true);
	else if (p->gc_mode == GC_CB)
		return get_cb_cost(sbi, segno);

	f2fs_bug_on(sbi, 1);
	return 0;
}

static unsigned int count_bits(const unsigned long *addr,
				unsigned int offset, unsigned int len)
{
	unsigned int end = offset + len, sum = 0;

	while (offset < end) {
		if (test_bit(offset++, addr))
			++sum;
	}
	return sum;
}

static struct victim_entry *attach_victim_entry(struct f2fs_sb_info *sbi,
				unsigned long long mtime, unsigned int segno,
				struct rb_node *parent, struct rb_node **p,
				bool left_most)
{
	struct atgc_management *am = &sbi->am;
	struct victim_entry *ve;

	ve =  f2fs_kmem_cache_alloc(victim_entry_slab, GFP_NOFS);

	ve->mtime = mtime;
	ve->segno = segno;

	rb_link_node(&ve->rb_node, parent, p);
	rb_insert_color_cached(&ve->rb_node, &am->root, left_most);

	list_add_tail(&ve->list, &am->victim_list);

	am->victim_count++;

	return ve;
}

static void insert_victim_entry(struct f2fs_sb_info *sbi,
				unsigned long long mtime, unsigned int segno)
{
	struct atgc_management *am = &sbi->am;
	struct rb_node **p;
	struct rb_node *parent = NULL;
	bool left_most = true;

	p = f2fs_lookup_rb_tree_ext(sbi, &am->root, &parent, mtime, &left_most);
	attach_victim_entry(sbi, mtime, segno, parent, p, left_most);
}

static void add_victim_entry(struct f2fs_sb_info *sbi,
				struct victim_sel_policy *p, unsigned int segno)
{
	struct sit_info *sit_i = SIT_I(sbi);
	unsigned int secno = GET_SEC_FROM_SEG(sbi, segno);
	unsigned int start = GET_SEG_FROM_SEC(sbi, secno);
	unsigned long long mtime = 0;
	unsigned int i;

	if (unlikely(is_sbi_flag_set(sbi, SBI_CP_DISABLED))) {
		if (p->gc_mode == GC_AT &&
			get_valid_blocks(sbi, segno, true) == 0)
			return;
	}

	for (i = 0; i < sbi->segs_per_sec; i++)
		mtime += get_seg_entry(sbi, start + i)->mtime;
	mtime = div_u64(mtime, sbi->segs_per_sec);

	/* Handle if the system time has changed by the user */
	if (mtime < sit_i->min_mtime)
		sit_i->min_mtime = mtime;
	if (mtime > sit_i->max_mtime)
		sit_i->max_mtime = mtime;
	if (mtime < sit_i->dirty_min_mtime)
		sit_i->dirty_min_mtime = mtime;
	if (mtime > sit_i->dirty_max_mtime)
		sit_i->dirty_max_mtime = mtime;

	/* don't choose young section as candidate */
	if (sit_i->dirty_max_mtime - mtime < p->age_threshold)
		return;

	insert_victim_entry(sbi, mtime, segno);
}

static struct rb_node *lookup_central_victim(struct f2fs_sb_info *sbi,
						struct victim_sel_policy *p)
{
	struct atgc_management *am = &sbi->am;
	struct rb_node *parent = NULL;
	bool left_most;

	f2fs_lookup_rb_tree_ext(sbi, &am->root, &parent, p->age, &left_most);

	return parent;
}

static void atgc_lookup_victim(struct f2fs_sb_info *sbi,
						struct victim_sel_policy *p)
{
	struct sit_info *sit_i = SIT_I(sbi);
	struct atgc_management *am = &sbi->am;
	struct rb_root_cached *root = &am->root;
	struct rb_node *node;
	struct rb_entry *re;
	struct victim_entry *ve;
	unsigned long long total_time;
	unsigned long long age, u, accu;
	unsigned long long max_mtime = sit_i->dirty_max_mtime;
	unsigned long long min_mtime = sit_i->dirty_min_mtime;
	unsigned int sec_blocks = BLKS_PER_SEC(sbi);
	unsigned int vblocks;
	unsigned int dirty_threshold = max(am->max_candidate_count,
					am->candidate_ratio *
					am->victim_count / 100);
	unsigned int age_weight = am->age_weight;
	unsigned int cost;
	unsigned int iter = 0;

	if (max_mtime < min_mtime)
		return;

	max_mtime += 1;
	total_time = max_mtime - min_mtime;

	accu = div64_u64(ULLONG_MAX, total_time);
	accu = min_t(unsigned long long, div_u64(accu, 100),
					DEFAULT_ACCURACY_CLASS);

	node = rb_first_cached(root);
next:
	re = rb_entry_safe(node, struct rb_entry, rb_node);
	if (!re)
		return;

	ve = (struct victim_entry *)re;

	if (ve->mtime >= max_mtime || ve->mtime < min_mtime)
		goto skip;

	/* age = 10000 * x% * 60 */
	age = div64_u64(accu * (max_mtime - ve->mtime), total_time) *
								age_weight;

	vblocks = get_valid_blocks(sbi, ve->segno, true);
	f2fs_bug_on(sbi, !vblocks || vblocks == sec_blocks);

	/* u = 10000 * x% * 40 */
	u = div64_u64(accu * (sec_blocks - vblocks), sec_blocks) *
							(100 - age_weight);

	f2fs_bug_on(sbi, age + u >= UINT_MAX);

	cost = UINT_MAX - (age + u);
	iter++;

	if (cost < p->min_cost ||
			(cost == p->min_cost && age > p->oldest_age)) {
		p->min_cost = cost;
		p->oldest_age = age;
		p->min_segno = ve->segno;
	}
skip:
	if (iter < dirty_threshold) {
		node = rb_next(node);
		goto next;
	}
}

/*
 * select candidates around source section in range of
 * [target - dirty_threshold, target + dirty_threshold]
 */
static void atssr_lookup_victim(struct f2fs_sb_info *sbi,
						struct victim_sel_policy *p)
{
	struct sit_info *sit_i = SIT_I(sbi);
	struct atgc_management *am = &sbi->am;
	struct rb_node *node;
	struct rb_entry *re;
	struct victim_entry *ve;
	unsigned long long age;
	unsigned long long max_mtime = sit_i->dirty_max_mtime;
	unsigned long long min_mtime = sit_i->dirty_min_mtime;
	unsigned int seg_blocks = sbi->blocks_per_seg;
	unsigned int vblocks;
	unsigned int dirty_threshold = max(am->max_candidate_count,
					am->candidate_ratio *
					am->victim_count / 100);
	unsigned int cost;
	unsigned int iter = 0;
	int stage = 0;

	if (max_mtime < min_mtime)
		return;
	max_mtime += 1;
next_stage:
	node = lookup_central_victim(sbi, p);
next_node:
	re = rb_entry_safe(node, struct rb_entry, rb_node);
	if (!re) {
		if (stage == 0)
			goto skip_stage;
		return;
	}

	ve = (struct victim_entry *)re;

	if (ve->mtime >= max_mtime || ve->mtime < min_mtime)
		goto skip_node;

	age = max_mtime - ve->mtime;

	vblocks = get_seg_entry(sbi, ve->segno)->ckpt_valid_blocks;
	f2fs_bug_on(sbi, !vblocks);

	/* rare case */
	if (vblocks == seg_blocks)
		goto skip_node;

	iter++;

	age = max_mtime - abs(p->age - age);
	cost = UINT_MAX - vblocks;

	if (cost < p->min_cost ||
			(cost == p->min_cost && age > p->oldest_age)) {
		p->min_cost = cost;
		p->oldest_age = age;
		p->min_segno = ve->segno;
	}
skip_node:
	if (iter < dirty_threshold) {
		if (stage == 0)
			node = rb_prev(node);
		else if (stage == 1)
			node = rb_next(node);
		goto next_node;
	}
skip_stage:
	if (stage < 1) {
		stage++;
		iter = 0;
		goto next_stage;
	}
}
static void lookup_victim_by_age(struct f2fs_sb_info *sbi,
						struct victim_sel_policy *p)
{
	f2fs_bug_on(sbi, !f2fs_check_rb_tree_consistence(sbi,
						&sbi->am.root, true));

	if (p->gc_mode == GC_AT)
		atgc_lookup_victim(sbi, p);
	else if (p->alloc_mode == AT_SSR)
		atssr_lookup_victim(sbi, p);
	else
		f2fs_bug_on(sbi, 1);
}

static void release_victim_entry(struct f2fs_sb_info *sbi)
{
	struct atgc_management *am = &sbi->am;
	struct victim_entry *ve, *tmp;

	list_for_each_entry_safe(ve, tmp, &am->victim_list, list) {
		list_del(&ve->list);
		kmem_cache_free(victim_entry_slab, ve);
		am->victim_count--;
	}

	am->root = RB_ROOT_CACHED;

	f2fs_bug_on(sbi, am->victim_count);
	f2fs_bug_on(sbi, !list_empty(&am->victim_list));
}

/*
 * This function is called from two paths.
 * One is garbage collection and the other is SSR segment selection.
 * When it is called during GC, it just gets a victim segment
 * and it does not remove it from dirty seglist.
 * When it is called from SSR segment selection, it finds a segment
 * which has minimum valid blocks and removes it from dirty seglist.
 */
static int get_victim_by_default(struct f2fs_sb_info *sbi,
			unsigned int *result, int gc_type, int type,
			char alloc_mode, unsigned long long age)
{
	struct dirty_seglist_info *dirty_i = DIRTY_I(sbi);
	struct sit_info *sm = SIT_I(sbi);
	struct victim_sel_policy p;
	unsigned int secno, last_victim;
	unsigned int last_segment;
	unsigned int nsearched;
	bool is_atgc;
	int ret = 0;

	mutex_lock(&dirty_i->seglist_lock);
	last_segment = MAIN_SECS(sbi) * sbi->segs_per_sec;

	p.alloc_mode = alloc_mode;
	p.age = age;
	p.age_threshold = sbi->am.age_threshold;

retry:
	select_policy(sbi, gc_type, type, &p);
	p.min_segno = NULL_SEGNO;
	p.oldest_age = 0;
	p.min_cost = get_max_cost(sbi, &p);

	is_atgc = (p.gc_mode == GC_AT || p.alloc_mode == AT_SSR);
	nsearched = 0;

	if (is_atgc)
		SIT_I(sbi)->dirty_min_mtime = ULLONG_MAX;

	if (*result != NULL_SEGNO) {
		if (!get_valid_blocks(sbi, *result, false)) {
			ret = -ENODATA;
			goto out;
		}

		if (sec_usage_check(sbi, GET_SEC_FROM_SEG(sbi, *result)))
			ret = -EBUSY;
		else
			p.min_segno = *result;
		goto out;
	}

	ret = -ENODATA;
	if (p.max_search == 0)
		goto out;

	if (__is_large_section(sbi) && p.alloc_mode == LFS) {
		if (sbi->next_victim_seg[BG_GC] != NULL_SEGNO) {
			p.min_segno = sbi->next_victim_seg[BG_GC];
			*result = p.min_segno;
			sbi->next_victim_seg[BG_GC] = NULL_SEGNO;
			goto got_result;
		}
		if (gc_type == FG_GC &&
				sbi->next_victim_seg[FG_GC] != NULL_SEGNO) {
			p.min_segno = sbi->next_victim_seg[FG_GC];
			*result = p.min_segno;
			sbi->next_victim_seg[FG_GC] = NULL_SEGNO;
			goto got_result;
		}
	}

	last_victim = sm->last_victim[p.gc_mode];
	if (p.alloc_mode == LFS && gc_type == FG_GC) {
		p.min_segno = check_bg_victims(sbi);
		if (p.min_segno != NULL_SEGNO)
			goto got_it;
	}

	while (1) {
		unsigned long cost, *dirty_bitmap;
		unsigned int unit_no, segno;

		dirty_bitmap = p.dirty_bitmap;
		unit_no = find_next_bit(dirty_bitmap,
				last_segment / p.ofs_unit,
				p.offset / p.ofs_unit);
		segno = unit_no * p.ofs_unit;
		if (segno >= last_segment) {
			if (sm->last_victim[p.gc_mode]) {
				last_segment =
					sm->last_victim[p.gc_mode];
				sm->last_victim[p.gc_mode] = 0;
				p.offset = 0;
				continue;
			}
			break;
		}

		p.offset = segno + p.ofs_unit;
		nsearched++;

#ifdef CONFIG_F2FS_CHECK_FS
		/*
		 * skip selecting the invalid segno (that is failed due to block
		 * validity check failure during GC) to avoid endless GC loop in
		 * such cases.
		 */
		if (test_bit(segno, sm->invalid_segmap))
			goto next;
#endif

		secno = GET_SEC_FROM_SEG(sbi, segno);

		if (sec_usage_check(sbi, secno))
			goto next;

		/* Don't touch checkpointed data */
		if (unlikely(is_sbi_flag_set(sbi, SBI_CP_DISABLED))) {
			if (p.alloc_mode == LFS) {
				/*
				 * LFS is set to find source section during GC.
				 * The victim should have no checkpointed data.
				 */
				if (get_ckpt_valid_blocks(sbi, segno, true))
					goto next;
			} else {
				/*
				 * SSR | AT_SSR are set to find target segment
				 * for writes which can be full by checkpointed
				 * and newly written blocks.
				 */
				if (!f2fs_segment_has_free_slot(sbi, segno))
					goto next;
			}
		}

		if (gc_type == BG_GC && test_bit(secno, dirty_i->victim_secmap))
			goto next;

		if (is_atgc) {
			add_victim_entry(sbi, &p, segno);
			goto next;
		}

		cost = get_gc_cost(sbi, segno, &p);

		if (p.min_cost > cost) {
			p.min_segno = segno;
			p.min_cost = cost;
		}
next:
		if (nsearched >= p.max_search) {
			if (!sm->last_victim[p.gc_mode] && segno <= last_victim)
				sm->last_victim[p.gc_mode] =
					last_victim + p.ofs_unit;
			else
				sm->last_victim[p.gc_mode] = segno + p.ofs_unit;
			sm->last_victim[p.gc_mode] %=
				(MAIN_SECS(sbi) * sbi->segs_per_sec);
			break;
		}
	}

	/* get victim for GC_AT/AT_SSR */
	if (is_atgc) {
		lookup_victim_by_age(sbi, &p);
		release_victim_entry(sbi);
	}

	if (is_atgc && p.min_segno == NULL_SEGNO &&
			sm->elapsed_time < p.age_threshold) {
		p.age_threshold = 0;
		goto retry;
	}

	if (p.min_segno != NULL_SEGNO) {
got_it:
		*result = (p.min_segno / p.ofs_unit) * p.ofs_unit;
got_result:
		if (p.alloc_mode == LFS) {
			secno = GET_SEC_FROM_SEG(sbi, p.min_segno);
			if (gc_type == FG_GC)
				sbi->cur_victim_sec = secno;
			else
				set_bit(secno, dirty_i->victim_secmap);
		}
		ret = 0;

	}
out:
	if (p.min_segno != NULL_SEGNO)
		trace_f2fs_get_victim(sbi->sb, type, gc_type, &p,
				sbi->cur_victim_sec,
				prefree_segments(sbi), free_segments(sbi));
	mutex_unlock(&dirty_i->seglist_lock);

	return ret;
}

static const struct victim_selection default_v_ops = {
	.get_victim = get_victim_by_default,
};

static struct inode *find_gc_inode(struct gc_inode_list *gc_list, nid_t ino)
{
	struct inode_entry *ie;

	ie = radix_tree_lookup(&gc_list->iroot, ino);
	if (ie)
		return ie->inode;
	return NULL;
}

static void add_gc_inode(struct gc_inode_list *gc_list, struct inode *inode)
{
	struct inode_entry *new_ie;

	if (inode == find_gc_inode(gc_list, inode->i_ino)) {
		iput(inode);
		return;
	}
	new_ie = f2fs_kmem_cache_alloc(f2fs_inode_entry_slab, GFP_NOFS);
	new_ie->inode = inode;

	f2fs_radix_tree_insert(&gc_list->iroot, inode->i_ino, new_ie);
	list_add_tail(&new_ie->list, &gc_list->ilist);
}

static void put_gc_inode(struct gc_inode_list *gc_list)
{
	struct inode_entry *ie, *next_ie;

	list_for_each_entry_safe(ie, next_ie, &gc_list->ilist, list) {
		radix_tree_delete(&gc_list->iroot, ie->inode->i_ino);
		iput(ie->inode);
		list_del(&ie->list);
		kmem_cache_free(f2fs_inode_entry_slab, ie);
	}
}

static int check_valid_map(struct f2fs_sb_info *sbi,
				unsigned int segno, int offset)
{
	struct sit_info *sit_i = SIT_I(sbi);
	struct seg_entry *sentry;
	int ret;

	down_read(&sit_i->sentry_lock);
	sentry = get_seg_entry(sbi, segno);
	ret = f2fs_test_bit(offset, sentry->cur_valid_map);
	up_read(&sit_i->sentry_lock);
	return ret;
}

/*
 * This function compares node address got in summary with that in NAT.
 * On validity, copy that node with cold status, otherwise (invalid node)
 * ignore that.
 */
static int gc_node_segment(struct f2fs_sb_info *sbi,
		struct f2fs_summary *sum, unsigned int segno, int gc_type)
{
	struct f2fs_summary *entry;
	block_t start_addr;
	int off;
	int phase = 0;
	int submitted = 0;
	unsigned int usable_blks_in_seg = f2fs_usable_blks_in_seg(sbi, segno);
	bool fggc = (gc_type == FG_GC);

	start_addr = START_BLOCK(sbi, segno);

next_step:
	entry = sum;

	if (fggc && phase == 2)
		atomic_inc(&sbi->wb_sync_req[NODE]);

	for (off = 0; off < usable_blks_in_seg; off++, entry++) {
		nid_t nid = le32_to_cpu(entry->nid);
		struct page *node_page;
		struct node_info ni;
		int err;

		/* stop BG_GC if there is not enough free sections. */
		if (gc_type == BG_GC && has_not_enough_free_secs(sbi, 0, 0))
			return submitted;

		if (check_valid_map(sbi, segno, off) == 0)
			continue;

		if (phase == 0) {
			f2fs_ra_meta_pages(sbi, NAT_BLOCK_OFFSET(nid), 1,
							META_NAT, true);
			continue;
		}

		if (phase == 1) {
			f2fs_ra_node_page(sbi, nid);
			continue;
		}

		/* phase == 2 */
		node_page = f2fs_get_node_page(sbi, nid);
		if (IS_ERR(node_page))
			continue;

		/* block may become invalid during f2fs_get_node_page */
		if (check_valid_map(sbi, segno, off) == 0) {
			f2fs_put_page(node_page, 1);
			continue;
		}

		if (f2fs_get_node_info(sbi, nid, &ni)) {
			f2fs_put_page(node_page, 1);
			continue;
		}

		if (ni.blk_addr != start_addr + off) {
			f2fs_put_page(node_page, 1);
			continue;
		}

		err = f2fs_move_node_page(node_page, gc_type);
		if (!err && gc_type == FG_GC)
			submitted++;
		stat_inc_node_blk_count(sbi, 1, gc_type);
	}

	if (++phase < 3)
		goto next_step;

	if (fggc)
		atomic_dec(&sbi->wb_sync_req[NODE]);
	return submitted;
}

/*
 * Calculate start block index indicating the given node offset.
 * Be careful, caller should give this node offset only indicating direct node
 * blocks. If any node offsets, which point the other types of node blocks such
 * as indirect or double indirect node blocks, are given, it must be a caller's
 * bug.
 */
block_t f2fs_start_bidx_of_node(unsigned int node_ofs, struct inode *inode)
{
	unsigned int indirect_blks = 2 * NIDS_PER_BLOCK + 4;
	unsigned int bidx;

	if (node_ofs == 0)
		return 0;

	if (node_ofs <= 2) {
		bidx = node_ofs - 1;
	} else if (node_ofs <= indirect_blks) {
		int dec = (node_ofs - 4) / (NIDS_PER_BLOCK + 1);

		bidx = node_ofs - 2 - dec;
	} else {
		int dec = (node_ofs - indirect_blks - 3) / (NIDS_PER_BLOCK + 1);

		bidx = node_ofs - 5 - dec;
	}
	return bidx * ADDRS_PER_BLOCK(inode) + ADDRS_PER_INODE(inode);
}

static bool is_alive(struct f2fs_sb_info *sbi, struct f2fs_summary *sum,
		struct node_info *dni, block_t blkaddr, unsigned int *nofs)
{
	struct page *node_page;
	nid_t nid;
	unsigned int ofs_in_node;
	block_t source_blkaddr;

	nid = le32_to_cpu(sum->nid);
	ofs_in_node = le16_to_cpu(sum->ofs_in_node);

	node_page = f2fs_get_node_page(sbi, nid);
	if (IS_ERR(node_page))
		return false;

	if (f2fs_get_node_info(sbi, nid, dni)) {
		f2fs_put_page(node_page, 1);
		return false;
	}

	if (sum->version != dni->version) {
		f2fs_warn(sbi, "%s: valid data with mismatched node version.",
			  __func__);
		set_sbi_flag(sbi, SBI_NEED_FSCK);
	}

	*nofs = ofs_of_node(node_page);
	source_blkaddr = data_blkaddr(NULL, node_page, ofs_in_node);
	f2fs_put_page(node_page, 1);

	if (source_blkaddr != blkaddr) {
#ifdef CONFIG_F2FS_CHECK_FS
		unsigned int segno = GET_SEGNO(sbi, blkaddr);
		unsigned long offset = GET_BLKOFF_FROM_SEG0(sbi, blkaddr);

		if (unlikely(check_valid_map(sbi, segno, offset))) {
			if (!test_and_set_bit(segno, SIT_I(sbi)->invalid_segmap)) {
				f2fs_err(sbi, "mismatched blkaddr %u (source_blkaddr %u) in seg %u\n",
						blkaddr, source_blkaddr, segno);
				f2fs_bug_on(sbi, 1);
			}
		}
#endif
		return false;
	}
	return true;
}

static int ra_data_block(struct inode *inode, pgoff_t index)
{
	struct f2fs_sb_info *sbi = F2FS_I_SB(inode);
	struct address_space *mapping = inode->i_mapping;
	struct dnode_of_data dn;
	struct page *page;
	struct extent_info ei = {0, 0, 0};
	struct f2fs_io_info fio = {
		.sbi = sbi,
		.ino = inode->i_ino,
		.type = DATA,
		.temp = COLD,
		.op = REQ_OP_READ,
		.op_flags = 0,
		.encrypted_page = NULL,
		.in_list = false,
		.retry = false,
	};
	int err;

	page = f2fs_grab_cache_page(mapping, index, true);
	if (!page)
		return -ENOMEM;

	if (f2fs_lookup_extent_cache(inode, index, &ei)) {
		dn.data_blkaddr = ei.blk + index - ei.fofs;
		if (unlikely(!f2fs_is_valid_blkaddr(sbi, dn.data_blkaddr,
						DATA_GENERIC_ENHANCE_READ))) {
			err = -EFSCORRUPTED;
			goto put_page;
		}
		goto got_it;
	}

	set_new_dnode(&dn, inode, NULL, NULL, 0);
	err = f2fs_get_dnode_of_data(&dn, index, LOOKUP_NODE);
	if (err)
		goto put_page;
	f2fs_put_dnode(&dn);

	if (!__is_valid_data_blkaddr(dn.data_blkaddr)) {
		err = -ENOENT;
		goto put_page;
	}
	if (unlikely(!f2fs_is_valid_blkaddr(sbi, dn.data_blkaddr,
						DATA_GENERIC_ENHANCE))) {
		err = -EFSCORRUPTED;
		goto put_page;
	}
got_it:
	/* read page */
	fio.page = page;
	fio.new_blkaddr = fio.old_blkaddr = dn.data_blkaddr;

	/*
	 * don't cache encrypted data into meta inode until previous dirty
	 * data were writebacked to avoid racing between GC and flush.
	 */
	f2fs_wait_on_page_writeback(page, DATA, true, true);

	f2fs_wait_on_block_writeback(inode, dn.data_blkaddr);

	fio.encrypted_page = f2fs_pagecache_get_page(META_MAPPING(sbi),
					dn.data_blkaddr,
					FGP_LOCK | FGP_CREAT, GFP_NOFS);
	if (!fio.encrypted_page) {
		err = -ENOMEM;
		goto put_page;
	}

	err = f2fs_submit_page_bio(&fio);
	if (err)
		goto put_encrypted_page;
	f2fs_put_page(fio.encrypted_page, 0);
	f2fs_put_page(page, 1);

	f2fs_update_iostat(sbi, FS_DATA_READ_IO, F2FS_BLKSIZE);
	f2fs_update_iostat(sbi, FS_GDATA_READ_IO, F2FS_BLKSIZE);

	return 0;
put_encrypted_page:
	f2fs_put_page(fio.encrypted_page, 1);
put_page:
	f2fs_put_page(page, 1);
	return err;
}

/*
 * Move data block via META_MAPPING while keeping locked data page.
 * This can be used to move blocks, aka LBAs, directly on disk.
 */
static int move_data_block(struct inode *inode, block_t bidx,
				int gc_type, unsigned int segno, int off)
{
	struct f2fs_io_info fio = {
		.sbi = F2FS_I_SB(inode),
		.ino = inode->i_ino,
		.type = DATA,
		.temp = COLD,
		.op = REQ_OP_READ,
		.op_flags = 0,
		.encrypted_page = NULL,
		.in_list = false,
		.retry = false,
	};
	struct dnode_of_data dn;
	struct f2fs_summary sum;
	struct node_info ni;
	struct page *page, *mpage;
	block_t newaddr;
	int err = 0;
	bool lfs_mode = f2fs_lfs_mode(fio.sbi);
	int type = fio.sbi->am.atgc_enabled && (gc_type == BG_GC) &&
				(fio.sbi->gc_mode != GC_URGENT_HIGH) ?
				CURSEG_ALL_DATA_ATGC : CURSEG_COLD_DATA;

	/* do not read out */
	page = f2fs_grab_cache_page(inode->i_mapping, bidx, false);
	if (!page)
		return -ENOMEM;

	if (!check_valid_map(F2FS_I_SB(inode), segno, off)) {
		err = -ENOENT;
		goto out;
	}

	if (f2fs_is_atomic_file(inode)) {
		err = -EAGAIN;
		F2FS_I(inode)->i_gc_failures[GC_FAILURE_ATOMIC]++;
		F2FS_I_SB(inode)->skipped_atomic_files[gc_type]++;
		goto out;
	}

	if (f2fs_is_pinned_file(inode)) {
		f2fs_pin_file_control(inode, true);
		err = -EAGAIN;
		goto out;
	}

	set_new_dnode(&dn, inode, NULL, NULL, 0);
	err = f2fs_get_dnode_of_data(&dn, bidx, LOOKUP_NODE);
	if (err)
		goto out;

	if (unlikely(dn.data_blkaddr == NULL_ADDR)) {
		ClearPageUptodate(page);
		err = -ENOENT;
		goto put_out;
	}

	/*
	 * don't cache encrypted data into meta inode until previous dirty
	 * data were writebacked to avoid racing between GC and flush.
	 */
	f2fs_wait_on_page_writeback(page, DATA, true, true);

	f2fs_wait_on_block_writeback(inode, dn.data_blkaddr);

	err = f2fs_get_node_info(fio.sbi, dn.nid, &ni);
	if (err)
		goto put_out;

	/* read page */
	fio.page = page;
	fio.new_blkaddr = fio.old_blkaddr = dn.data_blkaddr;

	if (lfs_mode)
		down_write(&fio.sbi->io_order_lock);

	mpage = f2fs_grab_cache_page(META_MAPPING(fio.sbi),
					fio.old_blkaddr, false);
	if (!mpage) {
		err = -ENOMEM;
		goto up_out;
	}

	fio.encrypted_page = mpage;

	/* read source block in mpage */
	if (!PageUptodate(mpage)) {
		err = f2fs_submit_page_bio(&fio);
		if (err) {
			f2fs_put_page(mpage, 1);
			goto up_out;
		}

		f2fs_update_iostat(fio.sbi, FS_DATA_READ_IO, F2FS_BLKSIZE);
		f2fs_update_iostat(fio.sbi, FS_GDATA_READ_IO, F2FS_BLKSIZE);

		lock_page(mpage);
		if (unlikely(mpage->mapping != META_MAPPING(fio.sbi) ||
						!PageUptodate(mpage))) {
			err = -EIO;
			f2fs_put_page(mpage, 1);
			goto up_out;
		}
	}

	set_summary(&sum, dn.nid, dn.ofs_in_node, ni.version);

	/* allocate block address */
	f2fs_allocate_data_block(fio.sbi, NULL, fio.old_blkaddr, &newaddr,
				&sum, type, NULL);

	fio.encrypted_page = f2fs_pagecache_get_page(META_MAPPING(fio.sbi),
				newaddr, FGP_LOCK | FGP_CREAT, GFP_NOFS);
	if (!fio.encrypted_page) {
		err = -ENOMEM;
		f2fs_put_page(mpage, 1);
		goto recover_block;
	}

	/* write target block */
	f2fs_wait_on_page_writeback(fio.encrypted_page, DATA, true, true);
	memcpy(page_address(fio.encrypted_page),
				page_address(mpage), PAGE_SIZE);
	f2fs_put_page(mpage, 1);
	invalidate_mapping_pages(META_MAPPING(fio.sbi),
				fio.old_blkaddr, fio.old_blkaddr);

	set_page_dirty(fio.encrypted_page);
	if (clear_page_dirty_for_io(fio.encrypted_page))
		dec_page_count(fio.sbi, F2FS_DIRTY_META);

	set_page_writeback(fio.encrypted_page);
	ClearPageError(page);

	fio.op = REQ_OP_WRITE;
	fio.op_flags = REQ_SYNC;
	fio.new_blkaddr = newaddr;
	f2fs_submit_page_write(&fio);
	if (fio.retry) {
		err = -EAGAIN;
		if (PageWriteback(fio.encrypted_page))
			end_page_writeback(fio.encrypted_page);
		goto put_page_out;
	}

	f2fs_update_iostat(fio.sbi, FS_GC_DATA_IO, F2FS_BLKSIZE);

	f2fs_update_data_blkaddr(&dn, newaddr);
	set_inode_flag(inode, FI_APPEND_WRITE);
	if (page->index == 0)
		set_inode_flag(inode, FI_FIRST_BLOCK_WRITTEN);
put_page_out:
	f2fs_put_page(fio.encrypted_page, 1);
recover_block:
	if (err)
		f2fs_do_replace_block(fio.sbi, &sum, newaddr, fio.old_blkaddr,
							true, true, true);
up_out:
	if (lfs_mode)
		up_write(&fio.sbi->io_order_lock);
put_out:
	f2fs_put_dnode(&dn);
out:
	f2fs_put_page(page, 1);
	return err;
}

static int move_data_page(struct inode *inode, block_t bidx, int gc_type,
							unsigned int segno, int off)
{
	struct page *page;
	int err = 0;

	page = f2fs_get_lock_data_page(inode, bidx, true);
	if (IS_ERR(page))
		return PTR_ERR(page);

	if (!check_valid_map(F2FS_I_SB(inode), segno, off)) {
		err = -ENOENT;
		goto out;
	}

	if (f2fs_is_atomic_file(inode)) {
		err = -EAGAIN;
		F2FS_I(inode)->i_gc_failures[GC_FAILURE_ATOMIC]++;
		F2FS_I_SB(inode)->skipped_atomic_files[gc_type]++;
		goto out;
	}
	if (f2fs_is_pinned_file(inode)) {
		if (gc_type == FG_GC)
			f2fs_pin_file_control(inode, true);
		err = -EAGAIN;
		goto out;
	}

	if (gc_type == BG_GC) {
		if (PageWriteback(page)) {
			err = -EAGAIN;
			goto out;
		}
		set_page_dirty(page);
		set_cold_data(page);
	} else {
		struct f2fs_io_info fio = {
			.sbi = F2FS_I_SB(inode),
			.ino = inode->i_ino,
			.type = DATA,
			.temp = COLD,
			.op = REQ_OP_WRITE,
			.op_flags = REQ_SYNC,
			.old_blkaddr = NULL_ADDR,
			.page = page,
			.encrypted_page = NULL,
			.need_lock = LOCK_REQ,
			.io_type = FS_GC_DATA_IO,
		};
		bool is_dirty = PageDirty(page);

retry:
		f2fs_wait_on_page_writeback(page, DATA, true, true);

		set_page_dirty(page);
		if (clear_page_dirty_for_io(page)) {
			inode_dec_dirty_pages(inode);
			f2fs_remove_dirty_inode(inode);
		}

		set_cold_data(page);

		err = f2fs_do_write_data_page(&fio);
		if (err) {
			clear_cold_data(page);
			if (err == -ENOMEM) {
				congestion_wait(BLK_RW_ASYNC,
						DEFAULT_IO_TIMEOUT);
				goto retry;
			}
			if (is_dirty)
				set_page_dirty(page);
		}
	}
out:
	f2fs_put_page(page, 1);
	return err;
}

/*
 * This function tries to get parent node of victim data block, and identifies
 * data block validity. If the block is valid, copy that with cold status and
 * modify parent node.
 * If the parent node is not valid or the data block address is different,
 * the victim data block is ignored.
 */
static int gc_data_segment(struct f2fs_sb_info *sbi, struct f2fs_summary *sum,
		struct gc_inode_list *gc_list, unsigned int segno, int gc_type,
		bool force_migrate)
{
	struct super_block *sb = sbi->sb;
	struct f2fs_summary *entry;
	block_t start_addr;
	int off;
	int phase = 0;
	int submitted = 0;
	unsigned int usable_blks_in_seg = f2fs_usable_blks_in_seg(sbi, segno);

	start_addr = START_BLOCK(sbi, segno);

next_step:
	entry = sum;

	for (off = 0; off < usable_blks_in_seg; off++, entry++) {
		struct page *data_page;
		struct inode *inode;
		struct node_info dni; /* dnode info for the data */
		unsigned int ofs_in_node, nofs;
		block_t start_bidx;
		nid_t nid = le32_to_cpu(entry->nid);

		/*
		 * stop BG_GC if there is not enough free sections.
		 * Or, stop GC if the segment becomes fully valid caused by
		 * race condition along with SSR block allocation.
		 */
		if ((gc_type == BG_GC && has_not_enough_free_secs(sbi, 0, 0)) ||
			(!force_migrate && get_valid_blocks(sbi, segno, true) ==
							BLKS_PER_SEC(sbi)))
			return submitted;

		if (check_valid_map(sbi, segno, off) == 0)
			continue;

		if (phase == 0) {
			f2fs_ra_meta_pages(sbi, NAT_BLOCK_OFFSET(nid), 1,
							META_NAT, true);
			continue;
		}

		if (phase == 1) {
			f2fs_ra_node_page(sbi, nid);
			continue;
		}

		/* Get an inode by ino with checking validity */
		if (!is_alive(sbi, entry, &dni, start_addr + off, &nofs))
			continue;

		if (phase == 2) {
			f2fs_ra_node_page(sbi, dni.ino);
			continue;
		}

		ofs_in_node = le16_to_cpu(entry->ofs_in_node);

		if (phase == 3) {
			inode = f2fs_iget(sb, dni.ino);
			if (IS_ERR(inode) || is_bad_inode(inode)) {
				set_sbi_flag(sbi, SBI_NEED_FSCK);
				continue;
			}

			if (!down_write_trylock(
				&F2FS_I(inode)->i_gc_rwsem[WRITE])) {
				iput(inode);
				sbi->skipped_gc_rwsem++;
				continue;
			}

			start_bidx = f2fs_start_bidx_of_node(nofs, inode) +
								ofs_in_node;

			if (f2fs_post_read_required(inode)) {
				int err = ra_data_block(inode, start_bidx);

				up_write(&F2FS_I(inode)->i_gc_rwsem[WRITE]);
				if (err) {
					iput(inode);
					continue;
				}
				add_gc_inode(gc_list, inode);
				continue;
			}

			data_page = f2fs_get_read_data_page(inode,
						start_bidx, REQ_RAHEAD, true);
			up_write(&F2FS_I(inode)->i_gc_rwsem[WRITE]);
			if (IS_ERR(data_page)) {
				iput(inode);
				continue;
			}

			f2fs_put_page(data_page, 0);
			add_gc_inode(gc_list, inode);
			continue;
		}

		/* phase 4 */
		inode = find_gc_inode(gc_list, dni.ino);
		if (inode) {
			struct f2fs_inode_info *fi = F2FS_I(inode);
			bool locked = false;
			int err;

			if (S_ISREG(inode->i_mode)) {
				if (!down_write_trylock(&fi->i_gc_rwsem[READ]))
					continue;
				if (!down_write_trylock(
						&fi->i_gc_rwsem[WRITE])) {
					sbi->skipped_gc_rwsem++;
					up_write(&fi->i_gc_rwsem[READ]);
					continue;
				}
				locked = true;

				/* wait for all inflight aio data */
				inode_dio_wait(inode);
			}

			start_bidx = f2fs_start_bidx_of_node(nofs, inode)
								+ ofs_in_node;
			if (f2fs_post_read_required(inode))
				err = move_data_block(inode, start_bidx, gc_type,
								segno, off);
			else
				err = move_data_page(inode, start_bidx, gc_type,
								segno, off);

			if (!err && (gc_type == FG_GC ||
					f2fs_post_read_required(inode)))
				submitted++;

			if (locked) {
				up_write(&fi->i_gc_rwsem[WRITE]);
				up_write(&fi->i_gc_rwsem[READ]);
			}

			stat_inc_data_blk_count(sbi, 1, gc_type);
		}
	}

	if (++phase < 5)
		goto next_step;

	return submitted;
}

static int __get_victim(struct f2fs_sb_info *sbi, unsigned int *victim,
			int gc_type)
{
	struct sit_info *sit_i = SIT_I(sbi);
	int ret;

	down_write(&sit_i->sentry_lock);
	ret = DIRTY_I(sbi)->v_ops->get_victim(sbi, victim, gc_type,
					      NO_CHECK_TYPE, LFS, 0);
	up_write(&sit_i->sentry_lock);
	return ret;
}

static int do_garbage_collect(struct f2fs_sb_info *sbi,
				unsigned int start_segno,
				struct gc_inode_list *gc_list, int gc_type,
				bool force_migrate)
{
	struct page *sum_page;
	struct f2fs_summary_block *sum;
	struct blk_plug plug;
	unsigned int segno = start_segno;
	unsigned int end_segno = start_segno + sbi->segs_per_sec;
	int seg_freed = 0, migrated = 0;
	unsigned char type = IS_DATASEG(get_seg_entry(sbi, segno)->type) ?
						SUM_TYPE_DATA : SUM_TYPE_NODE;
	int submitted = 0;

	if (__is_large_section(sbi))
		end_segno = rounddown(end_segno, sbi->segs_per_sec);

	/*
	 * zone-capacity can be less than zone-size in zoned devices,
	 * resulting in less than expected usable segments in the zone,
	 * calculate the end segno in the zone which can be garbage collected
	 */
	if (f2fs_sb_has_blkzoned(sbi))
		end_segno -= sbi->segs_per_sec -
					f2fs_usable_segs_in_sec(sbi, segno);

	sanity_check_seg_type(sbi, get_seg_entry(sbi, segno)->type);

	/* readahead multi ssa blocks those have contiguous address */
	if (__is_large_section(sbi))
		f2fs_ra_meta_pages(sbi, GET_SUM_BLOCK(sbi, segno),
					end_segno - segno, META_SSA, true);

	/* reference all summary page */
	while (segno < end_segno) {
		sum_page = f2fs_get_sum_page(sbi, segno++);
		if (IS_ERR(sum_page)) {
			int err = PTR_ERR(sum_page);

			end_segno = segno - 1;
			for (segno = start_segno; segno < end_segno; segno++) {
				sum_page = find_get_page(META_MAPPING(sbi),
						GET_SUM_BLOCK(sbi, segno));
				f2fs_put_page(sum_page, 0);
				f2fs_put_page(sum_page, 0);
			}
			return err;
		}
		unlock_page(sum_page);
	}

	blk_start_plug(&plug);

	for (segno = start_segno; segno < end_segno; segno++) {

		/* find segment summary of victim */
		sum_page = find_get_page(META_MAPPING(sbi),
					GET_SUM_BLOCK(sbi, segno));
		f2fs_put_page(sum_page, 0);

		if (get_valid_blocks(sbi, segno, false) == 0)
			goto freed;
		if (gc_type == BG_GC && __is_large_section(sbi) &&
				migrated >= sbi->migration_granularity)
			goto skip;
		if (!PageUptodate(sum_page) || unlikely(f2fs_cp_error(sbi)))
			goto skip;

		sum = page_address(sum_page);
		if (type != GET_SUM_TYPE((&sum->footer))) {
			f2fs_err(sbi, "Inconsistent segment (%u) type [%d, %d] in SSA and SIT",
				 segno, type, GET_SUM_TYPE((&sum->footer)));
			set_sbi_flag(sbi, SBI_NEED_FSCK);
			f2fs_stop_checkpoint(sbi, false);
			goto skip;
		}

		/*
		 * this is to avoid deadlock:
		 * - lock_page(sum_page)         - f2fs_replace_block
		 *  - check_valid_map()            - down_write(sentry_lock)
		 *   - down_read(sentry_lock)     - change_curseg()
		 *                                  - lock_page(sum_page)
		 */
		if (type == SUM_TYPE_NODE)
			submitted += gc_node_segment(sbi, sum->entries, segno,
								gc_type);
		else
			submitted += gc_data_segment(sbi, sum->entries, gc_list,
							segno, gc_type,
							force_migrate);

		stat_inc_seg_count(sbi, type, gc_type);
		migrated++;

freed:
		if (gc_type == FG_GC &&
				get_valid_blocks(sbi, segno, false) == 0)
			seg_freed++;

		if (__is_large_section(sbi) && segno + 1 < end_segno)
			sbi->next_victim_seg[gc_type] = segno + 1;
skip:
		f2fs_put_page(sum_page, 0);
	}

	if (submitted)
		f2fs_submit_merged_write(sbi,
				(type == SUM_TYPE_NODE) ? NODE : DATA);

	blk_finish_plug(&plug);

	stat_inc_call_count(sbi->stat_info);

	return seg_freed;
}

int f2fs_gc(struct f2fs_sb_info *sbi, bool sync,
			bool background, bool force, unsigned int segno)
{
	int gc_type = sync ? FG_GC : BG_GC;
	int sec_freed = 0, seg_freed = 0, total_freed = 0;
	int ret = 0;
	struct cp_control cpc;
	unsigned int init_segno = segno;
	struct gc_inode_list gc_list = {
		.ilist = LIST_HEAD_INIT(gc_list.ilist),
		.iroot = RADIX_TREE_INIT(GFP_NOFS),
	};
	struct super_block *sb = sbi->sb;
	unsigned long long last_skipped = sbi->skipped_atomic_files[FG_GC];
	unsigned long long first_skipped;
	unsigned int skipped_round = 0, round = 0;

	trace_f2fs_gc_begin(sb, sync, background,
				get_pages(sbi, F2FS_DIRTY_NODES),
				get_pages(sbi, F2FS_DIRTY_DENTS),
				get_pages(sbi, F2FS_DIRTY_IMETA),
				free_sections(sbi),
				free_segments(sbi),
				reserved_segments(sbi),
				prefree_segments(sbi));

	cpc.reason = __get_cp_reason(sbi);
	sbi->skipped_gc_rwsem = 0;
	first_skipped = last_skipped;
gc_more:
	if (unlikely(!(sb->s_flags & MS_ACTIVE))) {
		ret = -EINVAL;
		goto stop;
	}
	if (unlikely(f2fs_cp_error(sbi))) {
		ret = -EIO;
		goto stop;
	}

	if (gc_type == BG_GC && has_not_enough_free_secs(sbi, 0, 0)) {
		/*
		 * For example, if there are many prefree_segments below given
		 * threshold, we can make them free by checkpoint. Then, we
		 * secure free segments which doesn't need fggc any more.
		 */
		if (prefree_segments(sbi) &&
				!is_sbi_flag_set(sbi, SBI_CP_DISABLED)) {
			ret = f2fs_write_checkpoint(sbi, &cpc);
			if (ret)
				goto stop;
		}
		if (has_not_enough_free_secs(sbi, 0, 0))
			gc_type = FG_GC;
	}

	/* f2fs_balance_fs doesn't need to do BG_GC in critical path. */
	if (gc_type == BG_GC && !background) {
		ret = -EINVAL;
		goto stop;
	}
	ret = __get_victim(sbi, &segno, gc_type);
	if (ret)
		goto stop;

	seg_freed = do_garbage_collect(sbi, segno, &gc_list, gc_type, force);
	if (gc_type == FG_GC &&
		seg_freed == f2fs_usable_segs_in_sec(sbi, segno))
		sec_freed++;
	total_freed += seg_freed;

	if (gc_type == FG_GC) {
		if (sbi->skipped_atomic_files[FG_GC] > last_skipped ||
						sbi->skipped_gc_rwsem)
			skipped_round++;
		last_skipped = sbi->skipped_atomic_files[FG_GC];
		round++;
	}

	if (gc_type == FG_GC && seg_freed)
		sbi->cur_victim_sec = NULL_SEGNO;

	if (sync)
		goto stop;

	if (has_not_enough_free_secs(sbi, sec_freed, 0)) {
		if (skipped_round <= MAX_SKIP_GC_COUNT ||
					skipped_round * 2 < round) {
			segno = NULL_SEGNO;
			goto gc_more;
		}

		if (first_skipped < last_skipped &&
				(last_skipped - first_skipped) >
						sbi->skipped_gc_rwsem) {
			f2fs_drop_inmem_pages_all(sbi, true);
			segno = NULL_SEGNO;
			goto gc_more;
		}
		if (gc_type == FG_GC && !is_sbi_flag_set(sbi, SBI_CP_DISABLED))
			ret = f2fs_write_checkpoint(sbi, &cpc);
	}
stop:
	SIT_I(sbi)->last_victim[ALLOC_NEXT] = 0;
	SIT_I(sbi)->last_victim[FLUSH_DEVICE] = init_segno;

	trace_f2fs_gc_end(sb, ret, total_freed, sec_freed,
				get_pages(sbi, F2FS_DIRTY_NODES),
				get_pages(sbi, F2FS_DIRTY_DENTS),
				get_pages(sbi, F2FS_DIRTY_IMETA),
				free_sections(sbi),
				free_segments(sbi),
				reserved_segments(sbi),
				prefree_segments(sbi));

	up_write(&sbi->gc_lock);

	put_gc_inode(&gc_list);

	if (sync && !ret)
		ret = sec_freed ? 0 : -EAGAIN;

	if (gc_type == FG_GC && down_read_trylock(&sb->s_umount)) {
		writeback_inodes_sb(sb, WB_REASON_SYNC);
		sync_inodes_sb(sb);
		up_read(&sb->s_umount);
	}

	return ret;
}

int __init f2fs_create_garbage_collection_cache(void)
{
	victim_entry_slab = f2fs_kmem_cache_create("f2fs_victim_entry",
					sizeof(struct victim_entry));
	if (!victim_entry_slab)
		return -ENOMEM;
	return 0;
}

void f2fs_destroy_garbage_collection_cache(void)
{
	kmem_cache_destroy(victim_entry_slab);
}

static void init_atgc_management(struct f2fs_sb_info *sbi)
{
	struct atgc_management *am = &sbi->am;

	if (test_opt(sbi, ATGC) &&
		SIT_I(sbi)->elapsed_time >= DEF_GC_THREAD_AGE_THRESHOLD)
		am->atgc_enabled = true;

	am->root = RB_ROOT_CACHED;
	INIT_LIST_HEAD(&am->victim_list);
	am->victim_count = 0;

	am->candidate_ratio = DEF_GC_THREAD_CANDIDATE_RATIO;
	am->max_candidate_count = DEF_GC_THREAD_MAX_CANDIDATE_COUNT;
	am->age_weight = DEF_GC_THREAD_AGE_WEIGHT;
}

void f2fs_build_gc_manager(struct f2fs_sb_info *sbi)
{
	DIRTY_I(sbi)->v_ops = &default_v_ops;

	sbi->gc_pin_file_threshold = DEF_GC_FAILED_PINNED_FILES;

	/* give warm/cold data area from slower device */
	if (f2fs_is_multi_device(sbi) && !__is_large_section(sbi))
		SIT_I(sbi)->last_victim[ALLOC_NEXT] =
				GET_SEGNO(sbi, FDEV(0).end_blk) + 1;

	init_atgc_management(sbi);
}

static int free_segment_range(struct f2fs_sb_info *sbi,
				unsigned int secs, bool gc_only)
{
	unsigned int segno, next_inuse, start, end;
	struct cp_control cpc = { CP_RESIZE, 0, 0, 0 };
	int gc_mode, gc_type;
	int err = 0;
	int type;

	/* Force block allocation for GC */
	MAIN_SECS(sbi) -= secs;
	start = MAIN_SECS(sbi) * sbi->segs_per_sec;
	end = MAIN_SEGS(sbi) - 1;

	mutex_lock(&DIRTY_I(sbi)->seglist_lock);
	for (gc_mode = 0; gc_mode < MAX_GC_POLICY; gc_mode++)
		if (SIT_I(sbi)->last_victim[gc_mode] >= start)
			SIT_I(sbi)->last_victim[gc_mode] = 0;

	for (gc_type = BG_GC; gc_type <= FG_GC; gc_type++)
		if (sbi->next_victim_seg[gc_type] >= start)
			sbi->next_victim_seg[gc_type] = NULL_SEGNO;
	mutex_unlock(&DIRTY_I(sbi)->seglist_lock);

	/* Move out cursegs from the target range */
	for (type = CURSEG_HOT_DATA; type < NR_CURSEG_PERSIST_TYPE; type++)
		f2fs_allocate_segment_for_resize(sbi, type, start, end);

	/* do GC to move out valid blocks in the range */
	for (segno = start; segno <= end; segno += sbi->segs_per_sec) {
		struct gc_inode_list gc_list = {
			.ilist = LIST_HEAD_INIT(gc_list.ilist),
			.iroot = RADIX_TREE_INIT(GFP_NOFS),
		};

		do_garbage_collect(sbi, segno, &gc_list, FG_GC, true);
		put_gc_inode(&gc_list);

		if (!gc_only && get_valid_blocks(sbi, segno, true)) {
			err = -EAGAIN;
			goto out;
		}
		if (fatal_signal_pending(current)) {
			err = -ERESTARTSYS;
			goto out;
		}
	}
	if (gc_only)
		goto out;

	err = f2fs_write_checkpoint(sbi, &cpc);
	if (err)
		goto out;

	next_inuse = find_next_inuse(FREE_I(sbi), end + 1, start);
	if (next_inuse <= end) {
		f2fs_err(sbi, "segno %u should be free but still inuse!",
			 next_inuse);
		f2fs_bug_on(sbi, 1);
	}
out:
	MAIN_SECS(sbi) += secs;
	return err;
}

static void update_sb_metadata(struct f2fs_sb_info *sbi, int secs)
{
	struct f2fs_super_block *raw_sb = F2FS_RAW_SUPER(sbi);
	int section_count;
	int segment_count;
	int segment_count_main;
	long long block_count;
	int segs = secs * sbi->segs_per_sec;

	down_write(&sbi->sb_lock);

	section_count = le32_to_cpu(raw_sb->section_count);
	segment_count = le32_to_cpu(raw_sb->segment_count);
	segment_count_main = le32_to_cpu(raw_sb->segment_count_main);
	block_count = le64_to_cpu(raw_sb->block_count);

	raw_sb->section_count = cpu_to_le32(section_count + secs);
	raw_sb->segment_count = cpu_to_le32(segment_count + segs);
	raw_sb->segment_count_main = cpu_to_le32(segment_count_main + segs);
	raw_sb->block_count = cpu_to_le64(block_count +
					(long long)segs * sbi->blocks_per_seg);
	if (f2fs_is_multi_device(sbi)) {
		int last_dev = sbi->s_ndevs - 1;
		int dev_segs =
			le32_to_cpu(raw_sb->devs[last_dev].total_segments);

		raw_sb->devs[last_dev].total_segments =
						cpu_to_le32(dev_segs + segs);
	}

	up_write(&sbi->sb_lock);
}

static void update_fs_metadata(struct f2fs_sb_info *sbi, int secs)
{
	int segs = secs * sbi->segs_per_sec;
	long long blks = (long long)segs * sbi->blocks_per_seg;
	long long user_block_count =
				le64_to_cpu(F2FS_CKPT(sbi)->user_block_count);

	SM_I(sbi)->segment_count = (int)SM_I(sbi)->segment_count + segs;
	MAIN_SEGS(sbi) = (int)MAIN_SEGS(sbi) + segs;
	MAIN_SECS(sbi) += secs;
	FREE_I(sbi)->free_sections = (int)FREE_I(sbi)->free_sections + secs;
	FREE_I(sbi)->free_segments = (int)FREE_I(sbi)->free_segments + segs;
	F2FS_CKPT(sbi)->user_block_count = cpu_to_le64(user_block_count + blks);

	if (f2fs_is_multi_device(sbi)) {
		int last_dev = sbi->s_ndevs - 1;

		FDEV(last_dev).total_segments =
				(int)FDEV(last_dev).total_segments + segs;
		FDEV(last_dev).end_blk =
				(long long)FDEV(last_dev).end_blk + blks;
#ifdef CONFIG_BLK_DEV_ZONED
		FDEV(last_dev).nr_blkz = (int)FDEV(last_dev).nr_blkz +
					(int)(blks >> sbi->log_blocks_per_blkz);
#endif
	}
}

int f2fs_resize_fs(struct f2fs_sb_info *sbi, __u64 block_count)
{
	__u64 old_block_count, shrunk_blocks;
	struct cp_control cpc = { CP_RESIZE, 0, 0, 0 };
	unsigned int secs;
	int err = 0;
	__u32 rem;

	old_block_count = le64_to_cpu(F2FS_RAW_SUPER(sbi)->block_count);
	if (block_count > old_block_count)
		return -EINVAL;

	if (f2fs_is_multi_device(sbi)) {
		int last_dev = sbi->s_ndevs - 1;
		__u64 last_segs = FDEV(last_dev).total_segments;

		if (block_count + last_segs * sbi->blocks_per_seg <=
								old_block_count)
			return -EINVAL;
	}

	/* new fs size should align to section size */
	div_u64_rem(block_count, BLKS_PER_SEC(sbi), &rem);
	if (rem)
		return -EINVAL;

	if (block_count == old_block_count)
		return 0;

	if (is_sbi_flag_set(sbi, SBI_NEED_FSCK)) {
		f2fs_err(sbi, "Should run fsck to repair first.");
		return -EFSCORRUPTED;
	}

	if (test_opt(sbi, DISABLE_CHECKPOINT)) {
		f2fs_err(sbi, "Checkpoint should be enabled.");
		return -EINVAL;
	}

	shrunk_blocks = old_block_count - block_count;
	secs = div_u64(shrunk_blocks, BLKS_PER_SEC(sbi));

	/* stop other GC */
	if (!down_write_trylock(&sbi->gc_lock))
		return -EAGAIN;

	/* stop CP to protect MAIN_SEC in free_segment_range */
	f2fs_lock_op(sbi);

	spin_lock(&sbi->stat_lock);
	if (shrunk_blocks + valid_user_blocks(sbi) +
		sbi->current_reserved_blocks + sbi->unusable_block_count +
		F2FS_OPTION(sbi).root_reserved_blocks > sbi->user_block_count)
		err = -ENOSPC;
	spin_unlock(&sbi->stat_lock);

	if (err)
		goto out_unlock;

	err = free_segment_range(sbi, secs, true);

out_unlock:
	f2fs_unlock_op(sbi);
	up_write(&sbi->gc_lock);
	if (err)
		return err;

	set_sbi_flag(sbi, SBI_IS_RESIZEFS);

	freeze_super(sbi->sb);
	down_write(&sbi->gc_lock);
	down_write(&sbi->cp_global_sem);

	spin_lock(&sbi->stat_lock);
	if (shrunk_blocks + valid_user_blocks(sbi) +
		sbi->current_reserved_blocks + sbi->unusable_block_count +
		F2FS_OPTION(sbi).root_reserved_blocks > sbi->user_block_count)
		err = -ENOSPC;
	else
		sbi->user_block_count -= shrunk_blocks;
	spin_unlock(&sbi->stat_lock);
	if (err)
		goto out_err;

	err = free_segment_range(sbi, secs, false);
	if (err)
		goto recover_out;

	update_sb_metadata(sbi, -secs);

	err = f2fs_commit_super(sbi, false);
	if (err) {
		update_sb_metadata(sbi, secs);
		goto recover_out;
	}

	update_fs_metadata(sbi, -secs);
	clear_sbi_flag(sbi, SBI_IS_RESIZEFS);
	set_sbi_flag(sbi, SBI_IS_DIRTY);

	err = f2fs_write_checkpoint(sbi, &cpc);
	if (err) {
		update_fs_metadata(sbi, secs);
		update_sb_metadata(sbi, secs);
		f2fs_commit_super(sbi, false);
	}
recover_out:
	if (err) {
		set_sbi_flag(sbi, SBI_NEED_FSCK);
		f2fs_err(sbi, "resize_fs failed, should run fsck to repair!");

		spin_lock(&sbi->stat_lock);
		sbi->user_block_count += shrunk_blocks;
		spin_unlock(&sbi->stat_lock);
	}
out_err:
	up_write(&sbi->cp_global_sem);
	up_write(&sbi->gc_lock);
	thaw_super(sbi->sb);
	clear_sbi_flag(sbi, SBI_IS_RESIZEFS);
	return err;
}<|MERGE_RESOLUTION|>--- conflicted
+++ resolved
@@ -62,14 +62,9 @@
 	struct f2fs_sb_info *sbi = data;
 	struct f2fs_gc_kthread *gc_th = sbi->gc_thread;
 	wait_queue_head_t *wq = &sbi->gc_thread->gc_wait_queue_head;
-<<<<<<< HEAD
-	unsigned int wait_ms = gc_th->min_sleep_time;
-=======
 	wait_queue_head_t *fggc_wq = &sbi->gc_thread->fggc_wq;
 	unsigned int wait_ms;
-
 	wait_ms = gc_th->min_sleep_time;
->>>>>>> 557fd07e
 
 	set_freezable();
 	do {
@@ -81,7 +76,9 @@
 				gc_th->gc_wake,
 				msecs_to_jiffies(wait_ms));
 
-<<<<<<< HEAD
+		if (test_opt(sbi, GC_MERGE) && waitqueue_active(fggc_wq))
+			foreground = true;
+
 		sbi->rapid_gc = TRIGGER_RAPID_GC ? 1 : 0;
 		if (sbi->rapid_gc) {
 			rapid_gc_set_wakelock();
@@ -93,10 +90,6 @@
 			wait_ms = gc_th->min_sleep_time;
 			sbi->gc_mode = GC_NORMAL;
 		}
-=======
-		if (test_opt(sbi, GC_MERGE) && waitqueue_active(fggc_wq))
-			foreground = true;
->>>>>>> 557fd07e
 
 		/* give it a try one time */
 		if (gc_th->gc_wake)
@@ -177,11 +170,7 @@
 			sync_mode = false;
 
 		/* if return value is not zero, no victim was selected */
-<<<<<<< HEAD
-		if (f2fs_gc(sbi, sbi->rapid_gc || sync_mode, true, NULL_SEGNO)) {
-=======
-		if (f2fs_gc(sbi, sync_mode, !foreground, false, NULL_SEGNO))
->>>>>>> 557fd07e
+		if (f2fs_gc(sbi, sbi->rapid_gc || sync_mode, !foreground, true, NULL_SEGNO)) {
 			wait_ms = gc_th->no_gc_sleep_time;
 			sbi->rapid_gc = false;
 			rapid_gc_set_wakelock();
@@ -233,12 +222,8 @@
 	gc_th->max_sleep_time = DEF_GC_THREAD_MAX_SLEEP_TIME;
 	gc_th->no_gc_sleep_time = DEF_GC_THREAD_NOGC_SLEEP_TIME;
 
-<<<<<<< HEAD
 	sbi->gc_mode = GC_NORMAL;
-	gc_th->gc_wake= 0;
-=======
 	gc_th->gc_wake = 0;
->>>>>>> 557fd07e
 
 	sbi->gc_thread = gc_th;
 	init_waitqueue_head(&sbi->gc_thread->gc_wait_queue_head);
@@ -260,11 +245,7 @@
 void f2fs_stop_gc_thread(struct f2fs_sb_info *sbi)
 {
 	struct f2fs_gc_kthread *gc_th = sbi->gc_thread;
-<<<<<<< HEAD
 	sbi->rapid_gc = false;
-=======
-
->>>>>>> 557fd07e
 	if (!gc_th)
 		return;
 	kthread_stop(gc_th->f2fs_gc_task);
