// SPDX-License-Identifier: GPL-2.0
/*
 * fs/f2fs/file.c
 *
 * Copyright (c) 2012 Samsung Electronics Co., Ltd.
 *             http://www.samsung.com/
 */
#include <linux/fs.h>
#include <linux/f2fs_fs.h>
#include <linux/stat.h>
#include <linux/buffer_head.h>
#include <linux/writeback.h>
#include <linux/blkdev.h>
#include <linux/falloc.h>
#include <linux/types.h>
#include <linux/compat.h>
#include <linux/uaccess.h>
#include <linux/mount.h>
#include <linux/pagevec.h>
#include <linux/uio.h>
#include <linux/uuid.h>
#include <linux/file.h>
#include <linux/sched/signal.h>

#include "f2fs.h"
#include "node.h"
#include "segment.h"
#include "xattr.h"
#include "acl.h"
#include "gc.h"
#include <trace/events/f2fs.h>
<<<<<<< HEAD
#include <uapi/linux/f2fs.h>
=======
#include <trace/events/android_fs.h>
>>>>>>> 0eec6f60

static int f2fs_filemap_fault(struct vm_fault *vmf)
{
	struct inode *inode = file_inode(vmf->vma->vm_file);
	int err;

	down_read(&F2FS_I(inode)->i_mmap_sem);
	err = filemap_fault(vmf);
	up_read(&F2FS_I(inode)->i_mmap_sem);

	if (!err)
		f2fs_update_iostat(F2FS_I_SB(inode), APP_MAPPED_READ_IO,
							F2FS_BLKSIZE);

	trace_f2fs_filemap_fault(inode, vmf->pgoff, (unsigned long)err);

	return err;
}

static int f2fs_vm_page_mkwrite(struct vm_fault *vmf)
{
	struct page *page = vmf->page;
	struct inode *inode = file_inode(vmf->vma->vm_file);
	struct f2fs_sb_info *sbi = F2FS_I_SB(inode);
	struct dnode_of_data dn;
	bool need_alloc = true;
	int err = 0;

<<<<<<< HEAD
	if (unlikely(IS_IMMUTABLE(inode)))
		return VM_FAULT_SIGBUS;

	if (is_inode_flag_set(inode, FI_COMPRESS_RELEASED))
		return VM_FAULT_SIGBUS;

	if (unlikely(f2fs_cp_error(sbi))) {
		err = -EIO;
		goto err;
	}

	if (!f2fs_is_checkpoint_ready(sbi)) {
		err = -ENOSPC;
		goto err;
	}

	err = f2fs_convert_inline_inode(inode);
	if (err)
		goto err;

#ifdef CONFIG_F2FS_FS_COMPRESSION
	if (f2fs_compressed_file(inode)) {
		int ret = f2fs_is_compressed_cluster(inode, page->index);

		if (ret < 0) {
			err = ret;
			goto err;
		} else if (ret) {
			need_alloc = false;
		}
	}
#endif
	/* should do out of any locked page */
	if (need_alloc)
		f2fs_balance_fs(sbi, true);

	sb_start_pagefault(inode->i_sb);

=======
	if (unlikely(f2fs_cp_error(sbi))) {
		err = -EIO;
		goto err;
	}

	if (!f2fs_is_checkpoint_ready(sbi)) {
		err = -ENOSPC;
		goto err;
	}

#ifdef CONFIG_F2FS_FS_COMPRESSION
	if (f2fs_compressed_file(inode)) {
		int ret = f2fs_is_compressed_cluster(inode, page->index);

		if (ret < 0) {
			err = ret;
			goto err;
		} else if (ret) {
			if (ret < F2FS_I(inode)->i_cluster_size) {
				err = -EAGAIN;
				goto err;
			}
			need_alloc = false;
		}
	}
#endif
	/* should do out of any locked page */
	if (need_alloc)
		f2fs_balance_fs(sbi, true);

	sb_start_pagefault(inode->i_sb);

>>>>>>> 0eec6f60
	f2fs_bug_on(sbi, f2fs_has_inline_data(inode));

	file_update_time(vmf->vma->vm_file);
	down_read(&F2FS_I(inode)->i_mmap_sem);
	lock_page(page);
	if (unlikely(page->mapping != inode->i_mapping ||
			page_offset(page) > i_size_read(inode) ||
			!PageUptodate(page))) {
		unlock_page(page);
		err = -EFAULT;
		goto out_sem;
	}

	if (need_alloc) {
		/* block allocation */
<<<<<<< HEAD
		f2fs_do_map_lock(sbi, F2FS_GET_BLOCK_PRE_AIO, true);
		set_new_dnode(&dn, inode, NULL, NULL, 0);
		err = f2fs_get_block(&dn, page->index);
		f2fs_do_map_lock(sbi, F2FS_GET_BLOCK_PRE_AIO, false);
=======
		__do_map_lock(sbi, F2FS_GET_BLOCK_PRE_AIO, true);
		set_new_dnode(&dn, inode, NULL, NULL, 0);
		err = f2fs_get_block(&dn, page->index);
		f2fs_put_dnode(&dn);
		__do_map_lock(sbi, F2FS_GET_BLOCK_PRE_AIO, false);
>>>>>>> 0eec6f60
	}

#ifdef CONFIG_F2FS_FS_COMPRESSION
	if (!need_alloc) {
		set_new_dnode(&dn, inode, NULL, NULL, 0);
		err = f2fs_get_dnode_of_data(&dn, page->index, LOOKUP_NODE);
		f2fs_put_dnode(&dn);
	}
#endif
	if (err) {
		unlock_page(page);
		goto out_sem;
	}

	f2fs_wait_on_page_writeback(page, DATA, false, true);

	/* wait for GCed page writeback via META_MAPPING */
	f2fs_wait_on_block_writeback(inode, dn.data_blkaddr);

	/*
	 * check to see if the page is mapped already (no holes)
	 */
	if (PageMappedToDisk(page))
		goto out_sem;

	/* page is wholly or partially inside EOF */
	if (((loff_t)(page->index + 1) << PAGE_SHIFT) >
						i_size_read(inode)) {
		loff_t offset;

		offset = i_size_read(inode) & ~PAGE_MASK;
		zero_user_segment(page, offset, PAGE_SIZE);
	}
	set_page_dirty(page);
	if (!PageUptodate(page))
		SetPageUptodate(page);

	f2fs_update_iostat(sbi, APP_MAPPED_IO, F2FS_BLKSIZE);
	f2fs_update_time(sbi, REQ_TIME);

	trace_f2fs_vm_page_mkwrite(page, DATA);
out_sem:
	up_read(&F2FS_I(inode)->i_mmap_sem);

	sb_end_pagefault(inode->i_sb);
err:
	return block_page_mkwrite_return(err);
}

static const struct vm_operations_struct f2fs_file_vm_ops = {
	.fault		= f2fs_filemap_fault,
	.map_pages	= filemap_map_pages,
	.page_mkwrite	= f2fs_vm_page_mkwrite,
};

static int get_parent_ino(struct inode *inode, nid_t *pino)
{
	struct dentry *dentry;

	/*
	 * Make sure to get the non-deleted alias.  The alias associated with
	 * the open file descriptor being fsync()'ed may be deleted already.
	 */
	dentry = d_find_alias(inode);
	if (!dentry)
		return 0;

	*pino = parent_ino(dentry);
	dput(dentry);
	return 1;
}

static inline enum cp_reason_type need_do_checkpoint(struct inode *inode)
{
	struct f2fs_sb_info *sbi = F2FS_I_SB(inode);
	enum cp_reason_type cp_reason = CP_NO_NEEDED;

	if (!S_ISREG(inode->i_mode))
		cp_reason = CP_NON_REGULAR;
	else if (f2fs_compressed_file(inode))
		cp_reason = CP_COMPRESSED;
	else if (inode->i_nlink != 1)
		cp_reason = CP_HARDLINK;
	else if (is_sbi_flag_set(sbi, SBI_NEED_CP))
		cp_reason = CP_SB_NEED_CP;
<<<<<<< HEAD
	else if (f2fs_parent_inode_xattr_set(inode))
		cp_reason = CP_PARENT_XATTR_SET;
=======
>>>>>>> 0eec6f60
	else if (file_wrong_pino(inode))
		cp_reason = CP_WRONG_PINO;
	else if (!f2fs_space_for_roll_forward(sbi))
		cp_reason = CP_NO_SPC_ROLL;
	else if (!f2fs_is_checkpointed_node(sbi, F2FS_I(inode)->i_pino))
		cp_reason = CP_NODE_NEED_CP;
	else if (test_opt(sbi, FASTBOOT))
		cp_reason = CP_FASTBOOT_MODE;
	else if (F2FS_OPTION(sbi).active_logs == 2)
		cp_reason = CP_SPEC_LOG_NUM;
	else if (F2FS_OPTION(sbi).fsync_mode == FSYNC_MODE_STRICT &&
		f2fs_need_dentry_mark(sbi, inode->i_ino) &&
		f2fs_exist_written_data(sbi, F2FS_I(inode)->i_pino,
							TRANS_DIR_INO))
		cp_reason = CP_RECOVER_DIR;

	return cp_reason;
}

static bool need_inode_page_update(struct f2fs_sb_info *sbi, nid_t ino)
{
	struct page *i = find_get_page(NODE_MAPPING(sbi), ino);
	bool ret = false;
	/* But we need to avoid that there are some inode updates */
	if ((i && PageDirty(i)) || f2fs_need_inode_block_update(sbi, ino))
		ret = true;
	f2fs_put_page(i, 0);
	return ret;
}

static void try_to_fix_pino(struct inode *inode)
{
	struct f2fs_inode_info *fi = F2FS_I(inode);
	nid_t pino;

	down_write(&fi->i_sem);
	if (file_wrong_pino(inode) && inode->i_nlink == 1 &&
			get_parent_ino(inode, &pino)) {
		f2fs_i_pino_write(inode, pino);
		file_got_pino(inode);
	}
	up_write(&fi->i_sem);
}

static int f2fs_do_sync_file(struct file *file, loff_t start, loff_t end,
						int datasync, bool atomic)
{
	struct inode *inode = file->f_mapping->host;
	struct f2fs_sb_info *sbi = F2FS_I_SB(inode);
	nid_t ino = inode->i_ino;
	int ret = 0;
	enum cp_reason_type cp_reason = 0;
	struct writeback_control wbc = {
		.sync_mode = WB_SYNC_ALL,
		.nr_to_write = LONG_MAX,
		.for_reclaim = 0,
	};
	unsigned int seq_id = 0;

	if (unlikely(f2fs_readonly(inode->i_sb) ||
				is_sbi_flag_set(sbi, SBI_CP_DISABLED)))
		return 0;

	trace_f2fs_sync_file_enter(inode);

	if (trace_android_fs_fsync_start_enabled()) {
		char *path, pathbuf[MAX_TRACE_PATHBUF_LEN];

		path = android_fstrace_get_pathname(pathbuf,
				MAX_TRACE_PATHBUF_LEN, inode);
		trace_android_fs_fsync_start(inode,
				current->pid, path, current->comm);
	}

	if (S_ISDIR(inode->i_mode))
		goto go_write;

	/* if fdatasync is triggered, let's do in-place-update */
	if (datasync || get_dirty_pages(inode) <= SM_I(sbi)->min_fsync_blocks)
		set_inode_flag(inode, FI_NEED_IPU);
	ret = file_write_and_wait_range(file, start, end);
	clear_inode_flag(inode, FI_NEED_IPU);

	if (ret) {
		trace_f2fs_sync_file_exit(inode, cp_reason, datasync, ret);
		return ret;
	}

	/* if the inode is dirty, let's recover all the time */
	if (!f2fs_skip_inode_update(inode, datasync)) {
		f2fs_write_inode(inode, NULL);
		goto go_write;
	}

	/*
	 * if there is no written data, don't waste time to write recovery info.
	 */
	if (!is_inode_flag_set(inode, FI_APPEND_WRITE) &&
			!f2fs_exist_written_data(sbi, ino, APPEND_INO)) {

		/* it may call write_inode just prior to fsync */
		if (need_inode_page_update(sbi, ino))
			goto go_write;

		if (is_inode_flag_set(inode, FI_UPDATE_WRITE) ||
				f2fs_exist_written_data(sbi, ino, UPDATE_INO))
			goto flush_out;
		goto out;
	}
go_write:
	/*
	 * Both of fdatasync() and fsync() are able to be recovered from
	 * sudden-power-off.
	 */
	down_read(&F2FS_I(inode)->i_sem);
	cp_reason = need_do_checkpoint(inode);
	up_read(&F2FS_I(inode)->i_sem);

	if (cp_reason) {
		/* all the dirty node pages should be flushed for POR */
		ret = f2fs_sync_fs(inode->i_sb, 1);

		/*
		 * We've secured consistency through sync_fs. Following pino
		 * will be used only for fsynced inodes after checkpoint.
		 */
		try_to_fix_pino(inode);
		clear_inode_flag(inode, FI_APPEND_WRITE);
		clear_inode_flag(inode, FI_UPDATE_WRITE);
		goto out;
	}
sync_nodes:
	atomic_inc(&sbi->wb_sync_req[NODE]);
	ret = f2fs_fsync_node_pages(sbi, inode, &wbc, atomic, &seq_id);
	atomic_dec(&sbi->wb_sync_req[NODE]);
	if (ret)
		goto out;

	/* if cp_error was enabled, we should avoid infinite loop */
	if (unlikely(f2fs_cp_error(sbi))) {
		ret = -EIO;
		goto out;
	}

	if (f2fs_need_inode_block_update(sbi, ino)) {
		f2fs_mark_inode_dirty_sync(inode, true);
		f2fs_write_inode(inode, NULL);
		goto sync_nodes;
	}

	/*
	 * If it's atomic_write, it's just fine to keep write ordering. So
	 * here we don't need to wait for node write completion, since we use
	 * node chain which serializes node blocks. If one of node writes are
	 * reordered, we can see simply broken chain, resulting in stopping
	 * roll-forward recovery. It means we'll recover all or none node blocks
	 * given fsync mark.
	 */
	if (!atomic) {
		ret = f2fs_wait_on_node_pages_writeback(sbi, seq_id);
		if (ret)
			goto out;
	}

	/* once recovery info is written, don't need to tack this */
	f2fs_remove_ino_entry(sbi, ino, APPEND_INO);
	clear_inode_flag(inode, FI_APPEND_WRITE);
flush_out:
	if (!atomic && F2FS_OPTION(sbi).fsync_mode != FSYNC_MODE_NOBARRIER)
		ret = f2fs_issue_flush(sbi, inode->i_ino);
	if (!ret) {
		f2fs_remove_ino_entry(sbi, ino, UPDATE_INO);
		clear_inode_flag(inode, FI_UPDATE_WRITE);
		f2fs_remove_ino_entry(sbi, ino, FLUSH_INO);
	}
	f2fs_update_time(sbi, REQ_TIME);
out:
	trace_f2fs_sync_file_exit(inode, cp_reason, datasync, ret);
<<<<<<< HEAD
=======
	f2fs_trace_ios(NULL, 1);
	trace_android_fs_fsync_end(inode, start, end - start);
>>>>>>> 0eec6f60

	return ret;
}

int f2fs_sync_file(struct file *file, loff_t start, loff_t end, int datasync)
{
	if (unlikely(f2fs_cp_error(F2FS_I_SB(file_inode(file)))))
		return -EIO;
	return f2fs_do_sync_file(file, start, end, datasync, false);
}

static pgoff_t __get_first_dirty_index(struct address_space *mapping,
						pgoff_t pgofs, int whence)
{
	struct page *page;
	int nr_pages;

	if (whence != SEEK_DATA)
		return 0;

	/* find first dirty page index */
	nr_pages = find_get_pages_tag(mapping, &pgofs, PAGECACHE_TAG_DIRTY,
				      1, &page);
	if (!nr_pages)
		return ULONG_MAX;
	pgofs = page->index;
	put_page(page);
	return pgofs;
}

static bool __found_offset(struct f2fs_sb_info *sbi, block_t blkaddr,
				pgoff_t dirty, pgoff_t pgofs, int whence)
{
	switch (whence) {
	case SEEK_DATA:
		if ((blkaddr == NEW_ADDR && dirty == pgofs) ||
			__is_valid_data_blkaddr(blkaddr))
			return true;
		break;
	case SEEK_HOLE:
		if (blkaddr == NULL_ADDR)
			return true;
		break;
	}
	return false;
}

static loff_t f2fs_seek_block(struct file *file, loff_t offset, int whence)
{
	struct inode *inode = file->f_mapping->host;
	loff_t maxbytes = inode->i_sb->s_maxbytes;
	struct dnode_of_data dn;
	pgoff_t pgofs, end_offset, dirty;
	loff_t data_ofs = offset;
	loff_t isize;
	int err = 0;

	inode_lock(inode);

	isize = i_size_read(inode);
	if (offset >= isize)
		goto fail;

	/* handle inline data case */
	if (f2fs_has_inline_data(inode)) {
		if (whence == SEEK_HOLE) {
			data_ofs = isize;
			goto found;
		} else if (whence == SEEK_DATA) {
			data_ofs = offset;
			goto found;
		}
	}

	pgofs = (pgoff_t)(offset >> PAGE_SHIFT);

	dirty = __get_first_dirty_index(inode->i_mapping, pgofs, whence);

	for (; data_ofs < isize; data_ofs = (loff_t)pgofs << PAGE_SHIFT) {
		set_new_dnode(&dn, inode, NULL, NULL, 0);
		err = f2fs_get_dnode_of_data(&dn, pgofs, LOOKUP_NODE);
		if (err && err != -ENOENT) {
			goto fail;
		} else if (err == -ENOENT) {
			/* direct node does not exists */
			if (whence == SEEK_DATA) {
				pgofs = f2fs_get_next_page_offset(&dn, pgofs);
				continue;
			} else {
				goto found;
			}
		}

		end_offset = ADDRS_PER_PAGE(dn.node_page, inode);

		/* find data/hole in dnode block */
		for (; dn.ofs_in_node < end_offset;
				dn.ofs_in_node++, pgofs++,
				data_ofs = (loff_t)pgofs << PAGE_SHIFT) {
			block_t blkaddr;

			blkaddr = f2fs_data_blkaddr(&dn);

			if (__is_valid_data_blkaddr(blkaddr) &&
				!f2fs_is_valid_blkaddr(F2FS_I_SB(inode),
					blkaddr, DATA_GENERIC_ENHANCE)) {
				f2fs_put_dnode(&dn);
				goto fail;
			}

			if (__found_offset(F2FS_I_SB(inode), blkaddr, dirty,
							pgofs, whence)) {
				f2fs_put_dnode(&dn);
				goto found;
			}
		}
		f2fs_put_dnode(&dn);
	}

	if (whence == SEEK_DATA)
		goto fail;
found:
	if (whence == SEEK_HOLE && data_ofs > isize)
		data_ofs = isize;
	inode_unlock(inode);
	return vfs_setpos(file, data_ofs, maxbytes);
fail:
	inode_unlock(inode);
	return -ENXIO;
}

static loff_t f2fs_llseek(struct file *file, loff_t offset, int whence)
{
	struct inode *inode = file->f_mapping->host;
	loff_t maxbytes = inode->i_sb->s_maxbytes;

	if (f2fs_compressed_file(inode))
		maxbytes = max_file_blocks(inode) << F2FS_BLKSIZE_BITS;

	switch (whence) {
	case SEEK_SET:
	case SEEK_CUR:
	case SEEK_END:
		return generic_file_llseek_size(file, offset, whence,
						maxbytes, i_size_read(inode));
	case SEEK_DATA:
	case SEEK_HOLE:
		if (offset < 0)
			return -ENXIO;
		return f2fs_seek_block(file, offset, whence);
	}

	return -EINVAL;
}

static int f2fs_file_mmap(struct file *file, struct vm_area_struct *vma)
{
	struct inode *inode = file_inode(file);

	if (unlikely(f2fs_cp_error(F2FS_I_SB(inode))))
		return -EIO;

	if (!f2fs_is_compress_backend_ready(inode))
		return -EOPNOTSUPP;
<<<<<<< HEAD
=======

	/* we don't need to use inline_data strictly */
	err = f2fs_convert_inline_inode(inode);
	if (err)
		return err;
>>>>>>> 0eec6f60

	file_accessed(file);
	vma->vm_ops = &f2fs_file_vm_ops;
	set_inode_flag(inode, FI_MMAP_FILE);
	return 0;
}

static int f2fs_file_open(struct inode *inode, struct file *filp)
{
	int err = fscrypt_file_open(inode, filp);

	if (err)
		return err;

	if (!f2fs_is_compress_backend_ready(inode))
		return -EOPNOTSUPP;

	err = fsverity_file_open(inode, filp);
	if (err)
		return err;

	filp->f_mode |= FMODE_NOWAIT;

	return dquot_file_open(inode, filp);
}

void f2fs_truncate_data_blocks_range(struct dnode_of_data *dn, int count)
{
	struct f2fs_sb_info *sbi = F2FS_I_SB(dn->inode);
	struct f2fs_node *raw_node;
	int nr_free = 0, ofs = dn->ofs_in_node, len = count;
	__le32 *addr;
	int base = 0;
	bool compressed_cluster = false;
	int cluster_index = 0, valid_blocks = 0;
	int cluster_size = F2FS_I(dn->inode)->i_cluster_size;
<<<<<<< HEAD
	bool released = !atomic_read(&F2FS_I(dn->inode)->i_compr_blocks);
=======
	bool released = !F2FS_I(dn->inode)->i_compr_blocks;
>>>>>>> 0eec6f60

	if (IS_INODE(dn->node_page) && f2fs_has_extra_attr(dn->inode))
		base = get_extra_isize(dn->inode);

	raw_node = F2FS_NODE(dn->node_page);
	addr = blkaddr_in_node(raw_node) + base + ofs;

	/* Assumption: truncateion starts with cluster */
	for (; count > 0; count--, addr++, dn->ofs_in_node++, cluster_index++) {
		block_t blkaddr = le32_to_cpu(*addr);

		if (f2fs_compressed_file(dn->inode) &&
					!(cluster_index & (cluster_size - 1))) {
			if (compressed_cluster)
				f2fs_i_compr_blocks_update(dn->inode,
							valid_blocks, false);
			compressed_cluster = (blkaddr == COMPRESS_ADDR);
			valid_blocks = 0;
		}

		if (blkaddr == NULL_ADDR)
			continue;

		dn->data_blkaddr = NULL_ADDR;
		f2fs_set_data_blkaddr(dn);

		if (__is_valid_data_blkaddr(blkaddr)) {
			if (!f2fs_is_valid_blkaddr(sbi, blkaddr,
					DATA_GENERIC_ENHANCE))
				continue;
			if (compressed_cluster)
				valid_blocks++;
		}

		if (dn->ofs_in_node == 0 && IS_INODE(dn->node_page))
			clear_inode_flag(dn->inode, FI_FIRST_BLOCK_WRITTEN);

		f2fs_invalidate_blocks(sbi, blkaddr);

		if (!released || blkaddr != COMPRESS_ADDR)
			nr_free++;
	}

	if (compressed_cluster)
		f2fs_i_compr_blocks_update(dn->inode, valid_blocks, false);

	if (nr_free) {
		pgoff_t fofs;
		/*
		 * once we invalidate valid blkaddr in range [ofs, ofs + count],
		 * we will invalidate all blkaddr in the whole range.
		 */
		fofs = f2fs_start_bidx_of_node(ofs_of_node(dn->node_page),
							dn->inode) + ofs;
		f2fs_update_extent_cache_range(dn, fofs, 0, len);
		dec_valid_block_count(sbi, dn->inode, nr_free);
	}
	dn->ofs_in_node = ofs;

	f2fs_update_time(sbi, REQ_TIME);
	trace_f2fs_truncate_data_blocks_range(dn->inode, dn->nid,
					 dn->ofs_in_node, nr_free);
}

void f2fs_truncate_data_blocks(struct dnode_of_data *dn)
{
	f2fs_truncate_data_blocks_range(dn, ADDRS_PER_BLOCK(dn->inode));
}

static int truncate_partial_data_page(struct inode *inode, u64 from,
								bool cache_only)
{
	loff_t offset = from & (PAGE_SIZE - 1);
	pgoff_t index = from >> PAGE_SHIFT;
	struct address_space *mapping = inode->i_mapping;
	struct page *page;

	if (!offset && !cache_only)
		return 0;

	if (cache_only) {
		page = find_lock_page(mapping, index);
		if (page && PageUptodate(page))
			goto truncate_out;
		f2fs_put_page(page, 1);
		return 0;
	}

	page = f2fs_get_lock_data_page(inode, index, true);
	if (IS_ERR(page))
		return PTR_ERR(page) == -ENOENT ? 0 : PTR_ERR(page);
truncate_out:
	f2fs_wait_on_page_writeback(page, DATA, true, true);
	zero_user(page, offset, PAGE_SIZE - offset);

	/* An encrypted inode should have a key and truncate the last page. */
	f2fs_bug_on(F2FS_I_SB(inode), cache_only && IS_ENCRYPTED(inode));
	if (!cache_only)
		set_page_dirty(page);
	f2fs_put_page(page, 1);
	return 0;
}

int f2fs_do_truncate_blocks(struct inode *inode, u64 from, bool lock)
{
	struct f2fs_sb_info *sbi = F2FS_I_SB(inode);
	struct dnode_of_data dn;
	pgoff_t free_from;
	int count = 0, err = 0;
	struct page *ipage;
	bool truncate_page = false;

	trace_f2fs_truncate_blocks_enter(inode, from);

	free_from = (pgoff_t)F2FS_BLK_ALIGN(from);

	if (free_from >= max_file_blocks(inode))
		goto free_partial;

	if (lock)
		f2fs_lock_op(sbi);

	ipage = f2fs_get_node_page(sbi, inode->i_ino);
	if (IS_ERR(ipage)) {
		err = PTR_ERR(ipage);
		goto out;
	}

	if (f2fs_has_inline_data(inode)) {
		f2fs_truncate_inline_inode(inode, ipage, from);
		f2fs_put_page(ipage, 1);
		truncate_page = true;
		goto out;
	}

	set_new_dnode(&dn, inode, ipage, NULL, 0);
	err = f2fs_get_dnode_of_data(&dn, free_from, LOOKUP_NODE_RA);
	if (err) {
		if (err == -ENOENT)
			goto free_next;
		goto out;
	}

	count = ADDRS_PER_PAGE(dn.node_page, inode);

	count -= dn.ofs_in_node;
	f2fs_bug_on(sbi, count < 0);

	if (dn.ofs_in_node || IS_INODE(dn.node_page)) {
		f2fs_truncate_data_blocks_range(&dn, count);
		free_from += count;
	}

	f2fs_put_dnode(&dn);
free_next:
	err = f2fs_truncate_inode_blocks(inode, free_from);
out:
	if (lock)
		f2fs_unlock_op(sbi);
free_partial:
	/* lastly zero out the first data page */
	if (!err)
		err = truncate_partial_data_page(inode, from, truncate_page);

	trace_f2fs_truncate_blocks_exit(inode, err);
	return err;
}

int f2fs_truncate_blocks(struct inode *inode, u64 from, bool lock)
{
	u64 free_from = from;
	int err;

#ifdef CONFIG_F2FS_FS_COMPRESSION
	/*
	 * for compressed file, only support cluster size
	 * aligned truncation.
	 */
	if (f2fs_compressed_file(inode))
		free_from = round_up(from,
				F2FS_I(inode)->i_cluster_size << PAGE_SHIFT);
#endif

	err = f2fs_do_truncate_blocks(inode, free_from, lock);
	if (err)
		return err;

#ifdef CONFIG_F2FS_FS_COMPRESSION
<<<<<<< HEAD
	if (from != free_from) {
		err = f2fs_truncate_partial_cluster(inode, from, lock);
		if (err)
			return err;
	}
#endif

	return 0;
=======
	if (from != free_from)
		err = f2fs_truncate_partial_cluster(inode, from, lock);
#endif

	return err;
>>>>>>> 0eec6f60
}

int f2fs_truncate(struct inode *inode)
{
	int err;

	if (unlikely(f2fs_cp_error(F2FS_I_SB(inode))))
		return -EIO;

	if (!(S_ISREG(inode->i_mode) || S_ISDIR(inode->i_mode) ||
				S_ISLNK(inode->i_mode)))
		return 0;

	trace_f2fs_truncate(inode);

	if (time_to_inject(F2FS_I_SB(inode), FAULT_TRUNCATE)) {
		f2fs_show_injection_info(F2FS_I_SB(inode), FAULT_TRUNCATE);
		return -EIO;
	}

<<<<<<< HEAD
	err = dquot_initialize(inode);
	if (err)
		return err;

=======
>>>>>>> 0eec6f60
	/* we should check inline_data size */
	if (!f2fs_may_inline_data(inode)) {
		err = f2fs_convert_inline_inode(inode);
		if (err)
			return err;
	}

	err = f2fs_truncate_blocks(inode, i_size_read(inode), true);
	if (err)
		return err;

	inode->i_mtime = inode->i_ctime = current_time(inode);
	f2fs_mark_inode_dirty_sync(inode, false);
	return 0;
}

int f2fs_getattr(const struct path *path, struct kstat *stat,
		 u32 request_mask, unsigned int query_flags)
{
	struct inode *inode = d_inode(path->dentry);
	struct f2fs_inode_info *fi = F2FS_I(inode);
	struct f2fs_inode *ri;
	unsigned int flags;

	if (f2fs_has_extra_attr(inode) &&
			f2fs_sb_has_inode_crtime(F2FS_I_SB(inode)) &&
			F2FS_FITS_IN_INODE(ri, fi->i_extra_isize, i_crtime)) {
		stat->result_mask |= STATX_BTIME;
		stat->btime.tv_sec = fi->i_crtime.tv_sec;
		stat->btime.tv_nsec = fi->i_crtime.tv_nsec;
	}

	flags = fi->i_flags;
	if (flags & F2FS_COMPR_FL)
		stat->attributes |= STATX_ATTR_COMPRESSED;
	if (flags & F2FS_APPEND_FL)
		stat->attributes |= STATX_ATTR_APPEND;
	if (IS_ENCRYPTED(inode))
		stat->attributes |= STATX_ATTR_ENCRYPTED;
	if (flags & F2FS_IMMUTABLE_FL)
		stat->attributes |= STATX_ATTR_IMMUTABLE;
	if (flags & F2FS_NODUMP_FL)
		stat->attributes |= STATX_ATTR_NODUMP;
	if (IS_VERITY(inode))
		stat->attributes |= STATX_ATTR_VERITY;

	stat->attributes_mask |= (STATX_ATTR_COMPRESSED |
				  STATX_ATTR_APPEND |
				  STATX_ATTR_ENCRYPTED |
				  STATX_ATTR_IMMUTABLE |
				  STATX_ATTR_NODUMP |
				  STATX_ATTR_VERITY);

	generic_fillattr(inode, stat);

	/* we need to show initial sectors used for inline_data/dentries */
	if ((S_ISREG(inode->i_mode) && f2fs_has_inline_data(inode)) ||
					f2fs_has_inline_dentry(inode))
		stat->blocks += (stat->size + 511) >> 9;

	return 0;
}

#ifdef CONFIG_F2FS_FS_POSIX_ACL
static void __setattr_copy(struct inode *inode, const struct iattr *attr)
{
	unsigned int ia_valid = attr->ia_valid;

	if (ia_valid & ATTR_UID)
		inode->i_uid = attr->ia_uid;
	if (ia_valid & ATTR_GID)
		inode->i_gid = attr->ia_gid;
	if (ia_valid & ATTR_ATIME)
		inode->i_atime = timespec_trunc(attr->ia_atime,
						inode->i_sb->s_time_gran);
	if (ia_valid & ATTR_MTIME)
		inode->i_mtime = timespec_trunc(attr->ia_mtime,
						inode->i_sb->s_time_gran);
	if (ia_valid & ATTR_CTIME)
		inode->i_ctime = timespec_trunc(attr->ia_ctime,
						inode->i_sb->s_time_gran);
	if (ia_valid & ATTR_MODE) {
		umode_t mode = attr->ia_mode;

		if (!in_group_p(inode->i_gid) &&
			!capable_wrt_inode_uidgid(inode, CAP_FSETID))
			mode &= ~S_ISGID;
		set_acl_inode(inode, mode);
	}
}
#else
#define __setattr_copy setattr_copy
#endif

int f2fs_setattr(struct dentry *dentry, struct iattr *attr)
{
	struct inode *inode = d_inode(dentry);
	int err;

	if (unlikely(f2fs_cp_error(F2FS_I_SB(inode))))
		return -EIO;

<<<<<<< HEAD
	if (unlikely(IS_IMMUTABLE(inode)))
		return -EPERM;

	if (unlikely(IS_APPEND(inode) &&
			(attr->ia_valid & (ATTR_MODE | ATTR_UID |
				  ATTR_GID | ATTR_TIMES_SET))))
		return -EPERM;

=======
>>>>>>> 0eec6f60
	if ((attr->ia_valid & ATTR_SIZE) &&
		!f2fs_is_compress_backend_ready(inode))
		return -EOPNOTSUPP;

	err = setattr_prepare(dentry, attr);
	if (err)
		return err;

	err = fscrypt_prepare_setattr(dentry, attr);
	if (err)
		return err;

	err = fsverity_prepare_setattr(dentry, attr);
	if (err)
		return err;

	if (is_quota_modification(inode, attr)) {
		err = dquot_initialize(inode);
		if (err)
			return err;
	}
	if ((attr->ia_valid & ATTR_UID &&
		!uid_eq(attr->ia_uid, inode->i_uid)) ||
		(attr->ia_valid & ATTR_GID &&
		!gid_eq(attr->ia_gid, inode->i_gid))) {
		f2fs_lock_op(F2FS_I_SB(inode));
		err = dquot_transfer(inode, attr);
		if (err) {
			set_sbi_flag(F2FS_I_SB(inode),
					SBI_QUOTA_NEED_REPAIR);
			f2fs_unlock_op(F2FS_I_SB(inode));
			return err;
		}
		/*
		 * update uid/gid under lock_op(), so that dquot and inode can
		 * be updated atomically.
		 */
		if (attr->ia_valid & ATTR_UID)
			inode->i_uid = attr->ia_uid;
		if (attr->ia_valid & ATTR_GID)
			inode->i_gid = attr->ia_gid;
		f2fs_mark_inode_dirty_sync(inode, true);
		f2fs_unlock_op(F2FS_I_SB(inode));
	}

	if (attr->ia_valid & ATTR_SIZE) {
		loff_t old_size = i_size_read(inode);

		if (attr->ia_size > MAX_INLINE_DATA(inode)) {
			/*
			 * should convert inline inode before i_size_write to
			 * keep smaller than inline_data size with inline flag.
			 */
			err = f2fs_convert_inline_inode(inode);
			if (err)
				return err;
		}

		down_write(&F2FS_I(inode)->i_gc_rwsem[WRITE]);
		down_write(&F2FS_I(inode)->i_mmap_sem);

		truncate_setsize(inode, attr->ia_size);

		if (attr->ia_size <= old_size)
			err = f2fs_truncate(inode);
		/*
		 * do not trim all blocks after i_size if target size is
		 * larger than i_size.
		 */
		up_write(&F2FS_I(inode)->i_mmap_sem);
		up_write(&F2FS_I(inode)->i_gc_rwsem[WRITE]);
		if (err)
			return err;

		spin_lock(&F2FS_I(inode)->i_size_lock);
		inode->i_mtime = inode->i_ctime = current_time(inode);
		F2FS_I(inode)->last_disk_size = i_size_read(inode);
		spin_unlock(&F2FS_I(inode)->i_size_lock);
	}

	__setattr_copy(inode, attr);

	if (attr->ia_valid & ATTR_MODE) {
		err = posix_acl_chmod(inode, f2fs_get_inode_mode(inode));
<<<<<<< HEAD

		if (is_inode_flag_set(inode, FI_ACL_MODE)) {
			if (!err)
				inode->i_mode = F2FS_I(inode)->i_acl_mode;
=======
		if (err || is_inode_flag_set(inode, FI_ACL_MODE)) {
			inode->i_mode = F2FS_I(inode)->i_acl_mode;
>>>>>>> 0eec6f60
			clear_inode_flag(inode, FI_ACL_MODE);
		}
	}

	/* file size may changed here */
	f2fs_mark_inode_dirty_sync(inode, true);

	/* inode change will produce dirty node pages flushed by checkpoint */
	f2fs_balance_fs(F2FS_I_SB(inode), true);

	return err;
}

const struct inode_operations f2fs_file_inode_operations = {
	.getattr	= f2fs_getattr,
	.setattr	= f2fs_setattr,
	.get_acl	= f2fs_get_acl,
	.set_acl	= f2fs_set_acl,
	.listxattr	= f2fs_listxattr,
	.fiemap		= f2fs_fiemap,
};

static int fill_zero(struct inode *inode, pgoff_t index,
					loff_t start, loff_t len)
{
	struct f2fs_sb_info *sbi = F2FS_I_SB(inode);
	struct page *page;

	if (!len)
		return 0;

	f2fs_balance_fs(sbi, true);

	f2fs_lock_op(sbi);
	page = f2fs_get_new_data_page(inode, NULL, index, false);
	f2fs_unlock_op(sbi);

	if (IS_ERR(page))
		return PTR_ERR(page);

	f2fs_wait_on_page_writeback(page, DATA, true, true);
	zero_user(page, start, len);
	set_page_dirty(page);
	f2fs_put_page(page, 1);
	return 0;
}

int f2fs_truncate_hole(struct inode *inode, pgoff_t pg_start, pgoff_t pg_end)
{
	int err;

	while (pg_start < pg_end) {
		struct dnode_of_data dn;
		pgoff_t end_offset, count;

		set_new_dnode(&dn, inode, NULL, NULL, 0);
		err = f2fs_get_dnode_of_data(&dn, pg_start, LOOKUP_NODE);
		if (err) {
			if (err == -ENOENT) {
				pg_start = f2fs_get_next_page_offset(&dn,
								pg_start);
				continue;
			}
			return err;
		}

		end_offset = ADDRS_PER_PAGE(dn.node_page, inode);
		count = min(end_offset - dn.ofs_in_node, pg_end - pg_start);

		f2fs_bug_on(F2FS_I_SB(inode), count == 0 || count > end_offset);

		f2fs_truncate_data_blocks_range(&dn, count);
		f2fs_put_dnode(&dn);

		pg_start += count;
	}
	return 0;
}

static int punch_hole(struct inode *inode, loff_t offset, loff_t len)
{
	pgoff_t pg_start, pg_end;
	loff_t off_start, off_end;
	int ret;

	ret = f2fs_convert_inline_inode(inode);
	if (ret)
		return ret;

	pg_start = ((unsigned long long) offset) >> PAGE_SHIFT;
	pg_end = ((unsigned long long) offset + len) >> PAGE_SHIFT;

	off_start = offset & (PAGE_SIZE - 1);
	off_end = (offset + len) & (PAGE_SIZE - 1);

	if (pg_start == pg_end) {
		ret = fill_zero(inode, pg_start, off_start,
						off_end - off_start);
		if (ret)
			return ret;
	} else {
		if (off_start) {
			ret = fill_zero(inode, pg_start++, off_start,
						PAGE_SIZE - off_start);
			if (ret)
				return ret;
		}
		if (off_end) {
			ret = fill_zero(inode, pg_end, 0, off_end);
			if (ret)
				return ret;
		}

		if (pg_start < pg_end) {
			struct address_space *mapping = inode->i_mapping;
			loff_t blk_start, blk_end;
			struct f2fs_sb_info *sbi = F2FS_I_SB(inode);

			f2fs_balance_fs(sbi, true);

			blk_start = (loff_t)pg_start << PAGE_SHIFT;
			blk_end = (loff_t)pg_end << PAGE_SHIFT;

			down_write(&F2FS_I(inode)->i_gc_rwsem[WRITE]);
			down_write(&F2FS_I(inode)->i_mmap_sem);

			truncate_inode_pages_range(mapping, blk_start,
					blk_end - 1);

			f2fs_lock_op(sbi);
			ret = f2fs_truncate_hole(inode, pg_start, pg_end);
			f2fs_unlock_op(sbi);

			up_write(&F2FS_I(inode)->i_mmap_sem);
			up_write(&F2FS_I(inode)->i_gc_rwsem[WRITE]);
		}
	}

	return ret;
}

static int __read_out_blkaddrs(struct inode *inode, block_t *blkaddr,
				int *do_replace, pgoff_t off, pgoff_t len)
{
	struct f2fs_sb_info *sbi = F2FS_I_SB(inode);
	struct dnode_of_data dn;
	int ret, done, i;

next_dnode:
	set_new_dnode(&dn, inode, NULL, NULL, 0);
	ret = f2fs_get_dnode_of_data(&dn, off, LOOKUP_NODE_RA);
	if (ret && ret != -ENOENT) {
		return ret;
	} else if (ret == -ENOENT) {
		if (dn.max_level == 0)
			return -ENOENT;
		done = min((pgoff_t)ADDRS_PER_BLOCK(inode) -
						dn.ofs_in_node, len);
		blkaddr += done;
		do_replace += done;
		goto next;
	}

	done = min((pgoff_t)ADDRS_PER_PAGE(dn.node_page, inode) -
							dn.ofs_in_node, len);
	for (i = 0; i < done; i++, blkaddr++, do_replace++, dn.ofs_in_node++) {
		*blkaddr = f2fs_data_blkaddr(&dn);
<<<<<<< HEAD

		if (__is_valid_data_blkaddr(*blkaddr) &&
			!f2fs_is_valid_blkaddr(sbi, *blkaddr,
					DATA_GENERIC_ENHANCE)) {
			f2fs_put_dnode(&dn);
			return -EFSCORRUPTED;
		}

=======

		if (__is_valid_data_blkaddr(*blkaddr) &&
			!f2fs_is_valid_blkaddr(sbi, *blkaddr,
					DATA_GENERIC_ENHANCE)) {
			f2fs_put_dnode(&dn);
			return -EFSCORRUPTED;
		}

>>>>>>> 0eec6f60
		if (!f2fs_is_checkpointed_data(sbi, *blkaddr)) {

			if (f2fs_lfs_mode(sbi)) {
				f2fs_put_dnode(&dn);
				return -EOPNOTSUPP;
			}

			/* do not invalidate this block address */
			f2fs_update_data_blkaddr(&dn, NULL_ADDR);
			*do_replace = 1;
		}
	}
	f2fs_put_dnode(&dn);
next:
	len -= done;
	off += done;
	if (len)
		goto next_dnode;
	return 0;
}

static int __roll_back_blkaddrs(struct inode *inode, block_t *blkaddr,
				int *do_replace, pgoff_t off, int len)
{
	struct f2fs_sb_info *sbi = F2FS_I_SB(inode);
	struct dnode_of_data dn;
	int ret, i;

	for (i = 0; i < len; i++, do_replace++, blkaddr++) {
		if (*do_replace == 0)
			continue;

		set_new_dnode(&dn, inode, NULL, NULL, 0);
		ret = f2fs_get_dnode_of_data(&dn, off + i, LOOKUP_NODE_RA);
		if (ret) {
			dec_valid_block_count(sbi, inode, 1);
			f2fs_invalidate_blocks(sbi, *blkaddr);
		} else {
			f2fs_update_data_blkaddr(&dn, *blkaddr);
		}
		f2fs_put_dnode(&dn);
	}
	return 0;
}

static int __clone_blkaddrs(struct inode *src_inode, struct inode *dst_inode,
			block_t *blkaddr, int *do_replace,
			pgoff_t src, pgoff_t dst, pgoff_t len, bool full)
{
	struct f2fs_sb_info *sbi = F2FS_I_SB(src_inode);
	pgoff_t i = 0;
	int ret;

	while (i < len) {
		if (blkaddr[i] == NULL_ADDR && !full) {
			i++;
			continue;
		}

		if (do_replace[i] || blkaddr[i] == NULL_ADDR) {
			struct dnode_of_data dn;
			struct node_info ni;
			size_t new_size;
			pgoff_t ilen;

			set_new_dnode(&dn, dst_inode, NULL, NULL, 0);
			ret = f2fs_get_dnode_of_data(&dn, dst + i, ALLOC_NODE);
			if (ret)
				return ret;

			ret = f2fs_get_node_info(sbi, dn.nid, &ni);
			if (ret) {
				f2fs_put_dnode(&dn);
				return ret;
			}

			ilen = min((pgoff_t)
				ADDRS_PER_PAGE(dn.node_page, dst_inode) -
						dn.ofs_in_node, len - i);
			do {
				dn.data_blkaddr = f2fs_data_blkaddr(&dn);
				f2fs_truncate_data_blocks_range(&dn, 1);

				if (do_replace[i]) {
					f2fs_i_blocks_write(src_inode,
							1, false, false);
					f2fs_i_blocks_write(dst_inode,
							1, true, false);
					f2fs_replace_block(sbi, &dn, dn.data_blkaddr,
					blkaddr[i], ni.version, true, false);

					do_replace[i] = 0;
				}
				dn.ofs_in_node++;
				i++;
				new_size = (loff_t)(dst + i) << PAGE_SHIFT;
				if (dst_inode->i_size < new_size)
					f2fs_i_size_write(dst_inode, new_size);
			} while (--ilen && (do_replace[i] || blkaddr[i] == NULL_ADDR));

			f2fs_put_dnode(&dn);
		} else {
			struct page *psrc, *pdst;

			psrc = f2fs_get_lock_data_page(src_inode,
							src + i, true);
			if (IS_ERR(psrc))
				return PTR_ERR(psrc);
			pdst = f2fs_get_new_data_page(dst_inode, NULL, dst + i,
								true);
			if (IS_ERR(pdst)) {
				f2fs_put_page(psrc, 1);
				return PTR_ERR(pdst);
			}
			f2fs_copy_page(psrc, pdst);
			set_page_dirty(pdst);
			f2fs_put_page(pdst, 1);
			f2fs_put_page(psrc, 1);

			ret = f2fs_truncate_hole(src_inode,
						src + i, src + i + 1);
			if (ret)
				return ret;
			i++;
		}
	}
	return 0;
}

static int __exchange_data_block(struct inode *src_inode,
			struct inode *dst_inode, pgoff_t src, pgoff_t dst,
			pgoff_t len, bool full)
{
	block_t *src_blkaddr;
	int *do_replace;
	pgoff_t olen;
	int ret;

	while (len) {
		olen = min((pgoff_t)4 * ADDRS_PER_BLOCK(src_inode), len);

		src_blkaddr = f2fs_kvzalloc(F2FS_I_SB(src_inode),
					array_size(olen, sizeof(block_t)),
					GFP_NOFS);
		if (!src_blkaddr)
			return -ENOMEM;

		do_replace = f2fs_kvzalloc(F2FS_I_SB(src_inode),
					array_size(olen, sizeof(int)),
					GFP_NOFS);
		if (!do_replace) {
			kvfree(src_blkaddr);
			return -ENOMEM;
		}

		ret = __read_out_blkaddrs(src_inode, src_blkaddr,
					do_replace, src, olen);
		if (ret)
			goto roll_back;

		ret = __clone_blkaddrs(src_inode, dst_inode, src_blkaddr,
					do_replace, src, dst, olen, full);
		if (ret)
			goto roll_back;

		src += olen;
		dst += olen;
		len -= olen;

		kvfree(src_blkaddr);
		kvfree(do_replace);
	}
	return 0;

roll_back:
	__roll_back_blkaddrs(src_inode, src_blkaddr, do_replace, src, olen);
	kvfree(src_blkaddr);
	kvfree(do_replace);
	return ret;
}

static int f2fs_do_collapse(struct inode *inode, loff_t offset, loff_t len)
{
	struct f2fs_sb_info *sbi = F2FS_I_SB(inode);
	pgoff_t nrpages = DIV_ROUND_UP(i_size_read(inode), PAGE_SIZE);
	pgoff_t start = offset >> PAGE_SHIFT;
	pgoff_t end = (offset + len) >> PAGE_SHIFT;
	int ret;

	f2fs_balance_fs(sbi, true);

	/* avoid gc operation during block exchange */
	down_write(&F2FS_I(inode)->i_gc_rwsem[WRITE]);
	down_write(&F2FS_I(inode)->i_mmap_sem);

	f2fs_lock_op(sbi);
	f2fs_drop_extent_tree(inode);
	truncate_pagecache(inode, offset);
	ret = __exchange_data_block(inode, inode, end, start, nrpages - end, true);
	f2fs_unlock_op(sbi);

	up_write(&F2FS_I(inode)->i_mmap_sem);
	up_write(&F2FS_I(inode)->i_gc_rwsem[WRITE]);
	return ret;
}

static int f2fs_collapse_range(struct inode *inode, loff_t offset, loff_t len)
{
	loff_t new_size;
	int ret;

	if (offset + len >= i_size_read(inode))
		return -EINVAL;

	/* collapse range should be aligned to block size of f2fs. */
	if (offset & (F2FS_BLKSIZE - 1) || len & (F2FS_BLKSIZE - 1))
		return -EINVAL;

	ret = f2fs_convert_inline_inode(inode);
	if (ret)
		return ret;

	/* write out all dirty pages from offset */
	ret = filemap_write_and_wait_range(inode->i_mapping, offset, LLONG_MAX);
	if (ret)
		return ret;

	ret = f2fs_do_collapse(inode, offset, len);
	if (ret)
		return ret;

	/* write out all moved pages, if possible */
	down_write(&F2FS_I(inode)->i_mmap_sem);
	filemap_write_and_wait_range(inode->i_mapping, offset, LLONG_MAX);
	truncate_pagecache(inode, offset);

	new_size = i_size_read(inode) - len;
<<<<<<< HEAD
=======
	truncate_pagecache(inode, new_size);

>>>>>>> 0eec6f60
	ret = f2fs_truncate_blocks(inode, new_size, true);
	up_write(&F2FS_I(inode)->i_mmap_sem);
	if (!ret)
		f2fs_i_size_write(inode, new_size);
	return ret;
}

static int f2fs_do_zero_range(struct dnode_of_data *dn, pgoff_t start,
								pgoff_t end)
{
	struct f2fs_sb_info *sbi = F2FS_I_SB(dn->inode);
	pgoff_t index = start;
	unsigned int ofs_in_node = dn->ofs_in_node;
	blkcnt_t count = 0;
	int ret;

	for (; index < end; index++, dn->ofs_in_node++) {
		if (f2fs_data_blkaddr(dn) == NULL_ADDR)
			count++;
	}

	dn->ofs_in_node = ofs_in_node;
	ret = f2fs_reserve_new_blocks(dn, count);
	if (ret)
		return ret;

	dn->ofs_in_node = ofs_in_node;
	for (index = start; index < end; index++, dn->ofs_in_node++) {
		dn->data_blkaddr = f2fs_data_blkaddr(dn);
		/*
		 * f2fs_reserve_new_blocks will not guarantee entire block
		 * allocation.
		 */
		if (dn->data_blkaddr == NULL_ADDR) {
			ret = -ENOSPC;
			break;
		}
		if (dn->data_blkaddr != NEW_ADDR) {
			f2fs_invalidate_blocks(sbi, dn->data_blkaddr);
			dn->data_blkaddr = NEW_ADDR;
			f2fs_set_data_blkaddr(dn);
		}
	}

	f2fs_update_extent_cache_range(dn, start, 0, index - start);

	return ret;
}

static int f2fs_zero_range(struct inode *inode, loff_t offset, loff_t len,
								int mode)
{
	struct f2fs_sb_info *sbi = F2FS_I_SB(inode);
	struct address_space *mapping = inode->i_mapping;
	pgoff_t index, pg_start, pg_end;
	loff_t new_size = i_size_read(inode);
	loff_t off_start, off_end;
	int ret = 0;

	ret = inode_newsize_ok(inode, (len + offset));
	if (ret)
		return ret;

	ret = f2fs_convert_inline_inode(inode);
	if (ret)
		return ret;

	ret = filemap_write_and_wait_range(mapping, offset, offset + len - 1);
	if (ret)
		return ret;

	pg_start = ((unsigned long long) offset) >> PAGE_SHIFT;
	pg_end = ((unsigned long long) offset + len) >> PAGE_SHIFT;

	off_start = offset & (PAGE_SIZE - 1);
	off_end = (offset + len) & (PAGE_SIZE - 1);

	if (pg_start == pg_end) {
		ret = fill_zero(inode, pg_start, off_start,
						off_end - off_start);
		if (ret)
			return ret;

		new_size = max_t(loff_t, new_size, offset + len);
	} else {
		if (off_start) {
			ret = fill_zero(inode, pg_start++, off_start,
						PAGE_SIZE - off_start);
			if (ret)
				return ret;

			new_size = max_t(loff_t, new_size,
					(loff_t)pg_start << PAGE_SHIFT);
		}

		for (index = pg_start; index < pg_end;) {
			struct dnode_of_data dn;
			unsigned int end_offset;
			pgoff_t end;

			down_write(&F2FS_I(inode)->i_gc_rwsem[WRITE]);
			down_write(&F2FS_I(inode)->i_mmap_sem);

			truncate_pagecache_range(inode,
				(loff_t)index << PAGE_SHIFT,
				((loff_t)pg_end << PAGE_SHIFT) - 1);

			f2fs_lock_op(sbi);

			set_new_dnode(&dn, inode, NULL, NULL, 0);
			ret = f2fs_get_dnode_of_data(&dn, index, ALLOC_NODE);
			if (ret) {
				f2fs_unlock_op(sbi);
				up_write(&F2FS_I(inode)->i_mmap_sem);
				up_write(&F2FS_I(inode)->i_gc_rwsem[WRITE]);
				goto out;
			}

			end_offset = ADDRS_PER_PAGE(dn.node_page, inode);
			end = min(pg_end, end_offset - dn.ofs_in_node + index);

			ret = f2fs_do_zero_range(&dn, index, end);
			f2fs_put_dnode(&dn);

			f2fs_unlock_op(sbi);
			up_write(&F2FS_I(inode)->i_mmap_sem);
			up_write(&F2FS_I(inode)->i_gc_rwsem[WRITE]);

			f2fs_balance_fs(sbi, dn.node_changed);

			if (ret)
				goto out;

			index = end;
			new_size = max_t(loff_t, new_size,
					(loff_t)index << PAGE_SHIFT);
		}

		if (off_end) {
			ret = fill_zero(inode, pg_end, 0, off_end);
			if (ret)
				goto out;

			new_size = max_t(loff_t, new_size, offset + len);
		}
	}

out:
	if (new_size > i_size_read(inode)) {
		if (mode & FALLOC_FL_KEEP_SIZE)
			file_set_keep_isize(inode);
		else
			f2fs_i_size_write(inode, new_size);
	}
	return ret;
}

static int f2fs_insert_range(struct inode *inode, loff_t offset, loff_t len)
{
	struct f2fs_sb_info *sbi = F2FS_I_SB(inode);
	pgoff_t nr, pg_start, pg_end, delta, idx;
	loff_t new_size;
	int ret = 0;

	new_size = i_size_read(inode) + len;
	ret = inode_newsize_ok(inode, new_size);
	if (ret)
		return ret;

	if (offset >= i_size_read(inode))
		return -EINVAL;

	/* insert range should be aligned to block size of f2fs. */
	if (offset & (F2FS_BLKSIZE - 1) || len & (F2FS_BLKSIZE - 1))
		return -EINVAL;

	ret = f2fs_convert_inline_inode(inode);
	if (ret)
		return ret;

	f2fs_balance_fs(sbi, true);

	down_write(&F2FS_I(inode)->i_mmap_sem);
	ret = f2fs_truncate_blocks(inode, i_size_read(inode), true);
	up_write(&F2FS_I(inode)->i_mmap_sem);
	if (ret)
		return ret;

	/* write out all dirty pages from offset */
	ret = filemap_write_and_wait_range(inode->i_mapping, offset, LLONG_MAX);
	if (ret)
		return ret;

	pg_start = offset >> PAGE_SHIFT;
	pg_end = (offset + len) >> PAGE_SHIFT;
	delta = pg_end - pg_start;
	idx = DIV_ROUND_UP(i_size_read(inode), PAGE_SIZE);

	/* avoid gc operation during block exchange */
	down_write(&F2FS_I(inode)->i_gc_rwsem[WRITE]);
	down_write(&F2FS_I(inode)->i_mmap_sem);
	truncate_pagecache(inode, offset);

	while (!ret && idx > pg_start) {
		nr = idx - pg_start;
		if (nr > delta)
			nr = delta;
		idx -= nr;

		f2fs_lock_op(sbi);
		f2fs_drop_extent_tree(inode);

		ret = __exchange_data_block(inode, inode, idx,
					idx + delta, nr, false);
		f2fs_unlock_op(sbi);
	}
	up_write(&F2FS_I(inode)->i_mmap_sem);
	up_write(&F2FS_I(inode)->i_gc_rwsem[WRITE]);

	/* write out all moved pages, if possible */
	down_write(&F2FS_I(inode)->i_mmap_sem);
	filemap_write_and_wait_range(inode->i_mapping, offset, LLONG_MAX);
	truncate_pagecache(inode, offset);
	up_write(&F2FS_I(inode)->i_mmap_sem);

	if (!ret)
		f2fs_i_size_write(inode, new_size);
	return ret;
}

static int expand_inode_data(struct inode *inode, loff_t offset,
					loff_t len, int mode)
{
	struct f2fs_sb_info *sbi = F2FS_I_SB(inode);
	struct f2fs_map_blocks map = { .m_next_pgofs = NULL,
			.m_next_extent = NULL, .m_seg_type = NO_CHECK_TYPE,
			.m_may_create = true };
<<<<<<< HEAD
	pgoff_t pg_start, pg_end;
=======
	pgoff_t pg_end;
>>>>>>> 0eec6f60
	loff_t new_size = i_size_read(inode);
	loff_t off_end;
	block_t expanded = 0;
	int err;

	err = inode_newsize_ok(inode, (len + offset));
	if (err)
		return err;

	err = f2fs_convert_inline_inode(inode);
	if (err)
		return err;

	f2fs_balance_fs(sbi, true);

	pg_start = ((unsigned long long)offset) >> PAGE_SHIFT;
	pg_end = ((unsigned long long)offset + len) >> PAGE_SHIFT;
	off_end = (offset + len) & (PAGE_SIZE - 1);

	map.m_lblk = pg_start;
	map.m_len = pg_end - pg_start;
	if (off_end)
		map.m_len++;

	if (!map.m_len)
		return 0;

	if (f2fs_is_pinned_file(inode)) {
<<<<<<< HEAD
		block_t sec_blks = BLKS_PER_SEC(sbi);
		block_t sec_len = roundup(map.m_len, sec_blks);

		map.m_len = sec_blks;
=======
		block_t len = (map.m_len >> sbi->log_blocks_per_seg) <<
					sbi->log_blocks_per_seg;
		block_t done = 0;

		if (map.m_len % sbi->blocks_per_seg)
			len += sbi->blocks_per_seg;

		map.m_len = sbi->blocks_per_seg;
>>>>>>> 0eec6f60
next_alloc:
		if (has_not_enough_free_secs(sbi, 0,
			GET_SEC_FROM_SEG(sbi, overprovision_segments(sbi)))) {
			down_write(&sbi->gc_lock);
<<<<<<< HEAD
			err = f2fs_gc(sbi, true, false, false, NULL_SEGNO);
=======
			err = f2fs_gc(sbi, true, false, NULL_SEGNO);
>>>>>>> 0eec6f60
			if (err && err != -ENODATA && err != -EAGAIN)
				goto out_err;
		}

		down_write(&sbi->pin_sem);
<<<<<<< HEAD

		f2fs_lock_op(sbi);
		f2fs_allocate_new_section(sbi, CURSEG_COLD_DATA_PINNED, false);
		f2fs_unlock_op(sbi);

		map.m_seg_type = CURSEG_COLD_DATA_PINNED;
		err = f2fs_map_blocks(inode, &map, 1, F2FS_GET_BLOCK_PRE_DIO);

		up_write(&sbi->pin_sem);

		expanded += map.m_len;
		sec_len -= map.m_len;
		map.m_lblk += map.m_len;
		if (!err && sec_len)
			goto next_alloc;

		map.m_len = expanded;
	} else {
		err = f2fs_map_blocks(inode, &map, 1, F2FS_GET_BLOCK_PRE_AIO);
		expanded = map.m_len;
=======
		map.m_seg_type = CURSEG_COLD_DATA_PINNED;

		f2fs_lock_op(sbi);
		f2fs_allocate_new_segments(sbi, CURSEG_COLD_DATA);
		f2fs_unlock_op(sbi);

		err = f2fs_map_blocks(inode, &map, 1, F2FS_GET_BLOCK_PRE_DIO);
		up_write(&sbi->pin_sem);

		done += map.m_len;
		len -= map.m_len;
		map.m_lblk += map.m_len;
		if (!err && len)
			goto next_alloc;

		map.m_len = done;
	} else {
		err = f2fs_map_blocks(inode, &map, 1, F2FS_GET_BLOCK_PRE_AIO);
>>>>>>> 0eec6f60
	}
out_err:
	if (err) {
		pgoff_t last_off;

		if (!expanded)
			return err;

		last_off = pg_start + expanded - 1;

		/* update new size to the failed position */
		new_size = (last_off == pg_end) ? offset + len :
					(loff_t)(last_off + 1) << PAGE_SHIFT;
	} else {
		new_size = ((loff_t)pg_end << PAGE_SHIFT) + off_end;
	}

	if (new_size > i_size_read(inode)) {
		if (mode & FALLOC_FL_KEEP_SIZE)
			file_set_keep_isize(inode);
		else
			f2fs_i_size_write(inode, new_size);
	}

	return err;
}

static long f2fs_fallocate(struct file *file, int mode,
				loff_t offset, loff_t len)
{
	struct inode *inode = file_inode(file);
	long ret = 0;

	if (unlikely(f2fs_cp_error(F2FS_I_SB(inode))))
		return -EIO;
	if (!f2fs_is_checkpoint_ready(F2FS_I_SB(inode)))
		return -ENOSPC;
	if (!f2fs_is_compress_backend_ready(inode))
		return -EOPNOTSUPP;

	/* f2fs only support ->fallocate for regular file */
	if (!S_ISREG(inode->i_mode))
		return -EINVAL;

	if (IS_ENCRYPTED(inode) &&
		(mode & (FALLOC_FL_COLLAPSE_RANGE | FALLOC_FL_INSERT_RANGE)))
		return -EOPNOTSUPP;

	if (f2fs_compressed_file(inode) &&
		(mode & (FALLOC_FL_PUNCH_HOLE | FALLOC_FL_COLLAPSE_RANGE |
			FALLOC_FL_ZERO_RANGE | FALLOC_FL_INSERT_RANGE)))
		return -EOPNOTSUPP;

	if (mode & ~(FALLOC_FL_KEEP_SIZE | FALLOC_FL_PUNCH_HOLE |
			FALLOC_FL_COLLAPSE_RANGE | FALLOC_FL_ZERO_RANGE |
			FALLOC_FL_INSERT_RANGE))
		return -EOPNOTSUPP;

	inode_lock(inode);

	if (mode & FALLOC_FL_PUNCH_HOLE) {
		if (offset >= inode->i_size)
			goto out;

		ret = punch_hole(inode, offset, len);
	} else if (mode & FALLOC_FL_COLLAPSE_RANGE) {
		ret = f2fs_collapse_range(inode, offset, len);
	} else if (mode & FALLOC_FL_ZERO_RANGE) {
		ret = f2fs_zero_range(inode, offset, len, mode);
	} else if (mode & FALLOC_FL_INSERT_RANGE) {
		ret = f2fs_insert_range(inode, offset, len);
	} else {
		ret = expand_inode_data(inode, offset, len, mode);
	}

	if (!ret) {
		inode->i_mtime = inode->i_ctime = current_time(inode);
		f2fs_mark_inode_dirty_sync(inode, false);
		f2fs_update_time(F2FS_I_SB(inode), REQ_TIME);
	}

out:
	inode_unlock(inode);

	trace_f2fs_fallocate(inode, mode, offset, len, ret);
	return ret;
}

static int f2fs_release_file(struct inode *inode, struct file *filp)
{
	/*
	 * f2fs_relase_file is called at every close calls. So we should
	 * not drop any inmemory pages by close called by other process.
	 */
	if (!(filp->f_mode & FMODE_WRITE) ||
			atomic_read(&inode->i_writecount) != 1)
		return 0;

	/* some remained atomic pages should discarded */
	if (f2fs_is_atomic_file(inode))
		f2fs_drop_inmem_pages(inode);
	if (f2fs_is_volatile_file(inode)) {
		set_inode_flag(inode, FI_DROP_CACHE);
		filemap_fdatawrite(inode->i_mapping);
		clear_inode_flag(inode, FI_DROP_CACHE);
		clear_inode_flag(inode, FI_VOLATILE_FILE);
		stat_dec_volatile_write(inode);
	}
	return 0;
}

static int f2fs_file_flush(struct file *file, fl_owner_t id)
{
	struct inode *inode = file_inode(file);

	/*
	 * If the process doing a transaction is crashed, we should do
	 * roll-back. Otherwise, other reader/write can see corrupted database
	 * until all the writers close its file. Since this should be done
	 * before dropping file lock, it needs to do in ->flush.
	 */
	if (f2fs_is_atomic_file(inode) &&
			F2FS_I(inode)->inmem_task == current)
		f2fs_drop_inmem_pages(inode);
	return 0;
}

static int f2fs_setflags_common(struct inode *inode, u32 iflags, u32 mask)
{
	struct f2fs_inode_info *fi = F2FS_I(inode);
	u32 masked_flags = fi->i_flags & mask;

<<<<<<< HEAD
	/* mask can be shrunk by flags_valid selector */
	iflags &= mask;
=======
	f2fs_bug_on(F2FS_I_SB(inode), (iflags & ~mask));
>>>>>>> 0eec6f60

	/* Is it quota file? Do not allow user to mess with it */
	if (IS_NOQUOTA(inode))
		return -EPERM;

	if ((iflags ^ masked_flags) & F2FS_CASEFOLD_FL) {
		if (!f2fs_sb_has_casefold(F2FS_I_SB(inode)))
			return -EOPNOTSUPP;
		if (!f2fs_empty_dir(inode))
			return -ENOTEMPTY;
	}
<<<<<<< HEAD

	if (iflags & (F2FS_COMPR_FL | F2FS_NOCOMP_FL)) {
		if (!f2fs_sb_has_compression(F2FS_I_SB(inode)))
			return -EOPNOTSUPP;
		if ((iflags & F2FS_COMPR_FL) && (iflags & F2FS_NOCOMP_FL))
			return -EINVAL;
	}

	if ((iflags ^ masked_flags) & F2FS_COMPR_FL) {
		if (masked_flags & F2FS_COMPR_FL) {
			if (!f2fs_disable_compressed_file(inode))
				return -EINVAL;
		}
		if (iflags & F2FS_NOCOMP_FL)
			return -EINVAL;
		if (iflags & F2FS_COMPR_FL) {
			if (!f2fs_may_compress(inode))
				return -EINVAL;
			if (S_ISREG(inode->i_mode) && inode->i_size)
				return -EINVAL;

			set_compress_context(inode);
		}
	}
	if ((iflags ^ masked_flags) & F2FS_NOCOMP_FL) {
		if (masked_flags & F2FS_COMPR_FL)
			return -EINVAL;
	}

=======

	if (iflags & (F2FS_COMPR_FL | F2FS_NOCOMP_FL)) {
		if (!f2fs_sb_has_compression(F2FS_I_SB(inode)))
			return -EOPNOTSUPP;
		if ((iflags & F2FS_COMPR_FL) && (iflags & F2FS_NOCOMP_FL))
			return -EINVAL;
	}

	if ((iflags ^ masked_flags) & F2FS_COMPR_FL) {
		if (masked_flags & F2FS_COMPR_FL) {
			if (f2fs_disable_compressed_file(inode))
				return -EINVAL;
		}
		if (iflags & F2FS_NOCOMP_FL)
			return -EINVAL;
		if (iflags & F2FS_COMPR_FL) {
			if (!f2fs_may_compress(inode))
				return -EINVAL;

			set_compress_context(inode);
		}
	}
	if ((iflags ^ masked_flags) & F2FS_NOCOMP_FL) {
		if (masked_flags & F2FS_COMPR_FL)
			return -EINVAL;
	}

>>>>>>> 0eec6f60
	fi->i_flags = iflags | (fi->i_flags & ~mask);
	f2fs_bug_on(F2FS_I_SB(inode), (fi->i_flags & F2FS_COMPR_FL) &&
					(fi->i_flags & F2FS_NOCOMP_FL));

	if (fi->i_flags & F2FS_PROJINHERIT_FL)
		set_inode_flag(inode, FI_PROJ_INHERIT);
	else
		clear_inode_flag(inode, FI_PROJ_INHERIT);

	inode->i_ctime = current_time(inode);
	f2fs_set_inode_flags(inode);
	f2fs_mark_inode_dirty_sync(inode, true);
	return 0;
}

/* FS_IOC_GETFLAGS and FS_IOC_SETFLAGS support */

/*
 * To make a new on-disk f2fs i_flag gettable via FS_IOC_GETFLAGS, add an entry
 * for it to f2fs_fsflags_map[], and add its FS_*_FL equivalent to
 * F2FS_GETTABLE_FS_FL.  To also make it settable via FS_IOC_SETFLAGS, also add
 * its FS_*_FL equivalent to F2FS_SETTABLE_FS_FL.
 */

static const struct {
	u32 iflag;
	u32 fsflag;
} f2fs_fsflags_map[] = {
	{ F2FS_COMPR_FL,	FS_COMPR_FL },
	{ F2FS_SYNC_FL,		FS_SYNC_FL },
	{ F2FS_IMMUTABLE_FL,	FS_IMMUTABLE_FL },
	{ F2FS_APPEND_FL,	FS_APPEND_FL },
	{ F2FS_NODUMP_FL,	FS_NODUMP_FL },
	{ F2FS_NOATIME_FL,	FS_NOATIME_FL },
	{ F2FS_NOCOMP_FL,	FS_NOCOMP_FL },
	{ F2FS_INDEX_FL,	FS_INDEX_FL },
	{ F2FS_DIRSYNC_FL,	FS_DIRSYNC_FL },
	{ F2FS_PROJINHERIT_FL,	FS_PROJINHERIT_FL },
	{ F2FS_CASEFOLD_FL,	FS_CASEFOLD_FL },
};

#define F2FS_GETTABLE_FS_FL (		\
		FS_COMPR_FL |		\
		FS_SYNC_FL |		\
		FS_IMMUTABLE_FL |	\
		FS_APPEND_FL |		\
		FS_NODUMP_FL |		\
		FS_NOATIME_FL |		\
		FS_NOCOMP_FL |		\
		FS_INDEX_FL |		\
		FS_DIRSYNC_FL |		\
		FS_PROJINHERIT_FL |	\
		FS_ENCRYPT_FL |		\
		FS_INLINE_DATA_FL |	\
		FS_NOCOW_FL |		\
		FS_VERITY_FL |		\
		FS_CASEFOLD_FL)

#define F2FS_SETTABLE_FS_FL (		\
		FS_COMPR_FL |		\
		FS_SYNC_FL |		\
		FS_IMMUTABLE_FL |	\
		FS_APPEND_FL |		\
		FS_NODUMP_FL |		\
		FS_NOATIME_FL |		\
		FS_NOCOMP_FL |		\
		FS_DIRSYNC_FL |		\
		FS_PROJINHERIT_FL |	\
		FS_CASEFOLD_FL)

/* Convert f2fs on-disk i_flags to FS_IOC_{GET,SET}FLAGS flags */
static inline u32 f2fs_iflags_to_fsflags(u32 iflags)
{
	u32 fsflags = 0;
	int i;

	for (i = 0; i < ARRAY_SIZE(f2fs_fsflags_map); i++)
		if (iflags & f2fs_fsflags_map[i].iflag)
			fsflags |= f2fs_fsflags_map[i].fsflag;

	return fsflags;
}

/* Convert FS_IOC_{GET,SET}FLAGS flags to f2fs on-disk i_flags */
static inline u32 f2fs_fsflags_to_iflags(u32 fsflags)
{
	u32 iflags = 0;
	int i;

	for (i = 0; i < ARRAY_SIZE(f2fs_fsflags_map); i++)
		if (fsflags & f2fs_fsflags_map[i].fsflag)
			iflags |= f2fs_fsflags_map[i].iflag;

	return iflags;
}

static int f2fs_ioc_getflags(struct file *filp, unsigned long arg)
{
	struct inode *inode = file_inode(filp);
	struct f2fs_inode_info *fi = F2FS_I(inode);
	u32 fsflags = f2fs_iflags_to_fsflags(fi->i_flags);

	if (IS_ENCRYPTED(inode))
		fsflags |= FS_ENCRYPT_FL;
	if (IS_VERITY(inode))
		fsflags |= FS_VERITY_FL;
	if (f2fs_has_inline_data(inode) || f2fs_has_inline_dentry(inode))
		fsflags |= FS_INLINE_DATA_FL;
	if (is_inode_flag_set(inode, FI_PIN_FILE))
		fsflags |= FS_NOCOW_FL;

	fsflags &= F2FS_GETTABLE_FS_FL;

	return put_user(fsflags, (int __user *)arg);
}

static int f2fs_ioc_setflags(struct file *filp, unsigned long arg)
{
	struct inode *inode = file_inode(filp);
	struct f2fs_inode_info *fi = F2FS_I(inode);
	u32 fsflags, old_fsflags;
	u32 iflags;
	int ret;

	if (!inode_owner_or_capable(inode))
		return -EACCES;

	if (get_user(fsflags, (int __user *)arg))
		return -EFAULT;

	if (fsflags & ~F2FS_GETTABLE_FS_FL)
		return -EOPNOTSUPP;
	fsflags &= F2FS_SETTABLE_FS_FL;

	iflags = f2fs_fsflags_to_iflags(fsflags);
	if (f2fs_mask_flags(inode->i_mode, iflags) != iflags)
		return -EOPNOTSUPP;

	ret = mnt_want_write_file(filp);
	if (ret)
		return ret;

	inode_lock(inode);

	old_fsflags = f2fs_iflags_to_fsflags(fi->i_flags);
	ret = vfs_ioc_setflags_prepare(inode, old_fsflags, fsflags);
	if (ret)
		goto out;

	ret = f2fs_setflags_common(inode, iflags,
			f2fs_fsflags_to_iflags(F2FS_SETTABLE_FS_FL));
out:
	inode_unlock(inode);
	mnt_drop_write_file(filp);
	return ret;
}

static int f2fs_ioc_getversion(struct file *filp, unsigned long arg)
{
	struct inode *inode = file_inode(filp);

	return put_user(inode->i_generation, (int __user *)arg);
}

static int f2fs_ioc_start_atomic_write(struct file *filp)
{
	struct inode *inode = file_inode(filp);
	struct f2fs_inode_info *fi = F2FS_I(inode);
	struct f2fs_sb_info *sbi = F2FS_I_SB(inode);
	int ret;

	if (!inode_owner_or_capable(inode))
		return -EACCES;

	if (!S_ISREG(inode->i_mode))
		return -EINVAL;

	if (filp->f_flags & O_DIRECT)
		return -EINVAL;

	ret = mnt_want_write_file(filp);
	if (ret)
		return ret;

	inode_lock(inode);

	f2fs_disable_compressed_file(inode);

	if (f2fs_is_atomic_file(inode)) {
		if (is_inode_flag_set(inode, FI_ATOMIC_REVOKE_REQUEST))
			ret = -EINVAL;
		goto out;
	}

	ret = f2fs_convert_inline_inode(inode);
	if (ret)
		goto out;

	down_write(&F2FS_I(inode)->i_gc_rwsem[WRITE]);

	/*
	 * Should wait end_io to count F2FS_WB_CP_DATA correctly by
	 * f2fs_is_atomic_file.
	 */
	if (get_dirty_pages(inode))
		f2fs_warn(F2FS_I_SB(inode), "Unexpected flush for atomic writes: ino=%lu, npages=%u",
			  inode->i_ino, get_dirty_pages(inode));
	ret = filemap_write_and_wait_range(inode->i_mapping, 0, LLONG_MAX);
	if (ret) {
		up_write(&F2FS_I(inode)->i_gc_rwsem[WRITE]);
		goto out;
	}

	spin_lock(&sbi->inode_lock[ATOMIC_FILE]);
	if (list_empty(&fi->inmem_ilist))
		list_add_tail(&fi->inmem_ilist, &sbi->inode_list[ATOMIC_FILE]);
	sbi->atomic_files++;
	spin_unlock(&sbi->inode_lock[ATOMIC_FILE]);

	/* add inode in inmem_list first and set atomic_file */
	set_inode_flag(inode, FI_ATOMIC_FILE);
	clear_inode_flag(inode, FI_ATOMIC_REVOKE_REQUEST);
	up_write(&F2FS_I(inode)->i_gc_rwsem[WRITE]);

	f2fs_update_time(F2FS_I_SB(inode), REQ_TIME);
	F2FS_I(inode)->inmem_task = current;
	stat_update_max_atomic_write(inode);
out:
	inode_unlock(inode);
	mnt_drop_write_file(filp);
	return ret;
}

static int f2fs_ioc_commit_atomic_write(struct file *filp)
{
	struct inode *inode = file_inode(filp);
	int ret;

	if (!inode_owner_or_capable(inode))
		return -EACCES;

	ret = mnt_want_write_file(filp);
	if (ret)
		return ret;

	f2fs_balance_fs(F2FS_I_SB(inode), true);

	inode_lock(inode);

	if (f2fs_is_volatile_file(inode)) {
		ret = -EINVAL;
		goto err_out;
	}

	if (f2fs_is_atomic_file(inode)) {
		ret = f2fs_commit_inmem_pages(inode);
		if (ret)
			goto err_out;

		ret = f2fs_do_sync_file(filp, 0, LLONG_MAX, 0, true);
		if (!ret)
			f2fs_drop_inmem_pages(inode);
	} else {
		ret = f2fs_do_sync_file(filp, 0, LLONG_MAX, 1, false);
	}
err_out:
	if (is_inode_flag_set(inode, FI_ATOMIC_REVOKE_REQUEST)) {
		clear_inode_flag(inode, FI_ATOMIC_REVOKE_REQUEST);
		ret = -EINVAL;
	}
	inode_unlock(inode);
	mnt_drop_write_file(filp);
	return ret;
}

static int f2fs_ioc_start_volatile_write(struct file *filp)
{
	struct inode *inode = file_inode(filp);
	int ret;

	if (!inode_owner_or_capable(inode))
		return -EACCES;

	if (!S_ISREG(inode->i_mode))
		return -EINVAL;

	ret = mnt_want_write_file(filp);
	if (ret)
		return ret;

	inode_lock(inode);

	if (f2fs_is_volatile_file(inode))
		goto out;

	ret = f2fs_convert_inline_inode(inode);
	if (ret)
		goto out;

	stat_inc_volatile_write(inode);
	stat_update_max_volatile_write(inode);

	set_inode_flag(inode, FI_VOLATILE_FILE);
	f2fs_update_time(F2FS_I_SB(inode), REQ_TIME);
out:
	inode_unlock(inode);
	mnt_drop_write_file(filp);
	return ret;
}

static int f2fs_ioc_release_volatile_write(struct file *filp)
{
	struct inode *inode = file_inode(filp);
	int ret;

	if (!inode_owner_or_capable(inode))
		return -EACCES;

	ret = mnt_want_write_file(filp);
	if (ret)
		return ret;

	inode_lock(inode);

	if (!f2fs_is_volatile_file(inode))
		goto out;

	if (!f2fs_is_first_block_written(inode)) {
		ret = truncate_partial_data_page(inode, 0, true);
		goto out;
	}

	ret = punch_hole(inode, 0, F2FS_BLKSIZE);
out:
	inode_unlock(inode);
	mnt_drop_write_file(filp);
	return ret;
}

static int f2fs_ioc_abort_volatile_write(struct file *filp)
{
	struct inode *inode = file_inode(filp);
	int ret;

	if (!inode_owner_or_capable(inode))
		return -EACCES;

	ret = mnt_want_write_file(filp);
	if (ret)
		return ret;

	inode_lock(inode);

	if (f2fs_is_atomic_file(inode))
		f2fs_drop_inmem_pages(inode);
	if (f2fs_is_volatile_file(inode)) {
		clear_inode_flag(inode, FI_VOLATILE_FILE);
		stat_dec_volatile_write(inode);
		ret = f2fs_do_sync_file(filp, 0, LLONG_MAX, 0, true);
	}

	clear_inode_flag(inode, FI_ATOMIC_REVOKE_REQUEST);

	inode_unlock(inode);

	mnt_drop_write_file(filp);
	f2fs_update_time(F2FS_I_SB(inode), REQ_TIME);
	return ret;
}

static int f2fs_ioc_shutdown(struct file *filp, unsigned long arg)
{
	struct inode *inode = file_inode(filp);
	struct f2fs_sb_info *sbi = F2FS_I_SB(inode);
	struct super_block *sb = sbi->sb;
	__u32 in;
	int ret = 0;

	if (!capable(CAP_SYS_ADMIN))
		return -EPERM;

	if (get_user(in, (__u32 __user *)arg))
		return -EFAULT;

	if (in != F2FS_GOING_DOWN_FULLSYNC) {
		ret = mnt_want_write_file(filp);
		if (ret) {
			if (ret == -EROFS) {
				ret = 0;
				f2fs_stop_checkpoint(sbi, false);
				set_sbi_flag(sbi, SBI_IS_SHUTDOWN);
				trace_f2fs_shutdown(sbi, in, ret);
			}
			return ret;
		}
	}

	switch (in) {
	case F2FS_GOING_DOWN_FULLSYNC:
		sb = freeze_bdev(sb->s_bdev);
		if (IS_ERR(sb)) {
			ret = PTR_ERR(sb);
			goto out;
		}
		if (sb) {
			f2fs_stop_checkpoint(sbi, false);
			set_sbi_flag(sbi, SBI_IS_SHUTDOWN);
			thaw_bdev(sb->s_bdev, sb);
		}
		break;
	case F2FS_GOING_DOWN_METASYNC:
		/* do checkpoint only */
		ret = f2fs_sync_fs(sb, 1);
		if (ret)
			goto out;
		f2fs_stop_checkpoint(sbi, false);
		set_sbi_flag(sbi, SBI_IS_SHUTDOWN);
		break;
	case F2FS_GOING_DOWN_NOSYNC:
		f2fs_stop_checkpoint(sbi, false);
		set_sbi_flag(sbi, SBI_IS_SHUTDOWN);
		break;
	case F2FS_GOING_DOWN_METAFLUSH:
		f2fs_sync_meta_pages(sbi, META, LONG_MAX, FS_META_IO);
		f2fs_stop_checkpoint(sbi, false);
		set_sbi_flag(sbi, SBI_IS_SHUTDOWN);
		break;
	case F2FS_GOING_DOWN_NEED_FSCK:
		set_sbi_flag(sbi, SBI_NEED_FSCK);
		set_sbi_flag(sbi, SBI_CP_DISABLED_QUICK);
		set_sbi_flag(sbi, SBI_IS_DIRTY);
		/* do checkpoint only */
		ret = f2fs_sync_fs(sb, 1);
		goto out;
	default:
		ret = -EINVAL;
		goto out;
	}

	f2fs_stop_gc_thread(sbi);
	f2fs_stop_discard_thread(sbi);

	f2fs_drop_discard_cmd(sbi);
	clear_opt(sbi, DISCARD);

	f2fs_update_time(sbi, REQ_TIME);
out:
	if (in != F2FS_GOING_DOWN_FULLSYNC)
		mnt_drop_write_file(filp);

	trace_f2fs_shutdown(sbi, in, ret);

	return ret;
}

static int f2fs_ioc_fitrim(struct file *filp, unsigned long arg)
{
	struct inode *inode = file_inode(filp);
	struct super_block *sb = inode->i_sb;
	struct request_queue *q = bdev_get_queue(sb->s_bdev);
	struct fstrim_range range;
	int ret;

	if (!capable(CAP_SYS_ADMIN))
		return -EPERM;

	if (!f2fs_hw_support_discard(F2FS_SB(sb)))
		return -EOPNOTSUPP;

	if (copy_from_user(&range, (struct fstrim_range __user *)arg,
				sizeof(range)))
		return -EFAULT;

	ret = mnt_want_write_file(filp);
	if (ret)
		return ret;

	range.minlen = max((unsigned int)range.minlen,
				q->limits.discard_granularity);
	ret = f2fs_trim_fs(F2FS_SB(sb), &range);
	mnt_drop_write_file(filp);
	if (ret < 0)
		return ret;

	if (copy_to_user((struct fstrim_range __user *)arg, &range,
				sizeof(range)))
		return -EFAULT;
	f2fs_update_time(F2FS_I_SB(inode), REQ_TIME);
	return 0;
}

static bool uuid_is_nonzero(__u8 u[16])
{
	int i;

	for (i = 0; i < 16; i++)
		if (u[i])
			return true;
	return false;
}

static int f2fs_ioc_set_encryption_policy(struct file *filp, unsigned long arg)
{
	struct inode *inode = file_inode(filp);

	if (!f2fs_sb_has_encrypt(F2FS_I_SB(inode)))
		return -EOPNOTSUPP;

	f2fs_update_time(F2FS_I_SB(inode), REQ_TIME);

	return fscrypt_ioctl_set_policy(filp, (const void __user *)arg);
}

static int f2fs_ioc_get_encryption_policy(struct file *filp, unsigned long arg)
{
	if (!f2fs_sb_has_encrypt(F2FS_I_SB(file_inode(filp))))
		return -EOPNOTSUPP;
	return fscrypt_ioctl_get_policy(filp, (void __user *)arg);
}

static int f2fs_ioc_get_encryption_pwsalt(struct file *filp, unsigned long arg)
{
	struct inode *inode = file_inode(filp);
	struct f2fs_sb_info *sbi = F2FS_I_SB(inode);
	int err;

	if (!f2fs_sb_has_encrypt(sbi))
		return -EOPNOTSUPP;

	err = mnt_want_write_file(filp);
	if (err)
		return err;

	down_write(&sbi->sb_lock);

	if (uuid_is_nonzero(sbi->raw_super->encrypt_pw_salt))
		goto got_it;

	/* update superblock with uuid */
	generate_random_uuid(sbi->raw_super->encrypt_pw_salt);

	err = f2fs_commit_super(sbi, false);
	if (err) {
		/* undo new data */
		memset(sbi->raw_super->encrypt_pw_salt, 0, 16);
		goto out_err;
	}
got_it:
	if (copy_to_user((__u8 __user *)arg, sbi->raw_super->encrypt_pw_salt,
									16))
		err = -EFAULT;
out_err:
	up_write(&sbi->sb_lock);
	mnt_drop_write_file(filp);
	return err;
}

static int f2fs_ioc_get_encryption_policy_ex(struct file *filp,
					     unsigned long arg)
{
	if (!f2fs_sb_has_encrypt(F2FS_I_SB(file_inode(filp))))
		return -EOPNOTSUPP;

	return fscrypt_ioctl_get_policy_ex(filp, (void __user *)arg);
}

static int f2fs_ioc_add_encryption_key(struct file *filp, unsigned long arg)
{
	if (!f2fs_sb_has_encrypt(F2FS_I_SB(file_inode(filp))))
		return -EOPNOTSUPP;

	return fscrypt_ioctl_add_key(filp, (void __user *)arg);
}

static int f2fs_ioc_remove_encryption_key(struct file *filp, unsigned long arg)
{
	if (!f2fs_sb_has_encrypt(F2FS_I_SB(file_inode(filp))))
		return -EOPNOTSUPP;

	return fscrypt_ioctl_remove_key(filp, (void __user *)arg);
}

static int f2fs_ioc_remove_encryption_key_all_users(struct file *filp,
						    unsigned long arg)
{
	if (!f2fs_sb_has_encrypt(F2FS_I_SB(file_inode(filp))))
		return -EOPNOTSUPP;

	return fscrypt_ioctl_remove_key_all_users(filp, (void __user *)arg);
}

static int f2fs_ioc_get_encryption_key_status(struct file *filp,
					      unsigned long arg)
{
	if (!f2fs_sb_has_encrypt(F2FS_I_SB(file_inode(filp))))
		return -EOPNOTSUPP;

	return fscrypt_ioctl_get_key_status(filp, (void __user *)arg);
}

static int f2fs_ioc_get_encryption_nonce(struct file *filp, unsigned long arg)
{
	if (!f2fs_sb_has_encrypt(F2FS_I_SB(file_inode(filp))))
		return -EOPNOTSUPP;

	return fscrypt_ioctl_get_nonce(filp, (void __user *)arg);
}

static int f2fs_ioc_gc(struct file *filp, unsigned long arg)
{
	struct inode *inode = file_inode(filp);
	struct f2fs_sb_info *sbi = F2FS_I_SB(inode);
	__u32 sync;
	int ret;

	if (!capable(CAP_SYS_ADMIN))
		return -EPERM;

	if (get_user(sync, (__u32 __user *)arg))
		return -EFAULT;

	if (f2fs_readonly(sbi->sb))
		return -EROFS;

	ret = mnt_want_write_file(filp);
	if (ret)
		return ret;

	if (!sync) {
		if (!down_write_trylock(&sbi->gc_lock)) {
			ret = -EBUSY;
			goto out;
		}
	} else {
		down_write(&sbi->gc_lock);
	}

	ret = f2fs_gc(sbi, sync, true, false, NULL_SEGNO);
out:
	mnt_drop_write_file(filp);
	return ret;
}

static int __f2fs_ioc_gc_range(struct file *filp, struct f2fs_gc_range *range)
{
	struct f2fs_sb_info *sbi = F2FS_I_SB(file_inode(filp));
	u64 end;
	int ret;

	if (!capable(CAP_SYS_ADMIN))
		return -EPERM;
	if (f2fs_readonly(sbi->sb))
		return -EROFS;

<<<<<<< HEAD
	end = range->start + range->len;
	if (end < range->start || range->start < MAIN_BLKADDR(sbi) ||
=======
	end = range.start + range.len;
	if (end < range.start || range.start < MAIN_BLKADDR(sbi) ||
>>>>>>> 0eec6f60
					end >= MAX_BLKADDR(sbi))
		return -EINVAL;

	ret = mnt_want_write_file(filp);
	if (ret)
		return ret;

do_more:
<<<<<<< HEAD
	if (!range->sync) {
=======
	if (!range.sync) {
>>>>>>> 0eec6f60
		if (!down_write_trylock(&sbi->gc_lock)) {
			ret = -EBUSY;
			goto out;
		}
	} else {
		down_write(&sbi->gc_lock);
	}

	ret = f2fs_gc(sbi, range->sync, true, false,
				GET_SEGNO(sbi, range->start));
	if (ret) {
		if (ret == -EBUSY)
			ret = -EAGAIN;
		goto out;
	}
	range->start += BLKS_PER_SEC(sbi);
	if (range->start <= end)
		goto do_more;
out:
	mnt_drop_write_file(filp);
	return ret;
}

static int f2fs_ioc_gc_range(struct file *filp, unsigned long arg)
{
	struct f2fs_gc_range range;

	if (copy_from_user(&range, (struct f2fs_gc_range __user *)arg,
							sizeof(range)))
		return -EFAULT;
	return __f2fs_ioc_gc_range(filp, &range);
}

static int f2fs_ioc_write_checkpoint(struct file *filp, unsigned long arg)
{
	struct inode *inode = file_inode(filp);
	struct f2fs_sb_info *sbi = F2FS_I_SB(inode);
	int ret;

	if (!capable(CAP_SYS_ADMIN))
		return -EPERM;

	if (f2fs_readonly(sbi->sb))
		return -EROFS;

	if (unlikely(is_sbi_flag_set(sbi, SBI_CP_DISABLED))) {
		f2fs_info(sbi, "Skipping Checkpoint. Checkpoints currently disabled.");
		return -EINVAL;
	}

	ret = mnt_want_write_file(filp);
	if (ret)
		return ret;

	ret = f2fs_sync_fs(sbi->sb, 1);

	mnt_drop_write_file(filp);
	return ret;
}

static int f2fs_defragment_range(struct f2fs_sb_info *sbi,
					struct file *filp,
					struct f2fs_defragment *range)
{
	struct inode *inode = file_inode(filp);
	struct f2fs_map_blocks map = { .m_next_extent = NULL,
<<<<<<< HEAD
					.m_seg_type = NO_CHECK_TYPE,
=======
					.m_seg_type = NO_CHECK_TYPE ,
>>>>>>> 0eec6f60
					.m_may_create = false };
	struct extent_info ei = {0, 0, 0};
	pgoff_t pg_start, pg_end, next_pgofs;
	unsigned int blk_per_seg = sbi->blocks_per_seg;
	unsigned int total = 0, sec_num;
	block_t blk_end = 0;
	bool fragmented = false;
	int err;

	/* if in-place-update policy is enabled, don't waste time here */
	if (f2fs_should_update_inplace(inode, NULL))
		return -EINVAL;

	pg_start = range->start >> PAGE_SHIFT;
	pg_end = (range->start + range->len) >> PAGE_SHIFT;

	f2fs_balance_fs(sbi, true);

	inode_lock(inode);

	/* writeback all dirty pages in the range */
	err = filemap_write_and_wait_range(inode->i_mapping, range->start,
						range->start + range->len - 1);
	if (err)
		goto out;

	/*
	 * lookup mapping info in extent cache, skip defragmenting if physical
	 * block addresses are continuous.
	 */
	if (f2fs_lookup_extent_cache(inode, pg_start, &ei)) {
		if (ei.fofs + ei.len >= pg_end)
			goto out;
	}

	map.m_lblk = pg_start;
	map.m_next_pgofs = &next_pgofs;

	/*
	 * lookup mapping info in dnode page cache, skip defragmenting if all
	 * physical block addresses are continuous even if there are hole(s)
	 * in logical blocks.
	 */
	while (map.m_lblk < pg_end) {
		map.m_len = pg_end - map.m_lblk;
		err = f2fs_map_blocks(inode, &map, 0, F2FS_GET_BLOCK_DEFAULT);
		if (err)
			goto out;

		if (!(map.m_flags & F2FS_MAP_FLAGS)) {
			map.m_lblk = next_pgofs;
			continue;
		}

		if (blk_end && blk_end != map.m_pblk)
			fragmented = true;

		/* record total count of block that we're going to move */
		total += map.m_len;

		blk_end = map.m_pblk + map.m_len;

		map.m_lblk += map.m_len;
	}

	if (!fragmented) {
		total = 0;
		goto out;
	}

	sec_num = DIV_ROUND_UP(total, BLKS_PER_SEC(sbi));

	/*
	 * make sure there are enough free section for LFS allocation, this can
	 * avoid defragment running in SSR mode when free section are allocated
	 * intensively
	 */
	if (has_not_enough_free_secs(sbi, 0, sec_num)) {
		err = -EAGAIN;
		goto out;
	}

	map.m_lblk = pg_start;
	map.m_len = pg_end - pg_start;
	total = 0;

	while (map.m_lblk < pg_end) {
		pgoff_t idx;
		int cnt = 0;

do_map:
		map.m_len = pg_end - map.m_lblk;
		err = f2fs_map_blocks(inode, &map, 0, F2FS_GET_BLOCK_DEFAULT);
		if (err)
			goto clear_out;

		if (!(map.m_flags & F2FS_MAP_FLAGS)) {
			map.m_lblk = next_pgofs;
			goto check;
		}

		set_inode_flag(inode, FI_DO_DEFRAG);

		idx = map.m_lblk;
		while (idx < map.m_lblk + map.m_len && cnt < blk_per_seg) {
			struct page *page;

			page = f2fs_get_lock_data_page(inode, idx, true);
			if (IS_ERR(page)) {
				err = PTR_ERR(page);
				goto clear_out;
			}

			set_page_dirty(page);
			f2fs_put_page(page, 1);

			idx++;
			cnt++;
			total++;
		}

		map.m_lblk = idx;
check:
		if (map.m_lblk < pg_end && cnt < blk_per_seg)
			goto do_map;

		clear_inode_flag(inode, FI_DO_DEFRAG);

		err = filemap_fdatawrite(inode->i_mapping);
		if (err)
			goto out;
	}
clear_out:
	clear_inode_flag(inode, FI_DO_DEFRAG);
out:
	inode_unlock(inode);
	if (!err)
		range->len = (u64)total << PAGE_SHIFT;
	return err;
}

static int f2fs_ioc_defragment(struct file *filp, unsigned long arg)
{
	struct inode *inode = file_inode(filp);
	struct f2fs_sb_info *sbi = F2FS_I_SB(inode);
	struct f2fs_defragment range;
	int err;

	if (!capable(CAP_SYS_ADMIN))
		return -EPERM;

	if (!S_ISREG(inode->i_mode) || f2fs_is_atomic_file(inode))
		return -EINVAL;

	if (f2fs_readonly(sbi->sb))
		return -EROFS;

	if (copy_from_user(&range, (struct f2fs_defragment __user *)arg,
							sizeof(range)))
		return -EFAULT;

	/* verify alignment of offset & size */
	if (range.start & (F2FS_BLKSIZE - 1) || range.len & (F2FS_BLKSIZE - 1))
		return -EINVAL;

	if (unlikely((range.start + range.len) >> PAGE_SHIFT >
					max_file_blocks(inode)))
		return -EINVAL;

	err = mnt_want_write_file(filp);
	if (err)
		return err;

	err = f2fs_defragment_range(sbi, filp, &range);
	mnt_drop_write_file(filp);

	f2fs_update_time(sbi, REQ_TIME);
	if (err < 0)
		return err;

	if (copy_to_user((struct f2fs_defragment __user *)arg, &range,
							sizeof(range)))
		return -EFAULT;

	return 0;
}

static int f2fs_move_file_range(struct file *file_in, loff_t pos_in,
			struct file *file_out, loff_t pos_out, size_t len)
{
	struct inode *src = file_inode(file_in);
	struct inode *dst = file_inode(file_out);
	struct f2fs_sb_info *sbi = F2FS_I_SB(src);
	size_t olen = len, dst_max_i_size = 0;
	size_t dst_osize;
	int ret;

	if (file_in->f_path.mnt != file_out->f_path.mnt ||
				src->i_sb != dst->i_sb)
		return -EXDEV;

	if (unlikely(f2fs_readonly(src->i_sb)))
		return -EROFS;

	if (!S_ISREG(src->i_mode) || !S_ISREG(dst->i_mode))
		return -EINVAL;

	if (IS_ENCRYPTED(src) || IS_ENCRYPTED(dst))
		return -EOPNOTSUPP;

	if (pos_out < 0 || pos_in < 0)
		return -EINVAL;

	if (src == dst) {
		if (pos_in == pos_out)
			return 0;
		if (pos_out > pos_in && pos_out < pos_in + len)
			return -EINVAL;
	}

	inode_lock(src);
	if (src != dst) {
		ret = -EBUSY;
		if (!inode_trylock(dst))
			goto out;
	}

	ret = -EINVAL;
	if (pos_in + len > src->i_size || pos_in + len < pos_in)
		goto out_unlock;
	if (len == 0)
		olen = len = src->i_size - pos_in;
	if (pos_in + len == src->i_size)
		len = ALIGN(src->i_size, F2FS_BLKSIZE) - pos_in;
	if (len == 0) {
		ret = 0;
		goto out_unlock;
	}

	dst_osize = dst->i_size;
	if (pos_out + olen > dst->i_size)
		dst_max_i_size = pos_out + olen;

	/* verify the end result is block aligned */
	if (!IS_ALIGNED(pos_in, F2FS_BLKSIZE) ||
			!IS_ALIGNED(pos_in + len, F2FS_BLKSIZE) ||
			!IS_ALIGNED(pos_out, F2FS_BLKSIZE))
		goto out_unlock;

	ret = f2fs_convert_inline_inode(src);
	if (ret)
		goto out_unlock;

	ret = f2fs_convert_inline_inode(dst);
	if (ret)
		goto out_unlock;

	/* write out all dirty pages from offset */
	ret = filemap_write_and_wait_range(src->i_mapping,
					pos_in, pos_in + len);
	if (ret)
		goto out_unlock;

	ret = filemap_write_and_wait_range(dst->i_mapping,
					pos_out, pos_out + len);
	if (ret)
		goto out_unlock;

	f2fs_balance_fs(sbi, true);

	down_write(&F2FS_I(src)->i_gc_rwsem[WRITE]);
	if (src != dst) {
		ret = -EBUSY;
		if (!down_write_trylock(&F2FS_I(dst)->i_gc_rwsem[WRITE]))
			goto out_src;
	}

	f2fs_lock_op(sbi);
	ret = __exchange_data_block(src, dst, pos_in >> F2FS_BLKSIZE_BITS,
				pos_out >> F2FS_BLKSIZE_BITS,
				len >> F2FS_BLKSIZE_BITS, false);

	if (!ret) {
		if (dst_max_i_size)
			f2fs_i_size_write(dst, dst_max_i_size);
		else if (dst_osize != dst->i_size)
			f2fs_i_size_write(dst, dst_osize);
	}
	f2fs_unlock_op(sbi);

	if (src != dst)
		up_write(&F2FS_I(dst)->i_gc_rwsem[WRITE]);
out_src:
	up_write(&F2FS_I(src)->i_gc_rwsem[WRITE]);
out_unlock:
	if (src != dst)
		inode_unlock(dst);
out:
	inode_unlock(src);
	return ret;
}

static int __f2fs_ioc_move_range(struct file *filp,
				struct f2fs_move_range *range)
{
	struct fd dst;
	int err;

	if (!(filp->f_mode & FMODE_READ) ||
			!(filp->f_mode & FMODE_WRITE))
		return -EBADF;

	dst = fdget(range->dst_fd);
	if (!dst.file)
		return -EBADF;

	if (!(dst.file->f_mode & FMODE_WRITE)) {
		err = -EBADF;
		goto err_out;
	}

	err = mnt_want_write_file(filp);
	if (err)
		goto err_out;

	err = f2fs_move_file_range(filp, range->pos_in, dst.file,
					range->pos_out, range->len);

	mnt_drop_write_file(filp);
err_out:
	fdput(dst);
	return err;
}

static int f2fs_ioc_move_range(struct file *filp, unsigned long arg)
{
	struct f2fs_move_range range;

	if (copy_from_user(&range, (struct f2fs_move_range __user *)arg,
							sizeof(range)))
		return -EFAULT;
	return __f2fs_ioc_move_range(filp, &range);
}

static int f2fs_ioc_flush_device(struct file *filp, unsigned long arg)
{
	struct inode *inode = file_inode(filp);
	struct f2fs_sb_info *sbi = F2FS_I_SB(inode);
	struct sit_info *sm = SIT_I(sbi);
	unsigned int start_segno = 0, end_segno = 0;
	unsigned int dev_start_segno = 0, dev_end_segno = 0;
	struct f2fs_flush_device range;
	int ret;

	if (!capable(CAP_SYS_ADMIN))
		return -EPERM;

	if (f2fs_readonly(sbi->sb))
		return -EROFS;

	if (unlikely(is_sbi_flag_set(sbi, SBI_CP_DISABLED)))
		return -EINVAL;

	if (copy_from_user(&range, (struct f2fs_flush_device __user *)arg,
							sizeof(range)))
		return -EFAULT;

	if (!f2fs_is_multi_device(sbi) || sbi->s_ndevs - 1 <= range.dev_num ||
			__is_large_section(sbi)) {
		f2fs_warn(sbi, "Can't flush %u in %d for segs_per_sec %u != 1",
			  range.dev_num, sbi->s_ndevs, sbi->segs_per_sec);
		return -EINVAL;
	}

	ret = mnt_want_write_file(filp);
	if (ret)
		return ret;

	if (range.dev_num != 0)
		dev_start_segno = GET_SEGNO(sbi, FDEV(range.dev_num).start_blk);
	dev_end_segno = GET_SEGNO(sbi, FDEV(range.dev_num).end_blk);

	start_segno = sm->last_victim[FLUSH_DEVICE];
	if (start_segno < dev_start_segno || start_segno >= dev_end_segno)
		start_segno = dev_start_segno;
	end_segno = min(start_segno + range.segments, dev_end_segno);

	while (start_segno < end_segno) {
		if (!down_write_trylock(&sbi->gc_lock)) {
			ret = -EBUSY;
			goto out;
		}
		sm->last_victim[GC_CB] = end_segno + 1;
		sm->last_victim[GC_GREEDY] = end_segno + 1;
		sm->last_victim[ALLOC_NEXT] = end_segno + 1;
		ret = f2fs_gc(sbi, true, true, true, start_segno);
		if (ret == -EAGAIN)
			ret = 0;
		else if (ret < 0)
			break;
		start_segno++;
	}
out:
	mnt_drop_write_file(filp);
	return ret;
}

static int f2fs_ioc_get_features(struct file *filp, unsigned long arg)
{
	struct inode *inode = file_inode(filp);
	u32 sb_feature = le32_to_cpu(F2FS_I_SB(inode)->raw_super->feature);

	/* Must validate to set it with SQLite behavior in Android. */
	sb_feature |= F2FS_FEATURE_ATOMIC_WRITE;

	return put_user(sb_feature, (u32 __user *)arg);
}

#ifdef CONFIG_QUOTA
int f2fs_transfer_project_quota(struct inode *inode, kprojid_t kprojid)
{
	struct dquot *transfer_to[MAXQUOTAS] = {};
	struct f2fs_sb_info *sbi = F2FS_I_SB(inode);
	struct super_block *sb = sbi->sb;
	int err = 0;

	transfer_to[PRJQUOTA] = dqget(sb, make_kqid_projid(kprojid));
	if (!IS_ERR(transfer_to[PRJQUOTA])) {
		err = __dquot_transfer(inode, transfer_to);
		if (err)
			set_sbi_flag(sbi, SBI_QUOTA_NEED_REPAIR);
		dqput(transfer_to[PRJQUOTA]);
	}
	return err;
}

static int f2fs_ioc_setproject(struct file *filp, __u32 projid)
{
	struct inode *inode = file_inode(filp);
	struct f2fs_inode_info *fi = F2FS_I(inode);
	struct f2fs_sb_info *sbi = F2FS_I_SB(inode);
	struct page *ipage;
	kprojid_t kprojid;
	int err;

	if (!f2fs_sb_has_project_quota(sbi)) {
		if (projid != F2FS_DEF_PROJID)
			return -EOPNOTSUPP;
		else
			return 0;
	}

	if (!f2fs_has_extra_attr(inode))
		return -EOPNOTSUPP;

	kprojid = make_kprojid(&init_user_ns, (projid_t)projid);

	if (projid_eq(kprojid, F2FS_I(inode)->i_projid))
		return 0;

	err = -EPERM;
	/* Is it quota file? Do not allow user to mess with it */
	if (IS_NOQUOTA(inode))
		return err;
<<<<<<< HEAD

	ipage = f2fs_get_node_page(sbi, inode->i_ino);
	if (IS_ERR(ipage))
		return PTR_ERR(ipage);

	if (!F2FS_FITS_IN_INODE(F2FS_INODE(ipage), fi->i_extra_isize,
								i_projid)) {
		err = -EOVERFLOW;
		f2fs_put_page(ipage, 1);
		return err;
	}
	f2fs_put_page(ipage, 1);

	err = dquot_initialize(inode);
	if (err)
		return err;

	f2fs_lock_op(sbi);
	err = f2fs_transfer_project_quota(inode, kprojid);
	if (err)
		goto out_unlock;

	F2FS_I(inode)->i_projid = kprojid;
	inode->i_ctime = current_time(inode);
	f2fs_mark_inode_dirty_sync(inode, true);
out_unlock:
	f2fs_unlock_op(sbi);
	return err;
}
#else
int f2fs_transfer_project_quota(struct inode *inode, kprojid_t kprojid)
{
	return 0;
}

static int f2fs_ioc_setproject(struct file *filp, __u32 projid)
{
	if (projid != F2FS_DEF_PROJID)
		return -EOPNOTSUPP;
	return 0;
}
#endif

/* FS_IOC_FSGETXATTR and FS_IOC_FSSETXATTR support */

/*
 * To make a new on-disk f2fs i_flag gettable via FS_IOC_FSGETXATTR and settable
 * via FS_IOC_FSSETXATTR, add an entry for it to f2fs_xflags_map[], and add its
 * FS_XFLAG_* equivalent to F2FS_SUPPORTED_XFLAGS.
 */

static const struct {
	u32 iflag;
	u32 xflag;
} f2fs_xflags_map[] = {
	{ F2FS_SYNC_FL,		FS_XFLAG_SYNC },
	{ F2FS_IMMUTABLE_FL,	FS_XFLAG_IMMUTABLE },
	{ F2FS_APPEND_FL,	FS_XFLAG_APPEND },
	{ F2FS_NODUMP_FL,	FS_XFLAG_NODUMP },
	{ F2FS_NOATIME_FL,	FS_XFLAG_NOATIME },
	{ F2FS_PROJINHERIT_FL,	FS_XFLAG_PROJINHERIT },
};

#define F2FS_SUPPORTED_XFLAGS (		\
		FS_XFLAG_SYNC |		\
		FS_XFLAG_IMMUTABLE |	\
		FS_XFLAG_APPEND |	\
		FS_XFLAG_NODUMP |	\
		FS_XFLAG_NOATIME |	\
		FS_XFLAG_PROJINHERIT)

/* Convert f2fs on-disk i_flags to FS_IOC_FS{GET,SET}XATTR flags */
static inline u32 f2fs_iflags_to_xflags(u32 iflags)
{
	u32 xflags = 0;
	int i;

	for (i = 0; i < ARRAY_SIZE(f2fs_xflags_map); i++)
		if (iflags & f2fs_xflags_map[i].iflag)
			xflags |= f2fs_xflags_map[i].xflag;

	return xflags;
}

/* Convert FS_IOC_FS{GET,SET}XATTR flags to f2fs on-disk i_flags */
static inline u32 f2fs_xflags_to_iflags(u32 xflags)
{
	u32 iflags = 0;
	int i;

	for (i = 0; i < ARRAY_SIZE(f2fs_xflags_map); i++)
		if (xflags & f2fs_xflags_map[i].xflag)
			iflags |= f2fs_xflags_map[i].iflag;

	return iflags;
}

static void f2fs_fill_fsxattr(struct inode *inode, struct fsxattr *fa)
{
	struct f2fs_inode_info *fi = F2FS_I(inode);

	simple_fill_fsxattr(fa, f2fs_iflags_to_xflags(fi->i_flags));

	if (f2fs_sb_has_project_quota(F2FS_I_SB(inode)))
		fa->fsx_projid = from_kprojid(&init_user_ns, fi->i_projid);
}

static int f2fs_ioc_fsgetxattr(struct file *filp, unsigned long arg)
{
	struct inode *inode = file_inode(filp);
	struct fsxattr fa;

	f2fs_fill_fsxattr(inode, &fa);

	if (copy_to_user((struct fsxattr __user *)arg, &fa, sizeof(fa)))
		return -EFAULT;
	return 0;
}

static int f2fs_ioc_fssetxattr(struct file *filp, unsigned long arg)
{
	struct inode *inode = file_inode(filp);
	struct fsxattr fa, old_fa;
	u32 iflags;
	int err;

	if (copy_from_user(&fa, (struct fsxattr __user *)arg, sizeof(fa)))
		return -EFAULT;

	/* Make sure caller has proper permission */
	if (!inode_owner_or_capable(inode))
		return -EACCES;

	if (fa.fsx_xflags & ~F2FS_SUPPORTED_XFLAGS)
		return -EOPNOTSUPP;

	iflags = f2fs_xflags_to_iflags(fa.fsx_xflags);
	if (f2fs_mask_flags(inode->i_mode, iflags) != iflags)
		return -EOPNOTSUPP;

	err = mnt_want_write_file(filp);
	if (err)
		return err;

	inode_lock(inode);

	f2fs_fill_fsxattr(inode, &old_fa);
	err = vfs_ioc_fssetxattr_check(inode, &old_fa, &fa);
	if (err)
		goto out;

	err = f2fs_setflags_common(inode, iflags,
			f2fs_xflags_to_iflags(F2FS_SUPPORTED_XFLAGS));
	if (err)
		goto out;

	err = f2fs_ioc_setproject(filp, fa.fsx_projid);
out:
	inode_unlock(inode);
	mnt_drop_write_file(filp);
	return err;
}

int f2fs_pin_file_control(struct inode *inode, bool inc)
{
	struct f2fs_inode_info *fi = F2FS_I(inode);
	struct f2fs_sb_info *sbi = F2FS_I_SB(inode);

	/* Use i_gc_failures for normal file as a risk signal. */
	if (inc)
		f2fs_i_gc_failures_write(inode,
				fi->i_gc_failures[GC_FAILURE_PIN] + 1);

	if (fi->i_gc_failures[GC_FAILURE_PIN] > sbi->gc_pin_file_threshold) {
		f2fs_warn(sbi, "%s: Enable GC = ino %lx after %x GC trials",
			  __func__, inode->i_ino,
			  fi->i_gc_failures[GC_FAILURE_PIN]);
		clear_inode_flag(inode, FI_PIN_FILE);
		return -EAGAIN;
	}
	return 0;
}

static int f2fs_ioc_set_pin_file(struct file *filp, unsigned long arg)
{
	struct inode *inode = file_inode(filp);
	__u32 pin;
	int ret = 0;

	if (get_user(pin, (__u32 __user *)arg))
		return -EFAULT;

	if (!S_ISREG(inode->i_mode))
		return -EINVAL;

	if (f2fs_readonly(F2FS_I_SB(inode)->sb))
		return -EROFS;

	ret = mnt_want_write_file(filp);
	if (ret)
		return ret;

	inode_lock(inode);

	if (f2fs_should_update_outplace(inode, NULL)) {
		ret = -EINVAL;
		goto out;
	}

	if (!pin) {
		clear_inode_flag(inode, FI_PIN_FILE);
		f2fs_i_gc_failures_write(inode, 0);
		goto done;
	}

	if (f2fs_pin_file_control(inode, false)) {
		ret = -EAGAIN;
		goto out;
	}

	ret = f2fs_convert_inline_inode(inode);
	if (ret)
		goto out;

	if (!f2fs_disable_compressed_file(inode)) {
		ret = -EOPNOTSUPP;
		goto out;
	}

	set_inode_flag(inode, FI_PIN_FILE);
	ret = F2FS_I(inode)->i_gc_failures[GC_FAILURE_PIN];
done:
	f2fs_update_time(F2FS_I_SB(inode), REQ_TIME);
out:
	inode_unlock(inode);
	mnt_drop_write_file(filp);
	return ret;
}

static int f2fs_ioc_get_pin_file(struct file *filp, unsigned long arg)
{
	struct inode *inode = file_inode(filp);
	__u32 pin = 0;

	if (is_inode_flag_set(inode, FI_PIN_FILE))
		pin = F2FS_I(inode)->i_gc_failures[GC_FAILURE_PIN];
	return put_user(pin, (u32 __user *)arg);
}

int f2fs_precache_extents(struct inode *inode)
{
	struct f2fs_inode_info *fi = F2FS_I(inode);
	struct f2fs_map_blocks map;
	pgoff_t m_next_extent;
	loff_t end;
	int err;

	if (is_inode_flag_set(inode, FI_NO_EXTENT))
		return -EOPNOTSUPP;

	map.m_lblk = 0;
	map.m_next_pgofs = NULL;
	map.m_next_extent = &m_next_extent;
	map.m_seg_type = NO_CHECK_TYPE;
	map.m_may_create = false;
	end = max_file_blocks(inode);

	while (map.m_lblk < end) {
		map.m_len = end - map.m_lblk;

		down_write(&fi->i_gc_rwsem[WRITE]);
		err = f2fs_map_blocks(inode, &map, 0, F2FS_GET_BLOCK_PRECACHE);
		up_write(&fi->i_gc_rwsem[WRITE]);
		if (err)
			return err;

		map.m_lblk = m_next_extent;
	}

	return 0;
}

static int f2fs_ioc_precache_extents(struct file *filp, unsigned long arg)
{
	return f2fs_precache_extents(file_inode(filp));
}

static int f2fs_ioc_resize_fs(struct file *filp, unsigned long arg)
{
	struct f2fs_sb_info *sbi = F2FS_I_SB(file_inode(filp));
	__u64 block_count;

	if (!capable(CAP_SYS_ADMIN))
		return -EPERM;

	if (f2fs_readonly(sbi->sb))
		return -EROFS;

	if (copy_from_user(&block_count, (void __user *)arg,
			   sizeof(block_count)))
		return -EFAULT;

	return f2fs_resize_fs(sbi, block_count);
}

static int f2fs_ioc_enable_verity(struct file *filp, unsigned long arg)
{
	struct inode *inode = file_inode(filp);

	f2fs_update_time(F2FS_I_SB(inode), REQ_TIME);

	if (!f2fs_sb_has_verity(F2FS_I_SB(inode))) {
		f2fs_warn(F2FS_I_SB(inode),
			  "Can't enable fs-verity on inode %lu: the verity feature is not enabled on this filesystem",
			  inode->i_ino);
		return -EOPNOTSUPP;
	}

	return fsverity_ioctl_enable(filp, (const void __user *)arg);
}

static int f2fs_ioc_measure_verity(struct file *filp, unsigned long arg)
{
	if (!f2fs_sb_has_verity(F2FS_I_SB(file_inode(filp))))
		return -EOPNOTSUPP;

	return fsverity_ioctl_measure(filp, (void __user *)arg);
}

static int f2fs_ioc_read_verity_metadata(struct file *filp, unsigned long arg)
{
	if (!f2fs_sb_has_verity(F2FS_I_SB(file_inode(filp))))
		return -EOPNOTSUPP;

	return fsverity_ioctl_read_metadata(filp, (const void __user *)arg);
}

static int f2fs_get_compress_blocks(struct file *filp, unsigned long arg)
{
	struct inode *inode = file_inode(filp);
	__u64 blocks;

	if (!f2fs_sb_has_compression(F2FS_I_SB(inode)))
		return -EOPNOTSUPP;

	if (!f2fs_compressed_file(inode))
		return -EINVAL;

	blocks = atomic_read(&F2FS_I(inode)->i_compr_blocks);
	return put_user(blocks, (u64 __user *)arg);
}

static int release_compress_blocks(struct dnode_of_data *dn, pgoff_t count)
{
	struct f2fs_sb_info *sbi = F2FS_I_SB(dn->inode);
	unsigned int released_blocks = 0;
	int cluster_size = F2FS_I(dn->inode)->i_cluster_size;
	block_t blkaddr;
	int i;

	for (i = 0; i < count; i++) {
		blkaddr = data_blkaddr(dn->inode, dn->node_page,
						dn->ofs_in_node + i);

		if (!__is_valid_data_blkaddr(blkaddr))
			continue;
		if (unlikely(!f2fs_is_valid_blkaddr(sbi, blkaddr,
					DATA_GENERIC_ENHANCE)))
			return -EFSCORRUPTED;
	}

	while (count) {
		int compr_blocks = 0;

		for (i = 0; i < cluster_size; i++, dn->ofs_in_node++) {
			blkaddr = f2fs_data_blkaddr(dn);

			if (i == 0) {
				if (blkaddr == COMPRESS_ADDR)
					continue;
				dn->ofs_in_node += cluster_size;
				goto next;
			}

			if (__is_valid_data_blkaddr(blkaddr))
				compr_blocks++;

			if (blkaddr != NEW_ADDR)
				continue;

			dn->data_blkaddr = NULL_ADDR;
			f2fs_set_data_blkaddr(dn);
		}

		f2fs_i_compr_blocks_update(dn->inode, compr_blocks, false);
		dec_valid_block_count(sbi, dn->inode,
					cluster_size - compr_blocks);

		released_blocks += cluster_size - compr_blocks;
next:
		count -= cluster_size;
	}

	return released_blocks;
}

static int f2fs_release_compress_blocks(struct file *filp, unsigned long arg)
{
	struct inode *inode = file_inode(filp);
	struct f2fs_sb_info *sbi = F2FS_I_SB(inode);
	pgoff_t page_idx = 0, last_idx;
	unsigned int released_blocks = 0;
	int ret;
	int writecount;

	if (!f2fs_sb_has_compression(F2FS_I_SB(inode)))
		return -EOPNOTSUPP;

	if (!f2fs_compressed_file(inode))
		return -EINVAL;

	if (f2fs_readonly(sbi->sb))
		return -EROFS;

	ret = mnt_want_write_file(filp);
	if (ret)
		return ret;

	f2fs_balance_fs(F2FS_I_SB(inode), true);

	inode_lock(inode);

	writecount = atomic_read(&inode->i_writecount);
	if ((filp->f_mode & FMODE_WRITE && writecount != 1) ||
			(!(filp->f_mode & FMODE_WRITE) && writecount)) {
		ret = -EBUSY;
		goto out;
	}

	if (is_inode_flag_set(inode, FI_COMPRESS_RELEASED)) {
		ret = -EINVAL;
		goto out;
	}

	ret = filemap_write_and_wait_range(inode->i_mapping, 0, LLONG_MAX);
	if (ret)
		goto out;

	set_inode_flag(inode, FI_COMPRESS_RELEASED);
	inode->i_ctime = current_time(inode);
	f2fs_mark_inode_dirty_sync(inode, true);

	if (!atomic_read(&F2FS_I(inode)->i_compr_blocks))
		goto out;

	down_write(&F2FS_I(inode)->i_gc_rwsem[WRITE]);
	down_write(&F2FS_I(inode)->i_mmap_sem);

	last_idx = DIV_ROUND_UP(i_size_read(inode), PAGE_SIZE);

	while (page_idx < last_idx) {
		struct dnode_of_data dn;
		pgoff_t end_offset, count;

		set_new_dnode(&dn, inode, NULL, NULL, 0);
		ret = f2fs_get_dnode_of_data(&dn, page_idx, LOOKUP_NODE);
		if (ret) {
			if (ret == -ENOENT) {
				page_idx = f2fs_get_next_page_offset(&dn,
								page_idx);
				ret = 0;
				continue;
			}
			break;
		}

		end_offset = ADDRS_PER_PAGE(dn.node_page, inode);
		count = min(end_offset - dn.ofs_in_node, last_idx - page_idx);
		count = round_up(count, F2FS_I(inode)->i_cluster_size);

		ret = release_compress_blocks(&dn, count);

		f2fs_put_dnode(&dn);

		if (ret < 0)
			break;

		page_idx += count;
		released_blocks += ret;
	}

	up_write(&F2FS_I(inode)->i_gc_rwsem[WRITE]);
	up_write(&F2FS_I(inode)->i_mmap_sem);
out:
	inode_unlock(inode);

	mnt_drop_write_file(filp);

	if (ret >= 0) {
		ret = put_user(released_blocks, (u64 __user *)arg);
	} else if (released_blocks &&
			atomic_read(&F2FS_I(inode)->i_compr_blocks)) {
		set_sbi_flag(sbi, SBI_NEED_FSCK);
		f2fs_warn(sbi, "%s: partial blocks were released i_ino=%lx "
			"iblocks=%llu, released=%u, compr_blocks=%u, "
			"run fsck to fix.",
			__func__, inode->i_ino, (u64)inode->i_blocks,
			released_blocks,
			atomic_read(&F2FS_I(inode)->i_compr_blocks));
	}

	return ret;
}

static int reserve_compress_blocks(struct dnode_of_data *dn, pgoff_t count)
{
	struct f2fs_sb_info *sbi = F2FS_I_SB(dn->inode);
	unsigned int reserved_blocks = 0;
	int cluster_size = F2FS_I(dn->inode)->i_cluster_size;
	block_t blkaddr;
	int i;

	for (i = 0; i < count; i++) {
		blkaddr = data_blkaddr(dn->inode, dn->node_page,
						dn->ofs_in_node + i);

		if (!__is_valid_data_blkaddr(blkaddr))
			continue;
		if (unlikely(!f2fs_is_valid_blkaddr(sbi, blkaddr,
					DATA_GENERIC_ENHANCE)))
			return -EFSCORRUPTED;
	}

	while (count) {
		int compr_blocks = 0;
		blkcnt_t reserved;
		int ret;

		for (i = 0; i < cluster_size; i++, dn->ofs_in_node++) {
			blkaddr = f2fs_data_blkaddr(dn);

			if (i == 0) {
				if (blkaddr == COMPRESS_ADDR)
					continue;
				dn->ofs_in_node += cluster_size;
				goto next;
			}

			if (__is_valid_data_blkaddr(blkaddr)) {
				compr_blocks++;
				continue;
			}

			dn->data_blkaddr = NEW_ADDR;
			f2fs_set_data_blkaddr(dn);
		}

		reserved = cluster_size - compr_blocks;
		ret = inc_valid_block_count(sbi, dn->inode, &reserved);
		if (ret)
			return ret;

		if (reserved != cluster_size - compr_blocks)
			return -ENOSPC;

		f2fs_i_compr_blocks_update(dn->inode, compr_blocks, true);

		reserved_blocks += reserved;
next:
		count -= cluster_size;
	}

	return reserved_blocks;
}

static int f2fs_reserve_compress_blocks(struct file *filp, unsigned long arg)
{
	struct inode *inode = file_inode(filp);
	struct f2fs_sb_info *sbi = F2FS_I_SB(inode);
	pgoff_t page_idx = 0, last_idx;
	unsigned int reserved_blocks = 0;
	int ret;

	if (!f2fs_sb_has_compression(F2FS_I_SB(inode)))
		return -EOPNOTSUPP;

	if (!f2fs_compressed_file(inode))
		return -EINVAL;

	if (f2fs_readonly(sbi->sb))
		return -EROFS;

	ret = mnt_want_write_file(filp);
	if (ret)
		return ret;

	if (atomic_read(&F2FS_I(inode)->i_compr_blocks))
		goto out;

	f2fs_balance_fs(F2FS_I_SB(inode), true);

	inode_lock(inode);

	if (!is_inode_flag_set(inode, FI_COMPRESS_RELEASED)) {
		ret = -EINVAL;
		goto unlock_inode;
	}

	down_write(&F2FS_I(inode)->i_gc_rwsem[WRITE]);
	down_write(&F2FS_I(inode)->i_mmap_sem);

	last_idx = DIV_ROUND_UP(i_size_read(inode), PAGE_SIZE);

	while (page_idx < last_idx) {
		struct dnode_of_data dn;
		pgoff_t end_offset, count;

		set_new_dnode(&dn, inode, NULL, NULL, 0);
		ret = f2fs_get_dnode_of_data(&dn, page_idx, LOOKUP_NODE);
		if (ret) {
			if (ret == -ENOENT) {
				page_idx = f2fs_get_next_page_offset(&dn,
								page_idx);
				ret = 0;
				continue;
			}
			break;
		}

		end_offset = ADDRS_PER_PAGE(dn.node_page, inode);
		count = min(end_offset - dn.ofs_in_node, last_idx - page_idx);
		count = round_up(count, F2FS_I(inode)->i_cluster_size);

		ret = reserve_compress_blocks(&dn, count);

		f2fs_put_dnode(&dn);

		if (ret < 0)
			break;

		page_idx += count;
		reserved_blocks += ret;
	}

	up_write(&F2FS_I(inode)->i_gc_rwsem[WRITE]);
	up_write(&F2FS_I(inode)->i_mmap_sem);

	if (ret >= 0) {
		clear_inode_flag(inode, FI_COMPRESS_RELEASED);
		inode->i_ctime = current_time(inode);
		f2fs_mark_inode_dirty_sync(inode, true);
	}
unlock_inode:
	inode_unlock(inode);
out:
	mnt_drop_write_file(filp);

	if (ret >= 0) {
		ret = put_user(reserved_blocks, (u64 __user *)arg);
	} else if (reserved_blocks &&
			atomic_read(&F2FS_I(inode)->i_compr_blocks)) {
		set_sbi_flag(sbi, SBI_NEED_FSCK);
		f2fs_warn(sbi, "%s: partial blocks were released i_ino=%lx "
			"iblocks=%llu, reserved=%u, compr_blocks=%u, "
			"run fsck to fix.",
			__func__, inode->i_ino, (u64)inode->i_blocks,
			reserved_blocks,
			atomic_read(&F2FS_I(inode)->i_compr_blocks));
	}

	return ret;
}

static int f2fs_secure_erase(struct block_device *bdev, struct inode *inode,
		pgoff_t off, block_t block, block_t len, u32 flags)
{
	struct request_queue *q = bdev_get_queue(bdev);
	sector_t sector = SECTOR_FROM_BLOCK(block);
	sector_t nr_sects = SECTOR_FROM_BLOCK(len);
	int ret = 0;

	if (!q)
		return -ENXIO;

	if (flags & F2FS_TRIM_FILE_DISCARD)
		ret = blkdev_issue_discard(bdev, sector, nr_sects, GFP_NOFS,
						blk_queue_secure_erase(q) ?
						BLKDEV_DISCARD_SECURE : 0);

	if (!ret && (flags & F2FS_TRIM_FILE_ZEROOUT)) {
		if (IS_ENCRYPTED(inode))
			ret = fscrypt_zeroout_range(inode, off, block, len);
		else
			ret = blkdev_issue_zeroout(bdev, sector, nr_sects,
					GFP_NOFS, 0);
	}

	return ret;
}

static int f2fs_sec_trim_file(struct file *filp, unsigned long arg)
{
	struct inode *inode = file_inode(filp);
	struct f2fs_sb_info *sbi = F2FS_I_SB(inode);
	struct address_space *mapping = inode->i_mapping;
	struct block_device *prev_bdev = NULL;
	struct f2fs_sectrim_range range;
	pgoff_t index, pg_end, prev_index = 0;
	block_t prev_block = 0, len = 0;
	loff_t end_addr;
	bool to_end = false;
	int ret = 0;

	if (!(filp->f_mode & FMODE_WRITE))
		return -EBADF;

	if (copy_from_user(&range, (struct f2fs_sectrim_range __user *)arg,
				sizeof(range)))
		return -EFAULT;

	if (range.flags == 0 || (range.flags & ~F2FS_TRIM_FILE_MASK) ||
			!S_ISREG(inode->i_mode))
		return -EINVAL;

	if (((range.flags & F2FS_TRIM_FILE_DISCARD) &&
			!f2fs_hw_support_discard(sbi)) ||
			((range.flags & F2FS_TRIM_FILE_ZEROOUT) &&
			 IS_ENCRYPTED(inode) && f2fs_is_multi_device(sbi)))
		return -EOPNOTSUPP;

	file_start_write(filp);
	inode_lock(inode);

	if (f2fs_is_atomic_file(inode) || f2fs_compressed_file(inode) ||
			range.start >= inode->i_size) {
		ret = -EINVAL;
		goto err;
	}

	if (range.len == 0)
		goto err;

	if (inode->i_size - range.start > range.len) {
		end_addr = range.start + range.len;
	} else {
		end_addr = range.len == (u64)-1 ?
			sbi->sb->s_maxbytes : inode->i_size;
		to_end = true;
	}

	if (!IS_ALIGNED(range.start, F2FS_BLKSIZE) ||
			(!to_end && !IS_ALIGNED(end_addr, F2FS_BLKSIZE))) {
		ret = -EINVAL;
		goto err;
	}

	index = F2FS_BYTES_TO_BLK(range.start);
	pg_end = DIV_ROUND_UP(end_addr, F2FS_BLKSIZE);

	ret = f2fs_convert_inline_inode(inode);
	if (ret)
		goto err;

	down_write(&F2FS_I(inode)->i_gc_rwsem[WRITE]);
	down_write(&F2FS_I(inode)->i_mmap_sem);

	ret = filemap_write_and_wait_range(mapping, range.start,
			to_end ? LLONG_MAX : end_addr - 1);
	if (ret)
		goto out;

	truncate_inode_pages_range(mapping, range.start,
			to_end ? -1 : end_addr - 1);

	while (index < pg_end) {
		struct dnode_of_data dn;
		pgoff_t end_offset, count;
		int i;

		set_new_dnode(&dn, inode, NULL, NULL, 0);
		ret = f2fs_get_dnode_of_data(&dn, index, LOOKUP_NODE);
		if (ret) {
			if (ret == -ENOENT) {
				index = f2fs_get_next_page_offset(&dn, index);
				continue;
			}
			goto out;
		}

		end_offset = ADDRS_PER_PAGE(dn.node_page, inode);
		count = min(end_offset - dn.ofs_in_node, pg_end - index);
		for (i = 0; i < count; i++, index++, dn.ofs_in_node++) {
			struct block_device *cur_bdev;
			block_t blkaddr = f2fs_data_blkaddr(&dn);

			if (!__is_valid_data_blkaddr(blkaddr))
				continue;

			if (!f2fs_is_valid_blkaddr(sbi, blkaddr,
						DATA_GENERIC_ENHANCE)) {
				ret = -EFSCORRUPTED;
				f2fs_put_dnode(&dn);
				goto out;
			}

			cur_bdev = f2fs_target_device(sbi, blkaddr, NULL);
			if (f2fs_is_multi_device(sbi)) {
				int di = f2fs_target_device_index(sbi, blkaddr);

				blkaddr -= FDEV(di).start_blk;
			}

			if (len) {
				if (prev_bdev == cur_bdev &&
						index == prev_index + len &&
						blkaddr == prev_block + len) {
					len++;
				} else {
					ret = f2fs_secure_erase(prev_bdev,
						inode, prev_index, prev_block,
						len, range.flags);
					if (ret) {
						f2fs_put_dnode(&dn);
						goto out;
					}

					len = 0;
				}
			}

			if (!len) {
				prev_bdev = cur_bdev;
				prev_index = index;
				prev_block = blkaddr;
				len = 1;
			}
		}

		f2fs_put_dnode(&dn);

		if (fatal_signal_pending(current)) {
			ret = -EINTR;
			goto out;
		}
		cond_resched();
	}

	if (len)
		ret = f2fs_secure_erase(prev_bdev, inode, prev_index,
				prev_block, len, range.flags);
out:
	up_write(&F2FS_I(inode)->i_mmap_sem);
	up_write(&F2FS_I(inode)->i_gc_rwsem[WRITE]);
err:
	inode_unlock(inode);
	file_end_write(filp);

	return ret;
}

static int f2fs_ioc_get_compress_option(struct file *filp, unsigned long arg)
{
	struct inode *inode = file_inode(filp);
	struct f2fs_comp_option option;

	if (!f2fs_sb_has_compression(F2FS_I_SB(inode)))
		return -EOPNOTSUPP;

	inode_lock_shared(inode);

	if (!f2fs_compressed_file(inode)) {
		inode_unlock_shared(inode);
		return -ENODATA;
	}

	option.algorithm = F2FS_I(inode)->i_compress_algorithm;
	option.log_cluster_size = F2FS_I(inode)->i_log_cluster_size;

	inode_unlock_shared(inode);

	if (copy_to_user((struct f2fs_comp_option __user *)arg, &option,
				sizeof(option)))
		return -EFAULT;

	return 0;
}

static int f2fs_ioc_set_compress_option(struct file *filp, unsigned long arg)
{
	struct inode *inode = file_inode(filp);
	struct f2fs_sb_info *sbi = F2FS_I_SB(inode);
	struct f2fs_comp_option option;
	int ret = 0;

	if (!f2fs_sb_has_compression(sbi))
		return -EOPNOTSUPP;

	if (!(filp->f_mode & FMODE_WRITE))
		return -EBADF;

	if (copy_from_user(&option, (struct f2fs_comp_option __user *)arg,
				sizeof(option)))
		return -EFAULT;

	if (!f2fs_compressed_file(inode) ||
			option.log_cluster_size < MIN_COMPRESS_LOG_SIZE ||
			option.log_cluster_size > MAX_COMPRESS_LOG_SIZE ||
			option.algorithm >= COMPRESS_MAX)
		return -EINVAL;

	file_start_write(filp);
	inode_lock(inode);

	if (f2fs_is_mmap_file(inode) || get_dirty_pages(inode)) {
		ret = -EBUSY;
		goto out;
	}

	if (inode->i_size != 0) {
		ret = -EFBIG;
		goto out;
	}

	F2FS_I(inode)->i_compress_algorithm = option.algorithm;
	F2FS_I(inode)->i_log_cluster_size = option.log_cluster_size;
	F2FS_I(inode)->i_cluster_size = 1 << option.log_cluster_size;
	f2fs_mark_inode_dirty_sync(inode, true);

	if (!f2fs_is_compress_backend_ready(inode))
		f2fs_warn(sbi, "compression algorithm is successfully set, "
			"but current kernel doesn't support this algorithm.");
out:
	inode_unlock(inode);
	file_end_write(filp);

	return ret;
}

static int redirty_blocks(struct inode *inode, pgoff_t page_idx, int len)
=======

	ipage = f2fs_get_node_page(sbi, inode->i_ino);
	if (IS_ERR(ipage))
		return PTR_ERR(ipage);

	if (!F2FS_FITS_IN_INODE(F2FS_INODE(ipage), fi->i_extra_isize,
								i_projid)) {
		err = -EOVERFLOW;
		f2fs_put_page(ipage, 1);
		return err;
	}
	f2fs_put_page(ipage, 1);

	err = dquot_initialize(inode);
	if (err)
		return err;

	f2fs_lock_op(sbi);
	err = f2fs_transfer_project_quota(inode, kprojid);
	if (err)
		goto out_unlock;

	F2FS_I(inode)->i_projid = kprojid;
	inode->i_ctime = current_time(inode);
	f2fs_mark_inode_dirty_sync(inode, true);
out_unlock:
	f2fs_unlock_op(sbi);
	return err;
}
#else
int f2fs_transfer_project_quota(struct inode *inode, kprojid_t kprojid)
{
	return 0;
}

static int f2fs_ioc_setproject(struct file *filp, __u32 projid)
>>>>>>> 0eec6f60
{
	struct address_space *mapping = inode->i_mapping;
	struct page *page;
	pgoff_t redirty_idx = page_idx;
	int i, page_len = 0, ret = 0;

<<<<<<< HEAD
	for (i = 0; i < len; i++, page_idx++) {
		page = read_cache_page(mapping, page_idx, NULL, NULL);
		if (IS_ERR(page)) {
			ret = PTR_ERR(page);
			break;
		}
		page_len++;
	}

	for (i = 0; i < page_len; i++, redirty_idx++) {
		page = find_lock_page(mapping, redirty_idx);
		if (!page) {
			ret = -ENOMEM;
			break;
		}
		set_page_dirty(page);
		f2fs_put_page(page, 1);
		f2fs_put_page(page, 0);
	}
=======
/* FS_IOC_FSGETXATTR and FS_IOC_FSSETXATTR support */

/*
 * To make a new on-disk f2fs i_flag gettable via FS_IOC_FSGETXATTR and settable
 * via FS_IOC_FSSETXATTR, add an entry for it to f2fs_xflags_map[], and add its
 * FS_XFLAG_* equivalent to F2FS_SUPPORTED_XFLAGS.
 */

static const struct {
	u32 iflag;
	u32 xflag;
} f2fs_xflags_map[] = {
	{ F2FS_SYNC_FL,		FS_XFLAG_SYNC },
	{ F2FS_IMMUTABLE_FL,	FS_XFLAG_IMMUTABLE },
	{ F2FS_APPEND_FL,	FS_XFLAG_APPEND },
	{ F2FS_NODUMP_FL,	FS_XFLAG_NODUMP },
	{ F2FS_NOATIME_FL,	FS_XFLAG_NOATIME },
	{ F2FS_PROJINHERIT_FL,	FS_XFLAG_PROJINHERIT },
};

#define F2FS_SUPPORTED_XFLAGS (		\
		FS_XFLAG_SYNC |		\
		FS_XFLAG_IMMUTABLE |	\
		FS_XFLAG_APPEND |	\
		FS_XFLAG_NODUMP |	\
		FS_XFLAG_NOATIME |	\
		FS_XFLAG_PROJINHERIT)

/* Convert f2fs on-disk i_flags to FS_IOC_FS{GET,SET}XATTR flags */
static inline u32 f2fs_iflags_to_xflags(u32 iflags)
{
	u32 xflags = 0;
	int i;

	for (i = 0; i < ARRAY_SIZE(f2fs_xflags_map); i++)
		if (iflags & f2fs_xflags_map[i].iflag)
			xflags |= f2fs_xflags_map[i].xflag;

	return xflags;
}

/* Convert FS_IOC_FS{GET,SET}XATTR flags to f2fs on-disk i_flags */
static inline u32 f2fs_xflags_to_iflags(u32 xflags)
{
	u32 iflags = 0;
	int i;

	for (i = 0; i < ARRAY_SIZE(f2fs_xflags_map); i++)
		if (xflags & f2fs_xflags_map[i].xflag)
			iflags |= f2fs_xflags_map[i].iflag;
>>>>>>> 0eec6f60

	return ret;
}

<<<<<<< HEAD
static int f2fs_ioc_decompress_file(struct file *filp, unsigned long arg)
{
	struct inode *inode = file_inode(filp);
	struct f2fs_sb_info *sbi = F2FS_I_SB(inode);
	struct f2fs_inode_info *fi = F2FS_I(inode);
	pgoff_t page_idx = 0, last_idx;
	unsigned int blk_per_seg = sbi->blocks_per_seg;
	int cluster_size = F2FS_I(inode)->i_cluster_size;
	int count, ret;

	if (!f2fs_sb_has_compression(sbi) ||
			F2FS_OPTION(sbi).compress_mode != COMPR_MODE_USER)
		return -EOPNOTSUPP;

	if (!(filp->f_mode & FMODE_WRITE))
		return -EBADF;
=======
static void f2fs_fill_fsxattr(struct inode *inode, struct fsxattr *fa)
{
	struct f2fs_inode_info *fi = F2FS_I(inode);

	simple_fill_fsxattr(fa, f2fs_iflags_to_xflags(fi->i_flags));

	if (f2fs_sb_has_project_quota(F2FS_I_SB(inode)))
		fa->fsx_projid = from_kprojid(&init_user_ns, fi->i_projid);
}

static int f2fs_ioc_fsgetxattr(struct file *filp, unsigned long arg)
{
	struct inode *inode = file_inode(filp);
	struct fsxattr fa;

	f2fs_fill_fsxattr(inode, &fa);
>>>>>>> 0eec6f60

	if (!f2fs_compressed_file(inode))
		return -EINVAL;

	f2fs_balance_fs(F2FS_I_SB(inode), true);

	file_start_write(filp);
	inode_lock(inode);

	if (!f2fs_is_compress_backend_ready(inode)) {
		ret = -EOPNOTSUPP;
		goto out;
	}

	if (f2fs_is_mmap_file(inode)) {
		ret = -EBUSY;
		goto out;
	}

	ret = filemap_write_and_wait_range(inode->i_mapping, 0, LLONG_MAX);
	if (ret)
		goto out;

	if (!atomic_read(&fi->i_compr_blocks))
		goto out;

	last_idx = DIV_ROUND_UP(i_size_read(inode), PAGE_SIZE);

	count = last_idx - page_idx;
	while (count) {
		int len = min(cluster_size, count);

		ret = redirty_blocks(inode, page_idx, len);
		if (ret < 0)
			break;

		if (get_dirty_pages(inode) >= blk_per_seg)
			filemap_fdatawrite(inode->i_mapping);

		count -= len;
		page_idx += len;
	}

	if (!ret)
		ret = filemap_write_and_wait_range(inode->i_mapping, 0,
							LLONG_MAX);

	if (ret)
		f2fs_warn(sbi, "%s: The file might be partially decompressed (errno=%d). Please delete the file.",
			  __func__, ret);
out:
	inode_unlock(inode);
	file_end_write(filp);

	return ret;
}

static int f2fs_ioc_compress_file(struct file *filp, unsigned long arg)
{
	struct inode *inode = file_inode(filp);
<<<<<<< HEAD
	struct f2fs_sb_info *sbi = F2FS_I_SB(inode);
	pgoff_t page_idx = 0, last_idx;
	unsigned int blk_per_seg = sbi->blocks_per_seg;
	int cluster_size = F2FS_I(inode)->i_cluster_size;
	int count, ret;

	if (!f2fs_sb_has_compression(sbi) ||
			F2FS_OPTION(sbi).compress_mode != COMPR_MODE_USER)
		return -EOPNOTSUPP;

	if (!(filp->f_mode & FMODE_WRITE))
		return -EBADF;
=======
	struct fsxattr fa, old_fa;
	u32 iflags;
	int err;

	if (copy_from_user(&fa, (struct fsxattr __user *)arg, sizeof(fa)))
		return -EFAULT;

	/* Make sure caller has proper permission */
	if (!inode_owner_or_capable(inode))
		return -EACCES;

	if (fa.fsx_xflags & ~F2FS_SUPPORTED_XFLAGS)
		return -EOPNOTSUPP;

	iflags = f2fs_xflags_to_iflags(fa.fsx_xflags);
	if (f2fs_mask_flags(inode->i_mode, iflags) != iflags)
		return -EOPNOTSUPP;
>>>>>>> 0eec6f60

	if (!f2fs_compressed_file(inode))
		return -EINVAL;

	f2fs_balance_fs(F2FS_I_SB(inode), true);

	file_start_write(filp);
	inode_lock(inode);
<<<<<<< HEAD

	if (!f2fs_is_compress_backend_ready(inode)) {
		ret = -EOPNOTSUPP;
		goto out;
	}

	if (f2fs_is_mmap_file(inode)) {
		ret = -EBUSY;
		goto out;
	}

	ret = filemap_write_and_wait_range(inode->i_mapping, 0, LLONG_MAX);
	if (ret)
		goto out;

	set_inode_flag(inode, FI_ENABLE_COMPRESS);

	last_idx = DIV_ROUND_UP(i_size_read(inode), PAGE_SIZE);

	count = last_idx - page_idx;
	while (count) {
		int len = min(cluster_size, count);

		ret = redirty_blocks(inode, page_idx, len);
		if (ret < 0)
			break;

		if (get_dirty_pages(inode) >= blk_per_seg)
			filemap_fdatawrite(inode->i_mapping);

		count -= len;
		page_idx += len;
	}

	if (!ret)
		ret = filemap_write_and_wait_range(inode->i_mapping, 0,
							LLONG_MAX);

	clear_inode_flag(inode, FI_ENABLE_COMPRESS);

	if (ret)
		f2fs_warn(sbi, "%s: The file might be partially compressed (errno=%d). Please delete the file.",
			  __func__, ret);
out:
	inode_unlock(inode);
	file_end_write(filp);

	return ret;
}

static long __f2fs_ioctl(struct file *filp, unsigned int cmd, unsigned long arg)
{
	switch (cmd) {
	case FS_IOC_GETFLAGS:
=======

	f2fs_fill_fsxattr(inode, &old_fa);
	err = vfs_ioc_fssetxattr_check(inode, &old_fa, &fa);
	if (err)
		goto out;

	err = f2fs_setflags_common(inode, iflags,
			f2fs_xflags_to_iflags(F2FS_SUPPORTED_XFLAGS));
	if (err)
		goto out;

	err = f2fs_ioc_setproject(filp, fa.fsx_projid);
out:
	inode_unlock(inode);
	mnt_drop_write_file(filp);
	return err;
}

int f2fs_pin_file_control(struct inode *inode, bool inc)
{
	struct f2fs_inode_info *fi = F2FS_I(inode);
	struct f2fs_sb_info *sbi = F2FS_I_SB(inode);

	/* Use i_gc_failures for normal file as a risk signal. */
	if (inc)
		f2fs_i_gc_failures_write(inode,
				fi->i_gc_failures[GC_FAILURE_PIN] + 1);

	if (fi->i_gc_failures[GC_FAILURE_PIN] > sbi->gc_pin_file_threshold) {
		f2fs_warn(sbi, "%s: Enable GC = ino %lx after %x GC trials",
			  __func__, inode->i_ino,
			  fi->i_gc_failures[GC_FAILURE_PIN]);
		clear_inode_flag(inode, FI_PIN_FILE);
		return -EAGAIN;
	}
	return 0;
}

static int f2fs_ioc_set_pin_file(struct file *filp, unsigned long arg)
{
	struct inode *inode = file_inode(filp);
	__u32 pin;
	int ret = 0;

	if (get_user(pin, (__u32 __user *)arg))
		return -EFAULT;

	if (!S_ISREG(inode->i_mode))
		return -EINVAL;

	if (f2fs_readonly(F2FS_I_SB(inode)->sb))
		return -EROFS;

	ret = mnt_want_write_file(filp);
	if (ret)
		return ret;

	inode_lock(inode);

	if (!pin) {
		clear_inode_flag(inode, FI_PIN_FILE);
		f2fs_i_gc_failures_write(inode, 0);
		goto done;
	}

	if (f2fs_should_update_outplace(inode, NULL)) {
		ret = -EINVAL;
		goto out;
	}

	if (f2fs_pin_file_control(inode, false)) {
		ret = -EAGAIN;
		goto out;
	}

	ret = f2fs_convert_inline_inode(inode);
	if (ret)
		goto out;

	if (f2fs_disable_compressed_file(inode)) {
		ret = -EOPNOTSUPP;
		goto out;
	}

	set_inode_flag(inode, FI_PIN_FILE);
	ret = F2FS_I(inode)->i_gc_failures[GC_FAILURE_PIN];
done:
	f2fs_update_time(F2FS_I_SB(inode), REQ_TIME);
out:
	inode_unlock(inode);
	mnt_drop_write_file(filp);
	return ret;
}

static int f2fs_ioc_get_pin_file(struct file *filp, unsigned long arg)
{
	struct inode *inode = file_inode(filp);
	__u32 pin = 0;

	if (is_inode_flag_set(inode, FI_PIN_FILE))
		pin = F2FS_I(inode)->i_gc_failures[GC_FAILURE_PIN];
	return put_user(pin, (u32 __user *)arg);
}

int f2fs_precache_extents(struct inode *inode)
{
	struct f2fs_inode_info *fi = F2FS_I(inode);
	struct f2fs_map_blocks map;
	pgoff_t m_next_extent;
	loff_t end;
	int err;

	if (is_inode_flag_set(inode, FI_NO_EXTENT))
		return -EOPNOTSUPP;

	map.m_lblk = 0;
	map.m_next_pgofs = NULL;
	map.m_next_extent = &m_next_extent;
	map.m_seg_type = NO_CHECK_TYPE;
	map.m_may_create = false;
	end = F2FS_I_SB(inode)->max_file_blocks;

	while (map.m_lblk < end) {
		map.m_len = end - map.m_lblk;

		down_write(&fi->i_gc_rwsem[WRITE]);
		err = f2fs_map_blocks(inode, &map, 0, F2FS_GET_BLOCK_PRECACHE);
		up_write(&fi->i_gc_rwsem[WRITE]);
		if (err)
			return err;

		map.m_lblk = m_next_extent;
	}

	return err;
}

static int f2fs_ioc_precache_extents(struct file *filp, unsigned long arg)
{
	return f2fs_precache_extents(file_inode(filp));
}

static int f2fs_ioc_resize_fs(struct file *filp, unsigned long arg)
{
	struct f2fs_sb_info *sbi = F2FS_I_SB(file_inode(filp));
	__u64 block_count;

	if (!capable(CAP_SYS_ADMIN))
		return -EPERM;

	if (f2fs_readonly(sbi->sb))
		return -EROFS;

	if (copy_from_user(&block_count, (void __user *)arg,
			   sizeof(block_count)))
		return -EFAULT;

	return f2fs_resize_fs(sbi, block_count);
}

static int f2fs_ioc_enable_verity(struct file *filp, unsigned long arg)
{
	struct inode *inode = file_inode(filp);

	f2fs_update_time(F2FS_I_SB(inode), REQ_TIME);

	if (!f2fs_sb_has_verity(F2FS_I_SB(inode))) {
		f2fs_warn(F2FS_I_SB(inode),
			  "Can't enable fs-verity on inode %lu: the verity feature is not enabled on this filesystem.\n",
			  inode->i_ino);
		return -EOPNOTSUPP;
	}

	return fsverity_ioctl_enable(filp, (const void __user *)arg);
}

static int f2fs_ioc_measure_verity(struct file *filp, unsigned long arg)
{
	if (!f2fs_sb_has_verity(F2FS_I_SB(file_inode(filp))))
		return -EOPNOTSUPP;

	return fsverity_ioctl_measure(filp, (void __user *)arg);
}

static int f2fs_get_compress_blocks(struct file *filp, unsigned long arg)
{
	struct inode *inode = file_inode(filp);
	__u64 blocks;

	if (!f2fs_sb_has_compression(F2FS_I_SB(inode)))
		return -EOPNOTSUPP;

	if (!f2fs_compressed_file(inode))
		return -EINVAL;

	blocks = F2FS_I(inode)->i_compr_blocks;
	return put_user(blocks, (u64 __user *)arg);
}

static int release_compress_blocks(struct dnode_of_data *dn, pgoff_t count)
{
	struct f2fs_sb_info *sbi = F2FS_I_SB(dn->inode);
	unsigned int released_blocks = 0;
	int cluster_size = F2FS_I(dn->inode)->i_cluster_size;
	block_t blkaddr;
	int i;

	for (i = 0; i < count; i++) {
		blkaddr = data_blkaddr(dn->inode, dn->node_page,
						dn->ofs_in_node + i);

		if (!__is_valid_data_blkaddr(blkaddr))
			continue;
		if (unlikely(!f2fs_is_valid_blkaddr(sbi, blkaddr,
					DATA_GENERIC_ENHANCE)))
			return -EFSCORRUPTED;
	}

	while (count) {
		int compr_blocks = 0;

		for (i = 0; i < cluster_size; i++, dn->ofs_in_node++) {
			blkaddr = f2fs_data_blkaddr(dn);

			if (i == 0) {
				if (blkaddr == COMPRESS_ADDR)
					continue;
				dn->ofs_in_node += cluster_size;
				goto next;
			}

			if (__is_valid_data_blkaddr(blkaddr))
				compr_blocks++;

			if (blkaddr != NEW_ADDR)
				continue;

			dn->data_blkaddr = NULL_ADDR;
			f2fs_set_data_blkaddr(dn);
		}

		f2fs_i_compr_blocks_update(dn->inode, compr_blocks, false);
		dec_valid_block_count(sbi, dn->inode,
					cluster_size - compr_blocks);

		released_blocks += cluster_size - compr_blocks;
next:
		count -= cluster_size;
	}

	return released_blocks;
}

static int f2fs_release_compress_blocks(struct file *filp, unsigned long arg)
{
	struct inode *inode = file_inode(filp);
	struct f2fs_sb_info *sbi = F2FS_I_SB(inode);
	pgoff_t page_idx = 0, last_idx;
	unsigned int released_blocks = 0;
	int ret;
	int writecount;

	if (!f2fs_sb_has_compression(F2FS_I_SB(inode)))
		return -EOPNOTSUPP;

	if (!f2fs_compressed_file(inode))
		return -EINVAL;

	if (f2fs_readonly(sbi->sb))
		return -EROFS;

	ret = mnt_want_write_file(filp);
	if (ret)
		return ret;

	f2fs_balance_fs(F2FS_I_SB(inode), true);

	inode_lock(inode);

	writecount = atomic_read(&inode->i_writecount);
	if ((filp->f_mode & FMODE_WRITE && writecount != 1) || writecount) {
		ret = -EBUSY;
		goto out;
	}

	if (IS_IMMUTABLE(inode)) {
		ret = -EINVAL;
		goto out;
	}

	ret = filemap_write_and_wait_range(inode->i_mapping, 0, LLONG_MAX);
	if (ret)
		goto out;

	if (!F2FS_I(inode)->i_compr_blocks)
		goto out;

	F2FS_I(inode)->i_flags |= F2FS_IMMUTABLE_FL;
	f2fs_set_inode_flags(inode);
	inode->i_ctime = current_time(inode);
	f2fs_mark_inode_dirty_sync(inode, true);

	down_write(&F2FS_I(inode)->i_gc_rwsem[WRITE]);
	down_write(&F2FS_I(inode)->i_mmap_sem);

	last_idx = DIV_ROUND_UP(i_size_read(inode), PAGE_SIZE);

	while (page_idx < last_idx) {
		struct dnode_of_data dn;
		pgoff_t end_offset, count;

		set_new_dnode(&dn, inode, NULL, NULL, 0);
		ret = f2fs_get_dnode_of_data(&dn, page_idx, LOOKUP_NODE);
		if (ret) {
			if (ret == -ENOENT) {
				page_idx = f2fs_get_next_page_offset(&dn,
								page_idx);
				ret = 0;
				continue;
			}
			break;
		}

		end_offset = ADDRS_PER_PAGE(dn.node_page, inode);
		count = min(end_offset - dn.ofs_in_node, last_idx - page_idx);
		count = round_up(count, F2FS_I(inode)->i_cluster_size);

		ret = release_compress_blocks(&dn, count);

		f2fs_put_dnode(&dn);

		if (ret < 0)
			break;

		page_idx += count;
		released_blocks += ret;
	}

	up_write(&F2FS_I(inode)->i_gc_rwsem[WRITE]);
	up_write(&F2FS_I(inode)->i_mmap_sem);
out:
	inode_unlock(inode);

	mnt_drop_write_file(filp);

	if (ret >= 0) {
		ret = put_user(released_blocks, (u64 __user *)arg);
	} else if (released_blocks && F2FS_I(inode)->i_compr_blocks) {
		set_sbi_flag(sbi, SBI_NEED_FSCK);
		f2fs_warn(sbi, "%s: partial blocks were released i_ino=%lx "
			"iblocks=%llu, released=%u, compr_blocks=%llu, "
			"run fsck to fix.",
			__func__, inode->i_ino, (u64)inode->i_blocks,
			released_blocks,
			F2FS_I(inode)->i_compr_blocks);
	}

	return ret;
}

static int reserve_compress_blocks(struct dnode_of_data *dn, pgoff_t count)
{
	struct f2fs_sb_info *sbi = F2FS_I_SB(dn->inode);
	unsigned int reserved_blocks = 0;
	int cluster_size = F2FS_I(dn->inode)->i_cluster_size;
	block_t blkaddr;
	int i;

	for (i = 0; i < count; i++) {
		blkaddr = data_blkaddr(dn->inode, dn->node_page,
						dn->ofs_in_node + i);

		if (!__is_valid_data_blkaddr(blkaddr))
			continue;
		if (unlikely(!f2fs_is_valid_blkaddr(sbi, blkaddr,
					DATA_GENERIC_ENHANCE)))
			return -EFSCORRUPTED;
	}

	while (count) {
		int compr_blocks = 0;
		blkcnt_t reserved;
		int ret;

		for (i = 0; i < cluster_size; i++, dn->ofs_in_node++) {
			blkaddr = f2fs_data_blkaddr(dn);

			if (i == 0) {
				if (blkaddr == COMPRESS_ADDR)
					continue;
				dn->ofs_in_node += cluster_size;
				goto next;
			}

			if (__is_valid_data_blkaddr(blkaddr)) {
				compr_blocks++;
				continue;
			}

			dn->data_blkaddr = NEW_ADDR;
			f2fs_set_data_blkaddr(dn);
		}

		reserved = cluster_size - compr_blocks;
		ret = inc_valid_block_count(sbi, dn->inode, &reserved);
		if (ret)
			return ret;

		if (reserved != cluster_size - compr_blocks)
			return -ENOSPC;

		f2fs_i_compr_blocks_update(dn->inode, compr_blocks, true);

		reserved_blocks += reserved;
next:
		count -= cluster_size;
	}

	return reserved_blocks;
}

static int f2fs_reserve_compress_blocks(struct file *filp, unsigned long arg)
{
	struct inode *inode = file_inode(filp);
	struct f2fs_sb_info *sbi = F2FS_I_SB(inode);
	pgoff_t page_idx = 0, last_idx;
	unsigned int reserved_blocks = 0;
	int ret;

	if (!f2fs_sb_has_compression(F2FS_I_SB(inode)))
		return -EOPNOTSUPP;

	if (!f2fs_compressed_file(inode))
		return -EINVAL;

	if (f2fs_readonly(sbi->sb))
		return -EROFS;

	ret = mnt_want_write_file(filp);
	if (ret)
		return ret;

	if (F2FS_I(inode)->i_compr_blocks)
		goto out;

	f2fs_balance_fs(F2FS_I_SB(inode), true);

	inode_lock(inode);

	if (!IS_IMMUTABLE(inode)) {
		ret = -EINVAL;
		goto unlock_inode;
	}

	down_write(&F2FS_I(inode)->i_gc_rwsem[WRITE]);
	down_write(&F2FS_I(inode)->i_mmap_sem);

	last_idx = DIV_ROUND_UP(i_size_read(inode), PAGE_SIZE);

	while (page_idx < last_idx) {
		struct dnode_of_data dn;
		pgoff_t end_offset, count;

		set_new_dnode(&dn, inode, NULL, NULL, 0);
		ret = f2fs_get_dnode_of_data(&dn, page_idx, LOOKUP_NODE);
		if (ret) {
			if (ret == -ENOENT) {
				page_idx = f2fs_get_next_page_offset(&dn,
								page_idx);
				ret = 0;
				continue;
			}
			break;
		}

		end_offset = ADDRS_PER_PAGE(dn.node_page, inode);
		count = min(end_offset - dn.ofs_in_node, last_idx - page_idx);
		count = round_up(count, F2FS_I(inode)->i_cluster_size);

		ret = reserve_compress_blocks(&dn, count);

		f2fs_put_dnode(&dn);

		if (ret < 0)
			break;

		page_idx += count;
		reserved_blocks += ret;
	}

	up_write(&F2FS_I(inode)->i_gc_rwsem[WRITE]);
	up_write(&F2FS_I(inode)->i_mmap_sem);

	if (ret >= 0) {
		F2FS_I(inode)->i_flags &= ~F2FS_IMMUTABLE_FL;
		f2fs_set_inode_flags(inode);
		inode->i_ctime = current_time(inode);
		f2fs_mark_inode_dirty_sync(inode, true);
	}
unlock_inode:
	inode_unlock(inode);
out:
	mnt_drop_write_file(filp);

	if (ret >= 0) {
		ret = put_user(reserved_blocks, (u64 __user *)arg);
	} else if (reserved_blocks && F2FS_I(inode)->i_compr_blocks) {
		set_sbi_flag(sbi, SBI_NEED_FSCK);
		f2fs_warn(sbi, "%s: partial blocks were released i_ino=%lx "
			"iblocks=%llu, reserved=%u, compr_blocks=%llu, "
			"run fsck to fix.",
			__func__, inode->i_ino, (u64)inode->i_blocks,
			reserved_blocks,
			F2FS_I(inode)->i_compr_blocks);
	}

	return ret;
}

long f2fs_ioctl(struct file *filp, unsigned int cmd, unsigned long arg)
{
	if (unlikely(f2fs_cp_error(F2FS_I_SB(file_inode(filp)))))
		return -EIO;
	if (!f2fs_is_checkpoint_ready(F2FS_I_SB(file_inode(filp))))
		return -ENOSPC;

	switch (cmd) {
	case F2FS_IOC_GETFLAGS:
>>>>>>> 0eec6f60
		return f2fs_ioc_getflags(filp, arg);
	case FS_IOC_SETFLAGS:
		return f2fs_ioc_setflags(filp, arg);
	case FS_IOC_GETVERSION:
		return f2fs_ioc_getversion(filp, arg);
	case F2FS_IOC_START_ATOMIC_WRITE:
		return f2fs_ioc_start_atomic_write(filp);
	case F2FS_IOC_COMMIT_ATOMIC_WRITE:
		return f2fs_ioc_commit_atomic_write(filp);
	case F2FS_IOC_START_VOLATILE_WRITE:
		return f2fs_ioc_start_volatile_write(filp);
	case F2FS_IOC_RELEASE_VOLATILE_WRITE:
		return f2fs_ioc_release_volatile_write(filp);
	case F2FS_IOC_ABORT_VOLATILE_WRITE:
		return f2fs_ioc_abort_volatile_write(filp);
	case F2FS_IOC_SHUTDOWN:
		return f2fs_ioc_shutdown(filp, arg);
	case FITRIM:
		return f2fs_ioc_fitrim(filp, arg);
	case FS_IOC_SET_ENCRYPTION_POLICY:
		return f2fs_ioc_set_encryption_policy(filp, arg);
	case FS_IOC_GET_ENCRYPTION_POLICY:
		return f2fs_ioc_get_encryption_policy(filp, arg);
	case FS_IOC_GET_ENCRYPTION_PWSALT:
		return f2fs_ioc_get_encryption_pwsalt(filp, arg);
	case FS_IOC_GET_ENCRYPTION_POLICY_EX:
		return f2fs_ioc_get_encryption_policy_ex(filp, arg);
	case FS_IOC_ADD_ENCRYPTION_KEY:
		return f2fs_ioc_add_encryption_key(filp, arg);
	case FS_IOC_REMOVE_ENCRYPTION_KEY:
		return f2fs_ioc_remove_encryption_key(filp, arg);
	case FS_IOC_REMOVE_ENCRYPTION_KEY_ALL_USERS:
		return f2fs_ioc_remove_encryption_key_all_users(filp, arg);
	case FS_IOC_GET_ENCRYPTION_KEY_STATUS:
		return f2fs_ioc_get_encryption_key_status(filp, arg);
	case FS_IOC_GET_ENCRYPTION_NONCE:
		return f2fs_ioc_get_encryption_nonce(filp, arg);
	case F2FS_IOC_GARBAGE_COLLECT:
		return f2fs_ioc_gc(filp, arg);
	case F2FS_IOC_GARBAGE_COLLECT_RANGE:
		return f2fs_ioc_gc_range(filp, arg);
	case F2FS_IOC_WRITE_CHECKPOINT:
		return f2fs_ioc_write_checkpoint(filp, arg);
	case F2FS_IOC_DEFRAGMENT:
		return f2fs_ioc_defragment(filp, arg);
	case F2FS_IOC_MOVE_RANGE:
		return f2fs_ioc_move_range(filp, arg);
	case F2FS_IOC_FLUSH_DEVICE:
		return f2fs_ioc_flush_device(filp, arg);
	case F2FS_IOC_GET_FEATURES:
		return f2fs_ioc_get_features(filp, arg);
	case FS_IOC_FSGETXATTR:
		return f2fs_ioc_fsgetxattr(filp, arg);
	case FS_IOC_FSSETXATTR:
		return f2fs_ioc_fssetxattr(filp, arg);
	case F2FS_IOC_GET_PIN_FILE:
		return f2fs_ioc_get_pin_file(filp, arg);
	case F2FS_IOC_SET_PIN_FILE:
		return f2fs_ioc_set_pin_file(filp, arg);
	case F2FS_IOC_PRECACHE_EXTENTS:
		return f2fs_ioc_precache_extents(filp, arg);
	case F2FS_IOC_RESIZE_FS:
		return f2fs_ioc_resize_fs(filp, arg);
	case FS_IOC_ENABLE_VERITY:
		return f2fs_ioc_enable_verity(filp, arg);
	case FS_IOC_MEASURE_VERITY:
		return f2fs_ioc_measure_verity(filp, arg);
<<<<<<< HEAD
	case FS_IOC_READ_VERITY_METADATA:
		return f2fs_ioc_read_verity_metadata(filp, arg);
=======
>>>>>>> 0eec6f60
	case F2FS_IOC_GET_COMPRESS_BLOCKS:
		return f2fs_get_compress_blocks(filp, arg);
	case F2FS_IOC_RELEASE_COMPRESS_BLOCKS:
		return f2fs_release_compress_blocks(filp, arg);
	case F2FS_IOC_RESERVE_COMPRESS_BLOCKS:
		return f2fs_reserve_compress_blocks(filp, arg);
<<<<<<< HEAD
	case F2FS_IOC_SEC_TRIM_FILE:
		return f2fs_sec_trim_file(filp, arg);
	case F2FS_IOC_GET_COMPRESS_OPTION:
		return f2fs_ioc_get_compress_option(filp, arg);
	case F2FS_IOC_SET_COMPRESS_OPTION:
		return f2fs_ioc_set_compress_option(filp, arg);
	case F2FS_IOC_DECOMPRESS_FILE:
		return f2fs_ioc_decompress_file(filp, arg);
	case F2FS_IOC_COMPRESS_FILE:
		return f2fs_ioc_compress_file(filp, arg);
=======
>>>>>>> 0eec6f60
	default:
		return -ENOTTY;
	}
}

<<<<<<< HEAD
long f2fs_ioctl(struct file *filp, unsigned int cmd, unsigned long arg)
{
	if (unlikely(f2fs_cp_error(F2FS_I_SB(file_inode(filp)))))
		return -EIO;
	if (!f2fs_is_checkpoint_ready(F2FS_I_SB(file_inode(filp))))
		return -ENOSPC;

	return __f2fs_ioctl(filp, cmd, arg);
}

=======
>>>>>>> 0eec6f60
static ssize_t f2fs_file_read_iter(struct kiocb *iocb, struct iov_iter *iter)
{
	struct file *file = iocb->ki_filp;
	struct inode *inode = file_inode(file);
	int ret;

	if (!f2fs_is_compress_backend_ready(inode))
		return -EOPNOTSUPP;

	ret = generic_file_read_iter(iocb, iter);

	if (ret > 0)
		f2fs_update_iostat(F2FS_I_SB(inode), APP_READ_IO, ret);

	return ret;
}

static ssize_t f2fs_file_write_iter(struct kiocb *iocb, struct iov_iter *from)
{
	struct file *file = iocb->ki_filp;
	struct inode *inode = file_inode(file);
	ssize_t ret;

	if (unlikely(f2fs_cp_error(F2FS_I_SB(inode)))) {
		ret = -EIO;
		goto out;
	}

	if (!f2fs_is_compress_backend_ready(inode)) {
		ret = -EOPNOTSUPP;
		goto out;
	}

	if (iocb->ki_flags & IOCB_NOWAIT) {
		if (!inode_trylock(inode)) {
			ret = -EAGAIN;
			goto out;
		}
	} else {
		inode_lock(inode);
	}

<<<<<<< HEAD
	if (unlikely(IS_IMMUTABLE(inode))) {
		ret = -EPERM;
		goto unlock;
	}

	if (is_inode_flag_set(inode, FI_COMPRESS_RELEASED)) {
		ret = -EPERM;
		goto unlock;
	}

=======
>>>>>>> 0eec6f60
	ret = generic_write_checks(iocb, from);
	if (ret > 0) {
		bool preallocated = false;
		size_t target_size = 0;
		int err;

		if (iov_iter_fault_in_readable(from, iov_iter_count(from)))
			set_inode_flag(inode, FI_NO_PREALLOC);

		if ((iocb->ki_flags & IOCB_NOWAIT)) {
			if (!f2fs_overwrite_io(inode, iocb->ki_pos,
						iov_iter_count(from)) ||
				f2fs_has_inline_data(inode) ||
				f2fs_force_buffered_io(inode, iocb, from)) {
				clear_inode_flag(inode, FI_NO_PREALLOC);
				inode_unlock(inode);
				ret = -EAGAIN;
				goto out;
			}
			goto write;
		}

		if (is_inode_flag_set(inode, FI_NO_PREALLOC))
			goto write;

		if (iocb->ki_flags & IOCB_DIRECT) {
			/*
			 * Convert inline data for Direct I/O before entering
			 * f2fs_direct_IO().
			 */
			err = f2fs_convert_inline_inode(inode);
			if (err)
				goto out_err;
			/*
			 * If force_buffere_io() is true, we have to allocate
			 * blocks all the time, since f2fs_direct_IO will fall
			 * back to buffered IO.
			 */
			if (!f2fs_force_buffered_io(inode, iocb, from) &&
					allow_outplace_dio(inode, iocb, from))
				goto write;
		}
		preallocated = true;
		target_size = iocb->ki_pos + iov_iter_count(from);

		err = f2fs_preallocate_blocks(iocb, from);
		if (err) {
out_err:
			clear_inode_flag(inode, FI_NO_PREALLOC);
			inode_unlock(inode);
			ret = err;
			goto out;
		}
write:
		ret = __generic_file_write_iter(iocb, from);
		clear_inode_flag(inode, FI_NO_PREALLOC);

		/* if we couldn't write data, we should deallocate blocks. */
		if (preallocated && i_size_read(inode) < target_size) {
			down_write(&F2FS_I(inode)->i_gc_rwsem[WRITE]);
			down_write(&F2FS_I(inode)->i_mmap_sem);
			f2fs_truncate(inode);
			up_write(&F2FS_I(inode)->i_mmap_sem);
			up_write(&F2FS_I(inode)->i_gc_rwsem[WRITE]);
		}

		if (ret > 0)
			f2fs_update_iostat(F2FS_I_SB(inode), APP_WRITE_IO, ret);
	}
unlock:
	inode_unlock(inode);
out:
	trace_f2fs_file_write_iter(inode, iocb->ki_pos,
					iov_iter_count(from), ret);
	if (ret > 0)
		ret = generic_write_sync(iocb, ret);
	return ret;
}

#ifdef CONFIG_COMPAT
struct compat_f2fs_gc_range {
	u32 sync;
	compat_u64 start;
	compat_u64 len;
};
#define F2FS_IOC32_GARBAGE_COLLECT_RANGE	_IOW(F2FS_IOCTL_MAGIC, 11,\
						struct compat_f2fs_gc_range)

static int f2fs_compat_ioc_gc_range(struct file *file, unsigned long arg)
{
	struct compat_f2fs_gc_range __user *urange;
	struct f2fs_gc_range range;
	int err;

	urange = compat_ptr(arg);
	err = get_user(range.sync, &urange->sync);
	err |= get_user(range.start, &urange->start);
	err |= get_user(range.len, &urange->len);
	if (err)
		return -EFAULT;

	return __f2fs_ioc_gc_range(file, &range);
}

struct compat_f2fs_move_range {
	u32 dst_fd;
	compat_u64 pos_in;
	compat_u64 pos_out;
	compat_u64 len;
};
#define F2FS_IOC32_MOVE_RANGE		_IOWR(F2FS_IOCTL_MAGIC, 9,	\
					struct compat_f2fs_move_range)

static int f2fs_compat_ioc_move_range(struct file *file, unsigned long arg)
{
	struct compat_f2fs_move_range __user *urange;
	struct f2fs_move_range range;
	int err;

	urange = compat_ptr(arg);
	err = get_user(range.dst_fd, &urange->dst_fd);
	err |= get_user(range.pos_in, &urange->pos_in);
	err |= get_user(range.pos_out, &urange->pos_out);
	err |= get_user(range.len, &urange->len);
	if (err)
		return -EFAULT;

	return __f2fs_ioc_move_range(file, &range);
}

long f2fs_compat_ioctl(struct file *file, unsigned int cmd, unsigned long arg)
{
	if (unlikely(f2fs_cp_error(F2FS_I_SB(file_inode(file)))))
		return -EIO;
	if (!f2fs_is_checkpoint_ready(F2FS_I_SB(file_inode(file))))
		return -ENOSPC;

	switch (cmd) {
	case FS_IOC32_GETFLAGS:
		cmd = FS_IOC_GETFLAGS;
		break;
	case FS_IOC32_SETFLAGS:
		cmd = FS_IOC_SETFLAGS;
		break;
	case FS_IOC32_GETVERSION:
		cmd = FS_IOC_GETVERSION;
		break;
	case F2FS_IOC32_GARBAGE_COLLECT_RANGE:
		return f2fs_compat_ioc_gc_range(file, arg);
	case F2FS_IOC32_MOVE_RANGE:
		return f2fs_compat_ioc_move_range(file, arg);
	case F2FS_IOC_START_ATOMIC_WRITE:
	case F2FS_IOC_COMMIT_ATOMIC_WRITE:
	case F2FS_IOC_START_VOLATILE_WRITE:
	case F2FS_IOC_RELEASE_VOLATILE_WRITE:
	case F2FS_IOC_ABORT_VOLATILE_WRITE:
	case F2FS_IOC_SHUTDOWN:
<<<<<<< HEAD
	case FS_IOC_SET_ENCRYPTION_POLICY:
	case FS_IOC_GET_ENCRYPTION_PWSALT:
	case FS_IOC_GET_ENCRYPTION_POLICY:
=======
	case F2FS_IOC_SET_ENCRYPTION_POLICY:
	case F2FS_IOC_GET_ENCRYPTION_PWSALT:
	case F2FS_IOC_GET_ENCRYPTION_POLICY:
>>>>>>> 0eec6f60
	case FS_IOC_GET_ENCRYPTION_POLICY_EX:
	case FS_IOC_ADD_ENCRYPTION_KEY:
	case FS_IOC_REMOVE_ENCRYPTION_KEY:
	case FS_IOC_REMOVE_ENCRYPTION_KEY_ALL_USERS:
	case FS_IOC_GET_ENCRYPTION_KEY_STATUS:
	case FS_IOC_GET_ENCRYPTION_NONCE:
	case F2FS_IOC_GARBAGE_COLLECT:
	case F2FS_IOC_WRITE_CHECKPOINT:
	case F2FS_IOC_DEFRAGMENT:
	case F2FS_IOC_FLUSH_DEVICE:
	case F2FS_IOC_GET_FEATURES:
<<<<<<< HEAD
	case FS_IOC_FSGETXATTR:
	case FS_IOC_FSSETXATTR:
=======
	case F2FS_IOC_FSGETXATTR:
	case F2FS_IOC_FSSETXATTR:
>>>>>>> 0eec6f60
	case F2FS_IOC_GET_PIN_FILE:
	case F2FS_IOC_SET_PIN_FILE:
	case F2FS_IOC_PRECACHE_EXTENTS:
	case F2FS_IOC_RESIZE_FS:
	case FS_IOC_ENABLE_VERITY:
	case FS_IOC_MEASURE_VERITY:
<<<<<<< HEAD
	case FS_IOC_READ_VERITY_METADATA:
	case F2FS_IOC_GET_COMPRESS_BLOCKS:
	case F2FS_IOC_RELEASE_COMPRESS_BLOCKS:
	case F2FS_IOC_RESERVE_COMPRESS_BLOCKS:
	case F2FS_IOC_SEC_TRIM_FILE:
	case F2FS_IOC_GET_COMPRESS_OPTION:
	case F2FS_IOC_SET_COMPRESS_OPTION:
	case F2FS_IOC_DECOMPRESS_FILE:
	case F2FS_IOC_COMPRESS_FILE:
=======
	case F2FS_IOC_GET_COMPRESS_BLOCKS:
	case F2FS_IOC_RELEASE_COMPRESS_BLOCKS:
	case F2FS_IOC_RESERVE_COMPRESS_BLOCKS:
>>>>>>> 0eec6f60
		break;
	default:
		return -ENOIOCTLCMD;
	}
	return __f2fs_ioctl(file, cmd, (unsigned long) compat_ptr(arg));
}
#endif

const struct file_operations f2fs_file_operations = {
	.llseek		= f2fs_llseek,
	.read_iter	= f2fs_file_read_iter,
	.write_iter	= f2fs_file_write_iter,
	.open		= f2fs_file_open,
	.release	= f2fs_release_file,
	.mmap		= f2fs_file_mmap,
	.flush		= f2fs_file_flush,
	.fsync		= f2fs_sync_file,
	.fallocate	= f2fs_fallocate,
	.unlocked_ioctl	= f2fs_ioctl,
#ifdef CONFIG_COMPAT
	.compat_ioctl	= f2fs_compat_ioctl,
#endif
	.splice_read	= generic_file_splice_read,
	.splice_write	= iter_file_splice_write,
};<|MERGE_RESOLUTION|>--- conflicted
+++ resolved
@@ -29,11 +29,7 @@
 #include "acl.h"
 #include "gc.h"
 #include <trace/events/f2fs.h>
-<<<<<<< HEAD
 #include <uapi/linux/f2fs.h>
-=======
-#include <trace/events/android_fs.h>
->>>>>>> 0eec6f60
 
 static int f2fs_filemap_fault(struct vm_fault *vmf)
 {
@@ -62,7 +58,6 @@
 	bool need_alloc = true;
 	int err = 0;
 
-<<<<<<< HEAD
 	if (unlikely(IS_IMMUTABLE(inode)))
 		return VM_FAULT_SIGBUS;
 
@@ -101,40 +96,6 @@
 
 	sb_start_pagefault(inode->i_sb);
 
-=======
-	if (unlikely(f2fs_cp_error(sbi))) {
-		err = -EIO;
-		goto err;
-	}
-
-	if (!f2fs_is_checkpoint_ready(sbi)) {
-		err = -ENOSPC;
-		goto err;
-	}
-
-#ifdef CONFIG_F2FS_FS_COMPRESSION
-	if (f2fs_compressed_file(inode)) {
-		int ret = f2fs_is_compressed_cluster(inode, page->index);
-
-		if (ret < 0) {
-			err = ret;
-			goto err;
-		} else if (ret) {
-			if (ret < F2FS_I(inode)->i_cluster_size) {
-				err = -EAGAIN;
-				goto err;
-			}
-			need_alloc = false;
-		}
-	}
-#endif
-	/* should do out of any locked page */
-	if (need_alloc)
-		f2fs_balance_fs(sbi, true);
-
-	sb_start_pagefault(inode->i_sb);
-
->>>>>>> 0eec6f60
 	f2fs_bug_on(sbi, f2fs_has_inline_data(inode));
 
 	file_update_time(vmf->vma->vm_file);
@@ -150,18 +111,10 @@
 
 	if (need_alloc) {
 		/* block allocation */
-<<<<<<< HEAD
 		f2fs_do_map_lock(sbi, F2FS_GET_BLOCK_PRE_AIO, true);
 		set_new_dnode(&dn, inode, NULL, NULL, 0);
 		err = f2fs_get_block(&dn, page->index);
 		f2fs_do_map_lock(sbi, F2FS_GET_BLOCK_PRE_AIO, false);
-=======
-		__do_map_lock(sbi, F2FS_GET_BLOCK_PRE_AIO, true);
-		set_new_dnode(&dn, inode, NULL, NULL, 0);
-		err = f2fs_get_block(&dn, page->index);
-		f2fs_put_dnode(&dn);
-		__do_map_lock(sbi, F2FS_GET_BLOCK_PRE_AIO, false);
->>>>>>> 0eec6f60
 	}
 
 #ifdef CONFIG_F2FS_FS_COMPRESSION
@@ -247,11 +200,8 @@
 		cp_reason = CP_HARDLINK;
 	else if (is_sbi_flag_set(sbi, SBI_NEED_CP))
 		cp_reason = CP_SB_NEED_CP;
-<<<<<<< HEAD
 	else if (f2fs_parent_inode_xattr_set(inode))
 		cp_reason = CP_PARENT_XATTR_SET;
-=======
->>>>>>> 0eec6f60
 	else if (file_wrong_pino(inode))
 		cp_reason = CP_WRONG_PINO;
 	else if (!f2fs_space_for_roll_forward(sbi))
@@ -317,15 +267,6 @@
 
 	trace_f2fs_sync_file_enter(inode);
 
-	if (trace_android_fs_fsync_start_enabled()) {
-		char *path, pathbuf[MAX_TRACE_PATHBUF_LEN];
-
-		path = android_fstrace_get_pathname(pathbuf,
-				MAX_TRACE_PATHBUF_LEN, inode);
-		trace_android_fs_fsync_start(inode,
-				current->pid, path, current->comm);
-	}
-
 	if (S_ISDIR(inode->i_mode))
 		goto go_write;
 
@@ -430,11 +371,6 @@
 	f2fs_update_time(sbi, REQ_TIME);
 out:
 	trace_f2fs_sync_file_exit(inode, cp_reason, datasync, ret);
-<<<<<<< HEAD
-=======
-	f2fs_trace_ios(NULL, 1);
-	trace_android_fs_fsync_end(inode, start, end - start);
->>>>>>> 0eec6f60
 
 	return ret;
 }
@@ -599,14 +535,6 @@
 
 	if (!f2fs_is_compress_backend_ready(inode))
 		return -EOPNOTSUPP;
-<<<<<<< HEAD
-=======
-
-	/* we don't need to use inline_data strictly */
-	err = f2fs_convert_inline_inode(inode);
-	if (err)
-		return err;
->>>>>>> 0eec6f60
 
 	file_accessed(file);
 	vma->vm_ops = &f2fs_file_vm_ops;
@@ -643,11 +571,7 @@
 	bool compressed_cluster = false;
 	int cluster_index = 0, valid_blocks = 0;
 	int cluster_size = F2FS_I(dn->inode)->i_cluster_size;
-<<<<<<< HEAD
 	bool released = !atomic_read(&F2FS_I(dn->inode)->i_compr_blocks);
-=======
-	bool released = !F2FS_I(dn->inode)->i_compr_blocks;
->>>>>>> 0eec6f60
 
 	if (IS_INODE(dn->node_page) && f2fs_has_extra_attr(dn->inode))
 		base = get_extra_isize(dn->inode);
@@ -836,7 +760,6 @@
 		return err;
 
 #ifdef CONFIG_F2FS_FS_COMPRESSION
-<<<<<<< HEAD
 	if (from != free_from) {
 		err = f2fs_truncate_partial_cluster(inode, from, lock);
 		if (err)
@@ -845,13 +768,6 @@
 #endif
 
 	return 0;
-=======
-	if (from != free_from)
-		err = f2fs_truncate_partial_cluster(inode, from, lock);
-#endif
-
-	return err;
->>>>>>> 0eec6f60
 }
 
 int f2fs_truncate(struct inode *inode)
@@ -872,13 +788,10 @@
 		return -EIO;
 	}
 
-<<<<<<< HEAD
 	err = dquot_initialize(inode);
 	if (err)
 		return err;
 
-=======
->>>>>>> 0eec6f60
 	/* we should check inline_data size */
 	if (!f2fs_may_inline_data(inode)) {
 		err = f2fs_convert_inline_inode(inode);
@@ -981,7 +894,6 @@
 	if (unlikely(f2fs_cp_error(F2FS_I_SB(inode))))
 		return -EIO;
 
-<<<<<<< HEAD
 	if (unlikely(IS_IMMUTABLE(inode)))
 		return -EPERM;
 
@@ -990,8 +902,6 @@
 				  ATTR_GID | ATTR_TIMES_SET))))
 		return -EPERM;
 
-=======
->>>>>>> 0eec6f60
 	if ((attr->ia_valid & ATTR_SIZE) &&
 		!f2fs_is_compress_backend_ready(inode))
 		return -EOPNOTSUPP;
@@ -1076,15 +986,10 @@
 
 	if (attr->ia_valid & ATTR_MODE) {
 		err = posix_acl_chmod(inode, f2fs_get_inode_mode(inode));
-<<<<<<< HEAD
 
 		if (is_inode_flag_set(inode, FI_ACL_MODE)) {
 			if (!err)
 				inode->i_mode = F2FS_I(inode)->i_acl_mode;
-=======
-		if (err || is_inode_flag_set(inode, FI_ACL_MODE)) {
-			inode->i_mode = F2FS_I(inode)->i_acl_mode;
->>>>>>> 0eec6f60
 			clear_inode_flag(inode, FI_ACL_MODE);
 		}
 	}
@@ -1252,7 +1157,6 @@
 							dn.ofs_in_node, len);
 	for (i = 0; i < done; i++, blkaddr++, do_replace++, dn.ofs_in_node++) {
 		*blkaddr = f2fs_data_blkaddr(&dn);
-<<<<<<< HEAD
 
 		if (__is_valid_data_blkaddr(*blkaddr) &&
 			!f2fs_is_valid_blkaddr(sbi, *blkaddr,
@@ -1261,16 +1165,6 @@
 			return -EFSCORRUPTED;
 		}
 
-=======
-
-		if (__is_valid_data_blkaddr(*blkaddr) &&
-			!f2fs_is_valid_blkaddr(sbi, *blkaddr,
-					DATA_GENERIC_ENHANCE)) {
-			f2fs_put_dnode(&dn);
-			return -EFSCORRUPTED;
-		}
-
->>>>>>> 0eec6f60
 		if (!f2fs_is_checkpointed_data(sbi, *blkaddr)) {
 
 			if (f2fs_lfs_mode(sbi)) {
@@ -1508,11 +1402,6 @@
 	truncate_pagecache(inode, offset);
 
 	new_size = i_size_read(inode) - len;
-<<<<<<< HEAD
-=======
-	truncate_pagecache(inode, new_size);
-
->>>>>>> 0eec6f60
 	ret = f2fs_truncate_blocks(inode, new_size, true);
 	up_write(&F2FS_I(inode)->i_mmap_sem);
 	if (!ret)
@@ -1750,11 +1639,7 @@
 	struct f2fs_map_blocks map = { .m_next_pgofs = NULL,
 			.m_next_extent = NULL, .m_seg_type = NO_CHECK_TYPE,
 			.m_may_create = true };
-<<<<<<< HEAD
 	pgoff_t pg_start, pg_end;
-=======
-	pgoff_t pg_end;
->>>>>>> 0eec6f60
 	loff_t new_size = i_size_read(inode);
 	loff_t off_end;
 	block_t expanded = 0;
@@ -1783,36 +1668,20 @@
 		return 0;
 
 	if (f2fs_is_pinned_file(inode)) {
-<<<<<<< HEAD
 		block_t sec_blks = BLKS_PER_SEC(sbi);
 		block_t sec_len = roundup(map.m_len, sec_blks);
 
 		map.m_len = sec_blks;
-=======
-		block_t len = (map.m_len >> sbi->log_blocks_per_seg) <<
-					sbi->log_blocks_per_seg;
-		block_t done = 0;
-
-		if (map.m_len % sbi->blocks_per_seg)
-			len += sbi->blocks_per_seg;
-
-		map.m_len = sbi->blocks_per_seg;
->>>>>>> 0eec6f60
 next_alloc:
 		if (has_not_enough_free_secs(sbi, 0,
 			GET_SEC_FROM_SEG(sbi, overprovision_segments(sbi)))) {
 			down_write(&sbi->gc_lock);
-<<<<<<< HEAD
 			err = f2fs_gc(sbi, true, false, false, NULL_SEGNO);
-=======
-			err = f2fs_gc(sbi, true, false, NULL_SEGNO);
->>>>>>> 0eec6f60
 			if (err && err != -ENODATA && err != -EAGAIN)
 				goto out_err;
 		}
 
 		down_write(&sbi->pin_sem);
-<<<<<<< HEAD
 
 		f2fs_lock_op(sbi);
 		f2fs_allocate_new_section(sbi, CURSEG_COLD_DATA_PINNED, false);
@@ -1833,26 +1702,6 @@
 	} else {
 		err = f2fs_map_blocks(inode, &map, 1, F2FS_GET_BLOCK_PRE_AIO);
 		expanded = map.m_len;
-=======
-		map.m_seg_type = CURSEG_COLD_DATA_PINNED;
-
-		f2fs_lock_op(sbi);
-		f2fs_allocate_new_segments(sbi, CURSEG_COLD_DATA);
-		f2fs_unlock_op(sbi);
-
-		err = f2fs_map_blocks(inode, &map, 1, F2FS_GET_BLOCK_PRE_DIO);
-		up_write(&sbi->pin_sem);
-
-		done += map.m_len;
-		len -= map.m_len;
-		map.m_lblk += map.m_len;
-		if (!err && len)
-			goto next_alloc;
-
-		map.m_len = done;
-	} else {
-		err = f2fs_map_blocks(inode, &map, 1, F2FS_GET_BLOCK_PRE_AIO);
->>>>>>> 0eec6f60
 	}
 out_err:
 	if (err) {
@@ -1985,12 +1834,8 @@
 	struct f2fs_inode_info *fi = F2FS_I(inode);
 	u32 masked_flags = fi->i_flags & mask;
 
-<<<<<<< HEAD
 	/* mask can be shrunk by flags_valid selector */
 	iflags &= mask;
-=======
-	f2fs_bug_on(F2FS_I_SB(inode), (iflags & ~mask));
->>>>>>> 0eec6f60
 
 	/* Is it quota file? Do not allow user to mess with it */
 	if (IS_NOQUOTA(inode))
@@ -2002,7 +1847,6 @@
 		if (!f2fs_empty_dir(inode))
 			return -ENOTEMPTY;
 	}
-<<<<<<< HEAD
 
 	if (iflags & (F2FS_COMPR_FL | F2FS_NOCOMP_FL)) {
 		if (!f2fs_sb_has_compression(F2FS_I_SB(inode)))
@@ -2032,35 +1876,6 @@
 			return -EINVAL;
 	}
 
-=======
-
-	if (iflags & (F2FS_COMPR_FL | F2FS_NOCOMP_FL)) {
-		if (!f2fs_sb_has_compression(F2FS_I_SB(inode)))
-			return -EOPNOTSUPP;
-		if ((iflags & F2FS_COMPR_FL) && (iflags & F2FS_NOCOMP_FL))
-			return -EINVAL;
-	}
-
-	if ((iflags ^ masked_flags) & F2FS_COMPR_FL) {
-		if (masked_flags & F2FS_COMPR_FL) {
-			if (f2fs_disable_compressed_file(inode))
-				return -EINVAL;
-		}
-		if (iflags & F2FS_NOCOMP_FL)
-			return -EINVAL;
-		if (iflags & F2FS_COMPR_FL) {
-			if (!f2fs_may_compress(inode))
-				return -EINVAL;
-
-			set_compress_context(inode);
-		}
-	}
-	if ((iflags ^ masked_flags) & F2FS_NOCOMP_FL) {
-		if (masked_flags & F2FS_COMPR_FL)
-			return -EINVAL;
-	}
-
->>>>>>> 0eec6f60
 	fi->i_flags = iflags | (fi->i_flags & ~mask);
 	f2fs_bug_on(F2FS_I_SB(inode), (fi->i_flags & F2FS_COMPR_FL) &&
 					(fi->i_flags & F2FS_NOCOMP_FL));
@@ -2715,13 +2530,8 @@
 	if (f2fs_readonly(sbi->sb))
 		return -EROFS;
 
-<<<<<<< HEAD
 	end = range->start + range->len;
 	if (end < range->start || range->start < MAIN_BLKADDR(sbi) ||
-=======
-	end = range.start + range.len;
-	if (end < range.start || range.start < MAIN_BLKADDR(sbi) ||
->>>>>>> 0eec6f60
 					end >= MAX_BLKADDR(sbi))
 		return -EINVAL;
 
@@ -2730,11 +2540,7 @@
 		return ret;
 
 do_more:
-<<<<<<< HEAD
 	if (!range->sync) {
-=======
-	if (!range.sync) {
->>>>>>> 0eec6f60
 		if (!down_write_trylock(&sbi->gc_lock)) {
 			ret = -EBUSY;
 			goto out;
@@ -2801,11 +2607,7 @@
 {
 	struct inode *inode = file_inode(filp);
 	struct f2fs_map_blocks map = { .m_next_extent = NULL,
-<<<<<<< HEAD
 					.m_seg_type = NO_CHECK_TYPE,
-=======
-					.m_seg_type = NO_CHECK_TYPE ,
->>>>>>> 0eec6f60
 					.m_may_create = false };
 	struct extent_info ei = {0, 0, 0};
 	pgoff_t pg_start, pg_end, next_pgofs;
@@ -3270,7 +3072,6 @@
 	/* Is it quota file? Do not allow user to mess with it */
 	if (IS_NOQUOTA(inode))
 		return err;
-<<<<<<< HEAD
 
 	ipage = f2fs_get_node_page(sbi, inode->i_ino);
 	if (IS_ERR(ipage))
@@ -3475,15 +3276,15 @@
 
 	inode_lock(inode);
 
-	if (f2fs_should_update_outplace(inode, NULL)) {
-		ret = -EINVAL;
-		goto out;
-	}
-
 	if (!pin) {
 		clear_inode_flag(inode, FI_PIN_FILE);
 		f2fs_i_gc_failures_write(inode, 0);
 		goto done;
+	}
+
+	if (f2fs_should_update_outplace(inode, NULL)) {
+		ret = -EINVAL;
+		goto out;
 	}
 
 	if (f2fs_pin_file_control(inode, false)) {
@@ -4210,51 +4011,12 @@
 }
 
 static int redirty_blocks(struct inode *inode, pgoff_t page_idx, int len)
-=======
-
-	ipage = f2fs_get_node_page(sbi, inode->i_ino);
-	if (IS_ERR(ipage))
-		return PTR_ERR(ipage);
-
-	if (!F2FS_FITS_IN_INODE(F2FS_INODE(ipage), fi->i_extra_isize,
-								i_projid)) {
-		err = -EOVERFLOW;
-		f2fs_put_page(ipage, 1);
-		return err;
-	}
-	f2fs_put_page(ipage, 1);
-
-	err = dquot_initialize(inode);
-	if (err)
-		return err;
-
-	f2fs_lock_op(sbi);
-	err = f2fs_transfer_project_quota(inode, kprojid);
-	if (err)
-		goto out_unlock;
-
-	F2FS_I(inode)->i_projid = kprojid;
-	inode->i_ctime = current_time(inode);
-	f2fs_mark_inode_dirty_sync(inode, true);
-out_unlock:
-	f2fs_unlock_op(sbi);
-	return err;
-}
-#else
-int f2fs_transfer_project_quota(struct inode *inode, kprojid_t kprojid)
-{
-	return 0;
-}
-
-static int f2fs_ioc_setproject(struct file *filp, __u32 projid)
->>>>>>> 0eec6f60
 {
 	struct address_space *mapping = inode->i_mapping;
 	struct page *page;
 	pgoff_t redirty_idx = page_idx;
 	int i, page_len = 0, ret = 0;
 
-<<<<<<< HEAD
 	for (i = 0; i < len; i++, page_idx++) {
 		page = read_cache_page(mapping, page_idx, NULL, NULL);
 		if (IS_ERR(page)) {
@@ -4274,63 +4036,10 @@
 		f2fs_put_page(page, 1);
 		f2fs_put_page(page, 0);
 	}
-=======
-/* FS_IOC_FSGETXATTR and FS_IOC_FSSETXATTR support */
-
-/*
- * To make a new on-disk f2fs i_flag gettable via FS_IOC_FSGETXATTR and settable
- * via FS_IOC_FSSETXATTR, add an entry for it to f2fs_xflags_map[], and add its
- * FS_XFLAG_* equivalent to F2FS_SUPPORTED_XFLAGS.
- */
-
-static const struct {
-	u32 iflag;
-	u32 xflag;
-} f2fs_xflags_map[] = {
-	{ F2FS_SYNC_FL,		FS_XFLAG_SYNC },
-	{ F2FS_IMMUTABLE_FL,	FS_XFLAG_IMMUTABLE },
-	{ F2FS_APPEND_FL,	FS_XFLAG_APPEND },
-	{ F2FS_NODUMP_FL,	FS_XFLAG_NODUMP },
-	{ F2FS_NOATIME_FL,	FS_XFLAG_NOATIME },
-	{ F2FS_PROJINHERIT_FL,	FS_XFLAG_PROJINHERIT },
-};
-
-#define F2FS_SUPPORTED_XFLAGS (		\
-		FS_XFLAG_SYNC |		\
-		FS_XFLAG_IMMUTABLE |	\
-		FS_XFLAG_APPEND |	\
-		FS_XFLAG_NODUMP |	\
-		FS_XFLAG_NOATIME |	\
-		FS_XFLAG_PROJINHERIT)
-
-/* Convert f2fs on-disk i_flags to FS_IOC_FS{GET,SET}XATTR flags */
-static inline u32 f2fs_iflags_to_xflags(u32 iflags)
-{
-	u32 xflags = 0;
-	int i;
-
-	for (i = 0; i < ARRAY_SIZE(f2fs_xflags_map); i++)
-		if (iflags & f2fs_xflags_map[i].iflag)
-			xflags |= f2fs_xflags_map[i].xflag;
-
-	return xflags;
-}
-
-/* Convert FS_IOC_FS{GET,SET}XATTR flags to f2fs on-disk i_flags */
-static inline u32 f2fs_xflags_to_iflags(u32 xflags)
-{
-	u32 iflags = 0;
-	int i;
-
-	for (i = 0; i < ARRAY_SIZE(f2fs_xflags_map); i++)
-		if (xflags & f2fs_xflags_map[i].xflag)
-			iflags |= f2fs_xflags_map[i].iflag;
->>>>>>> 0eec6f60
 
 	return ret;
 }
 
-<<<<<<< HEAD
 static int f2fs_ioc_decompress_file(struct file *filp, unsigned long arg)
 {
 	struct inode *inode = file_inode(filp);
@@ -4347,24 +4056,6 @@
 
 	if (!(filp->f_mode & FMODE_WRITE))
 		return -EBADF;
-=======
-static void f2fs_fill_fsxattr(struct inode *inode, struct fsxattr *fa)
-{
-	struct f2fs_inode_info *fi = F2FS_I(inode);
-
-	simple_fill_fsxattr(fa, f2fs_iflags_to_xflags(fi->i_flags));
-
-	if (f2fs_sb_has_project_quota(F2FS_I_SB(inode)))
-		fa->fsx_projid = from_kprojid(&init_user_ns, fi->i_projid);
-}
-
-static int f2fs_ioc_fsgetxattr(struct file *filp, unsigned long arg)
-{
-	struct inode *inode = file_inode(filp);
-	struct fsxattr fa;
-
-	f2fs_fill_fsxattr(inode, &fa);
->>>>>>> 0eec6f60
 
 	if (!f2fs_compressed_file(inode))
 		return -EINVAL;
@@ -4425,7 +4116,6 @@
 static int f2fs_ioc_compress_file(struct file *filp, unsigned long arg)
 {
 	struct inode *inode = file_inode(filp);
-<<<<<<< HEAD
 	struct f2fs_sb_info *sbi = F2FS_I_SB(inode);
 	pgoff_t page_idx = 0, last_idx;
 	unsigned int blk_per_seg = sbi->blocks_per_seg;
@@ -4438,25 +4128,6 @@
 
 	if (!(filp->f_mode & FMODE_WRITE))
 		return -EBADF;
-=======
-	struct fsxattr fa, old_fa;
-	u32 iflags;
-	int err;
-
-	if (copy_from_user(&fa, (struct fsxattr __user *)arg, sizeof(fa)))
-		return -EFAULT;
-
-	/* Make sure caller has proper permission */
-	if (!inode_owner_or_capable(inode))
-		return -EACCES;
-
-	if (fa.fsx_xflags & ~F2FS_SUPPORTED_XFLAGS)
-		return -EOPNOTSUPP;
-
-	iflags = f2fs_xflags_to_iflags(fa.fsx_xflags);
-	if (f2fs_mask_flags(inode->i_mode, iflags) != iflags)
-		return -EOPNOTSUPP;
->>>>>>> 0eec6f60
 
 	if (!f2fs_compressed_file(inode))
 		return -EINVAL;
@@ -4465,7 +4136,6 @@
 
 	file_start_write(filp);
 	inode_lock(inode);
-<<<<<<< HEAD
 
 	if (!f2fs_is_compress_backend_ready(inode)) {
 		ret = -EOPNOTSUPP;
@@ -4520,536 +4190,6 @@
 {
 	switch (cmd) {
 	case FS_IOC_GETFLAGS:
-=======
-
-	f2fs_fill_fsxattr(inode, &old_fa);
-	err = vfs_ioc_fssetxattr_check(inode, &old_fa, &fa);
-	if (err)
-		goto out;
-
-	err = f2fs_setflags_common(inode, iflags,
-			f2fs_xflags_to_iflags(F2FS_SUPPORTED_XFLAGS));
-	if (err)
-		goto out;
-
-	err = f2fs_ioc_setproject(filp, fa.fsx_projid);
-out:
-	inode_unlock(inode);
-	mnt_drop_write_file(filp);
-	return err;
-}
-
-int f2fs_pin_file_control(struct inode *inode, bool inc)
-{
-	struct f2fs_inode_info *fi = F2FS_I(inode);
-	struct f2fs_sb_info *sbi = F2FS_I_SB(inode);
-
-	/* Use i_gc_failures for normal file as a risk signal. */
-	if (inc)
-		f2fs_i_gc_failures_write(inode,
-				fi->i_gc_failures[GC_FAILURE_PIN] + 1);
-
-	if (fi->i_gc_failures[GC_FAILURE_PIN] > sbi->gc_pin_file_threshold) {
-		f2fs_warn(sbi, "%s: Enable GC = ino %lx after %x GC trials",
-			  __func__, inode->i_ino,
-			  fi->i_gc_failures[GC_FAILURE_PIN]);
-		clear_inode_flag(inode, FI_PIN_FILE);
-		return -EAGAIN;
-	}
-	return 0;
-}
-
-static int f2fs_ioc_set_pin_file(struct file *filp, unsigned long arg)
-{
-	struct inode *inode = file_inode(filp);
-	__u32 pin;
-	int ret = 0;
-
-	if (get_user(pin, (__u32 __user *)arg))
-		return -EFAULT;
-
-	if (!S_ISREG(inode->i_mode))
-		return -EINVAL;
-
-	if (f2fs_readonly(F2FS_I_SB(inode)->sb))
-		return -EROFS;
-
-	ret = mnt_want_write_file(filp);
-	if (ret)
-		return ret;
-
-	inode_lock(inode);
-
-	if (!pin) {
-		clear_inode_flag(inode, FI_PIN_FILE);
-		f2fs_i_gc_failures_write(inode, 0);
-		goto done;
-	}
-
-	if (f2fs_should_update_outplace(inode, NULL)) {
-		ret = -EINVAL;
-		goto out;
-	}
-
-	if (f2fs_pin_file_control(inode, false)) {
-		ret = -EAGAIN;
-		goto out;
-	}
-
-	ret = f2fs_convert_inline_inode(inode);
-	if (ret)
-		goto out;
-
-	if (f2fs_disable_compressed_file(inode)) {
-		ret = -EOPNOTSUPP;
-		goto out;
-	}
-
-	set_inode_flag(inode, FI_PIN_FILE);
-	ret = F2FS_I(inode)->i_gc_failures[GC_FAILURE_PIN];
-done:
-	f2fs_update_time(F2FS_I_SB(inode), REQ_TIME);
-out:
-	inode_unlock(inode);
-	mnt_drop_write_file(filp);
-	return ret;
-}
-
-static int f2fs_ioc_get_pin_file(struct file *filp, unsigned long arg)
-{
-	struct inode *inode = file_inode(filp);
-	__u32 pin = 0;
-
-	if (is_inode_flag_set(inode, FI_PIN_FILE))
-		pin = F2FS_I(inode)->i_gc_failures[GC_FAILURE_PIN];
-	return put_user(pin, (u32 __user *)arg);
-}
-
-int f2fs_precache_extents(struct inode *inode)
-{
-	struct f2fs_inode_info *fi = F2FS_I(inode);
-	struct f2fs_map_blocks map;
-	pgoff_t m_next_extent;
-	loff_t end;
-	int err;
-
-	if (is_inode_flag_set(inode, FI_NO_EXTENT))
-		return -EOPNOTSUPP;
-
-	map.m_lblk = 0;
-	map.m_next_pgofs = NULL;
-	map.m_next_extent = &m_next_extent;
-	map.m_seg_type = NO_CHECK_TYPE;
-	map.m_may_create = false;
-	end = F2FS_I_SB(inode)->max_file_blocks;
-
-	while (map.m_lblk < end) {
-		map.m_len = end - map.m_lblk;
-
-		down_write(&fi->i_gc_rwsem[WRITE]);
-		err = f2fs_map_blocks(inode, &map, 0, F2FS_GET_BLOCK_PRECACHE);
-		up_write(&fi->i_gc_rwsem[WRITE]);
-		if (err)
-			return err;
-
-		map.m_lblk = m_next_extent;
-	}
-
-	return err;
-}
-
-static int f2fs_ioc_precache_extents(struct file *filp, unsigned long arg)
-{
-	return f2fs_precache_extents(file_inode(filp));
-}
-
-static int f2fs_ioc_resize_fs(struct file *filp, unsigned long arg)
-{
-	struct f2fs_sb_info *sbi = F2FS_I_SB(file_inode(filp));
-	__u64 block_count;
-
-	if (!capable(CAP_SYS_ADMIN))
-		return -EPERM;
-
-	if (f2fs_readonly(sbi->sb))
-		return -EROFS;
-
-	if (copy_from_user(&block_count, (void __user *)arg,
-			   sizeof(block_count)))
-		return -EFAULT;
-
-	return f2fs_resize_fs(sbi, block_count);
-}
-
-static int f2fs_ioc_enable_verity(struct file *filp, unsigned long arg)
-{
-	struct inode *inode = file_inode(filp);
-
-	f2fs_update_time(F2FS_I_SB(inode), REQ_TIME);
-
-	if (!f2fs_sb_has_verity(F2FS_I_SB(inode))) {
-		f2fs_warn(F2FS_I_SB(inode),
-			  "Can't enable fs-verity on inode %lu: the verity feature is not enabled on this filesystem.\n",
-			  inode->i_ino);
-		return -EOPNOTSUPP;
-	}
-
-	return fsverity_ioctl_enable(filp, (const void __user *)arg);
-}
-
-static int f2fs_ioc_measure_verity(struct file *filp, unsigned long arg)
-{
-	if (!f2fs_sb_has_verity(F2FS_I_SB(file_inode(filp))))
-		return -EOPNOTSUPP;
-
-	return fsverity_ioctl_measure(filp, (void __user *)arg);
-}
-
-static int f2fs_get_compress_blocks(struct file *filp, unsigned long arg)
-{
-	struct inode *inode = file_inode(filp);
-	__u64 blocks;
-
-	if (!f2fs_sb_has_compression(F2FS_I_SB(inode)))
-		return -EOPNOTSUPP;
-
-	if (!f2fs_compressed_file(inode))
-		return -EINVAL;
-
-	blocks = F2FS_I(inode)->i_compr_blocks;
-	return put_user(blocks, (u64 __user *)arg);
-}
-
-static int release_compress_blocks(struct dnode_of_data *dn, pgoff_t count)
-{
-	struct f2fs_sb_info *sbi = F2FS_I_SB(dn->inode);
-	unsigned int released_blocks = 0;
-	int cluster_size = F2FS_I(dn->inode)->i_cluster_size;
-	block_t blkaddr;
-	int i;
-
-	for (i = 0; i < count; i++) {
-		blkaddr = data_blkaddr(dn->inode, dn->node_page,
-						dn->ofs_in_node + i);
-
-		if (!__is_valid_data_blkaddr(blkaddr))
-			continue;
-		if (unlikely(!f2fs_is_valid_blkaddr(sbi, blkaddr,
-					DATA_GENERIC_ENHANCE)))
-			return -EFSCORRUPTED;
-	}
-
-	while (count) {
-		int compr_blocks = 0;
-
-		for (i = 0; i < cluster_size; i++, dn->ofs_in_node++) {
-			blkaddr = f2fs_data_blkaddr(dn);
-
-			if (i == 0) {
-				if (blkaddr == COMPRESS_ADDR)
-					continue;
-				dn->ofs_in_node += cluster_size;
-				goto next;
-			}
-
-			if (__is_valid_data_blkaddr(blkaddr))
-				compr_blocks++;
-
-			if (blkaddr != NEW_ADDR)
-				continue;
-
-			dn->data_blkaddr = NULL_ADDR;
-			f2fs_set_data_blkaddr(dn);
-		}
-
-		f2fs_i_compr_blocks_update(dn->inode, compr_blocks, false);
-		dec_valid_block_count(sbi, dn->inode,
-					cluster_size - compr_blocks);
-
-		released_blocks += cluster_size - compr_blocks;
-next:
-		count -= cluster_size;
-	}
-
-	return released_blocks;
-}
-
-static int f2fs_release_compress_blocks(struct file *filp, unsigned long arg)
-{
-	struct inode *inode = file_inode(filp);
-	struct f2fs_sb_info *sbi = F2FS_I_SB(inode);
-	pgoff_t page_idx = 0, last_idx;
-	unsigned int released_blocks = 0;
-	int ret;
-	int writecount;
-
-	if (!f2fs_sb_has_compression(F2FS_I_SB(inode)))
-		return -EOPNOTSUPP;
-
-	if (!f2fs_compressed_file(inode))
-		return -EINVAL;
-
-	if (f2fs_readonly(sbi->sb))
-		return -EROFS;
-
-	ret = mnt_want_write_file(filp);
-	if (ret)
-		return ret;
-
-	f2fs_balance_fs(F2FS_I_SB(inode), true);
-
-	inode_lock(inode);
-
-	writecount = atomic_read(&inode->i_writecount);
-	if ((filp->f_mode & FMODE_WRITE && writecount != 1) || writecount) {
-		ret = -EBUSY;
-		goto out;
-	}
-
-	if (IS_IMMUTABLE(inode)) {
-		ret = -EINVAL;
-		goto out;
-	}
-
-	ret = filemap_write_and_wait_range(inode->i_mapping, 0, LLONG_MAX);
-	if (ret)
-		goto out;
-
-	if (!F2FS_I(inode)->i_compr_blocks)
-		goto out;
-
-	F2FS_I(inode)->i_flags |= F2FS_IMMUTABLE_FL;
-	f2fs_set_inode_flags(inode);
-	inode->i_ctime = current_time(inode);
-	f2fs_mark_inode_dirty_sync(inode, true);
-
-	down_write(&F2FS_I(inode)->i_gc_rwsem[WRITE]);
-	down_write(&F2FS_I(inode)->i_mmap_sem);
-
-	last_idx = DIV_ROUND_UP(i_size_read(inode), PAGE_SIZE);
-
-	while (page_idx < last_idx) {
-		struct dnode_of_data dn;
-		pgoff_t end_offset, count;
-
-		set_new_dnode(&dn, inode, NULL, NULL, 0);
-		ret = f2fs_get_dnode_of_data(&dn, page_idx, LOOKUP_NODE);
-		if (ret) {
-			if (ret == -ENOENT) {
-				page_idx = f2fs_get_next_page_offset(&dn,
-								page_idx);
-				ret = 0;
-				continue;
-			}
-			break;
-		}
-
-		end_offset = ADDRS_PER_PAGE(dn.node_page, inode);
-		count = min(end_offset - dn.ofs_in_node, last_idx - page_idx);
-		count = round_up(count, F2FS_I(inode)->i_cluster_size);
-
-		ret = release_compress_blocks(&dn, count);
-
-		f2fs_put_dnode(&dn);
-
-		if (ret < 0)
-			break;
-
-		page_idx += count;
-		released_blocks += ret;
-	}
-
-	up_write(&F2FS_I(inode)->i_gc_rwsem[WRITE]);
-	up_write(&F2FS_I(inode)->i_mmap_sem);
-out:
-	inode_unlock(inode);
-
-	mnt_drop_write_file(filp);
-
-	if (ret >= 0) {
-		ret = put_user(released_blocks, (u64 __user *)arg);
-	} else if (released_blocks && F2FS_I(inode)->i_compr_blocks) {
-		set_sbi_flag(sbi, SBI_NEED_FSCK);
-		f2fs_warn(sbi, "%s: partial blocks were released i_ino=%lx "
-			"iblocks=%llu, released=%u, compr_blocks=%llu, "
-			"run fsck to fix.",
-			__func__, inode->i_ino, (u64)inode->i_blocks,
-			released_blocks,
-			F2FS_I(inode)->i_compr_blocks);
-	}
-
-	return ret;
-}
-
-static int reserve_compress_blocks(struct dnode_of_data *dn, pgoff_t count)
-{
-	struct f2fs_sb_info *sbi = F2FS_I_SB(dn->inode);
-	unsigned int reserved_blocks = 0;
-	int cluster_size = F2FS_I(dn->inode)->i_cluster_size;
-	block_t blkaddr;
-	int i;
-
-	for (i = 0; i < count; i++) {
-		blkaddr = data_blkaddr(dn->inode, dn->node_page,
-						dn->ofs_in_node + i);
-
-		if (!__is_valid_data_blkaddr(blkaddr))
-			continue;
-		if (unlikely(!f2fs_is_valid_blkaddr(sbi, blkaddr,
-					DATA_GENERIC_ENHANCE)))
-			return -EFSCORRUPTED;
-	}
-
-	while (count) {
-		int compr_blocks = 0;
-		blkcnt_t reserved;
-		int ret;
-
-		for (i = 0; i < cluster_size; i++, dn->ofs_in_node++) {
-			blkaddr = f2fs_data_blkaddr(dn);
-
-			if (i == 0) {
-				if (blkaddr == COMPRESS_ADDR)
-					continue;
-				dn->ofs_in_node += cluster_size;
-				goto next;
-			}
-
-			if (__is_valid_data_blkaddr(blkaddr)) {
-				compr_blocks++;
-				continue;
-			}
-
-			dn->data_blkaddr = NEW_ADDR;
-			f2fs_set_data_blkaddr(dn);
-		}
-
-		reserved = cluster_size - compr_blocks;
-		ret = inc_valid_block_count(sbi, dn->inode, &reserved);
-		if (ret)
-			return ret;
-
-		if (reserved != cluster_size - compr_blocks)
-			return -ENOSPC;
-
-		f2fs_i_compr_blocks_update(dn->inode, compr_blocks, true);
-
-		reserved_blocks += reserved;
-next:
-		count -= cluster_size;
-	}
-
-	return reserved_blocks;
-}
-
-static int f2fs_reserve_compress_blocks(struct file *filp, unsigned long arg)
-{
-	struct inode *inode = file_inode(filp);
-	struct f2fs_sb_info *sbi = F2FS_I_SB(inode);
-	pgoff_t page_idx = 0, last_idx;
-	unsigned int reserved_blocks = 0;
-	int ret;
-
-	if (!f2fs_sb_has_compression(F2FS_I_SB(inode)))
-		return -EOPNOTSUPP;
-
-	if (!f2fs_compressed_file(inode))
-		return -EINVAL;
-
-	if (f2fs_readonly(sbi->sb))
-		return -EROFS;
-
-	ret = mnt_want_write_file(filp);
-	if (ret)
-		return ret;
-
-	if (F2FS_I(inode)->i_compr_blocks)
-		goto out;
-
-	f2fs_balance_fs(F2FS_I_SB(inode), true);
-
-	inode_lock(inode);
-
-	if (!IS_IMMUTABLE(inode)) {
-		ret = -EINVAL;
-		goto unlock_inode;
-	}
-
-	down_write(&F2FS_I(inode)->i_gc_rwsem[WRITE]);
-	down_write(&F2FS_I(inode)->i_mmap_sem);
-
-	last_idx = DIV_ROUND_UP(i_size_read(inode), PAGE_SIZE);
-
-	while (page_idx < last_idx) {
-		struct dnode_of_data dn;
-		pgoff_t end_offset, count;
-
-		set_new_dnode(&dn, inode, NULL, NULL, 0);
-		ret = f2fs_get_dnode_of_data(&dn, page_idx, LOOKUP_NODE);
-		if (ret) {
-			if (ret == -ENOENT) {
-				page_idx = f2fs_get_next_page_offset(&dn,
-								page_idx);
-				ret = 0;
-				continue;
-			}
-			break;
-		}
-
-		end_offset = ADDRS_PER_PAGE(dn.node_page, inode);
-		count = min(end_offset - dn.ofs_in_node, last_idx - page_idx);
-		count = round_up(count, F2FS_I(inode)->i_cluster_size);
-
-		ret = reserve_compress_blocks(&dn, count);
-
-		f2fs_put_dnode(&dn);
-
-		if (ret < 0)
-			break;
-
-		page_idx += count;
-		reserved_blocks += ret;
-	}
-
-	up_write(&F2FS_I(inode)->i_gc_rwsem[WRITE]);
-	up_write(&F2FS_I(inode)->i_mmap_sem);
-
-	if (ret >= 0) {
-		F2FS_I(inode)->i_flags &= ~F2FS_IMMUTABLE_FL;
-		f2fs_set_inode_flags(inode);
-		inode->i_ctime = current_time(inode);
-		f2fs_mark_inode_dirty_sync(inode, true);
-	}
-unlock_inode:
-	inode_unlock(inode);
-out:
-	mnt_drop_write_file(filp);
-
-	if (ret >= 0) {
-		ret = put_user(reserved_blocks, (u64 __user *)arg);
-	} else if (reserved_blocks && F2FS_I(inode)->i_compr_blocks) {
-		set_sbi_flag(sbi, SBI_NEED_FSCK);
-		f2fs_warn(sbi, "%s: partial blocks were released i_ino=%lx "
-			"iblocks=%llu, reserved=%u, compr_blocks=%llu, "
-			"run fsck to fix.",
-			__func__, inode->i_ino, (u64)inode->i_blocks,
-			reserved_blocks,
-			F2FS_I(inode)->i_compr_blocks);
-	}
-
-	return ret;
-}
-
-long f2fs_ioctl(struct file *filp, unsigned int cmd, unsigned long arg)
-{
-	if (unlikely(f2fs_cp_error(F2FS_I_SB(file_inode(filp)))))
-		return -EIO;
-	if (!f2fs_is_checkpoint_ready(F2FS_I_SB(file_inode(filp))))
-		return -ENOSPC;
-
-	switch (cmd) {
-	case F2FS_IOC_GETFLAGS:
->>>>>>> 0eec6f60
 		return f2fs_ioc_getflags(filp, arg);
 	case FS_IOC_SETFLAGS:
 		return f2fs_ioc_setflags(filp, arg);
@@ -5117,18 +4257,14 @@
 		return f2fs_ioc_enable_verity(filp, arg);
 	case FS_IOC_MEASURE_VERITY:
 		return f2fs_ioc_measure_verity(filp, arg);
-<<<<<<< HEAD
 	case FS_IOC_READ_VERITY_METADATA:
 		return f2fs_ioc_read_verity_metadata(filp, arg);
-=======
->>>>>>> 0eec6f60
 	case F2FS_IOC_GET_COMPRESS_BLOCKS:
 		return f2fs_get_compress_blocks(filp, arg);
 	case F2FS_IOC_RELEASE_COMPRESS_BLOCKS:
 		return f2fs_release_compress_blocks(filp, arg);
 	case F2FS_IOC_RESERVE_COMPRESS_BLOCKS:
 		return f2fs_reserve_compress_blocks(filp, arg);
-<<<<<<< HEAD
 	case F2FS_IOC_SEC_TRIM_FILE:
 		return f2fs_sec_trim_file(filp, arg);
 	case F2FS_IOC_GET_COMPRESS_OPTION:
@@ -5139,14 +4275,11 @@
 		return f2fs_ioc_decompress_file(filp, arg);
 	case F2FS_IOC_COMPRESS_FILE:
 		return f2fs_ioc_compress_file(filp, arg);
-=======
->>>>>>> 0eec6f60
 	default:
 		return -ENOTTY;
 	}
 }
 
-<<<<<<< HEAD
 long f2fs_ioctl(struct file *filp, unsigned int cmd, unsigned long arg)
 {
 	if (unlikely(f2fs_cp_error(F2FS_I_SB(file_inode(filp)))))
@@ -5157,8 +4290,6 @@
 	return __f2fs_ioctl(filp, cmd, arg);
 }
 
-=======
->>>>>>> 0eec6f60
 static ssize_t f2fs_file_read_iter(struct kiocb *iocb, struct iov_iter *iter)
 {
 	struct file *file = iocb->ki_filp;
@@ -5201,7 +4332,6 @@
 		inode_lock(inode);
 	}
 
-<<<<<<< HEAD
 	if (unlikely(IS_IMMUTABLE(inode))) {
 		ret = -EPERM;
 		goto unlock;
@@ -5212,8 +4342,6 @@
 		goto unlock;
 	}
 
-=======
->>>>>>> 0eec6f60
 	ret = generic_write_checks(iocb, from);
 	if (ret > 0) {
 		bool preallocated = false;
@@ -5371,15 +4499,9 @@
 	case F2FS_IOC_RELEASE_VOLATILE_WRITE:
 	case F2FS_IOC_ABORT_VOLATILE_WRITE:
 	case F2FS_IOC_SHUTDOWN:
-<<<<<<< HEAD
 	case FS_IOC_SET_ENCRYPTION_POLICY:
 	case FS_IOC_GET_ENCRYPTION_PWSALT:
 	case FS_IOC_GET_ENCRYPTION_POLICY:
-=======
-	case F2FS_IOC_SET_ENCRYPTION_POLICY:
-	case F2FS_IOC_GET_ENCRYPTION_PWSALT:
-	case F2FS_IOC_GET_ENCRYPTION_POLICY:
->>>>>>> 0eec6f60
 	case FS_IOC_GET_ENCRYPTION_POLICY_EX:
 	case FS_IOC_ADD_ENCRYPTION_KEY:
 	case FS_IOC_REMOVE_ENCRYPTION_KEY:
@@ -5391,20 +4513,14 @@
 	case F2FS_IOC_DEFRAGMENT:
 	case F2FS_IOC_FLUSH_DEVICE:
 	case F2FS_IOC_GET_FEATURES:
-<<<<<<< HEAD
 	case FS_IOC_FSGETXATTR:
 	case FS_IOC_FSSETXATTR:
-=======
-	case F2FS_IOC_FSGETXATTR:
-	case F2FS_IOC_FSSETXATTR:
->>>>>>> 0eec6f60
 	case F2FS_IOC_GET_PIN_FILE:
 	case F2FS_IOC_SET_PIN_FILE:
 	case F2FS_IOC_PRECACHE_EXTENTS:
 	case F2FS_IOC_RESIZE_FS:
 	case FS_IOC_ENABLE_VERITY:
 	case FS_IOC_MEASURE_VERITY:
-<<<<<<< HEAD
 	case FS_IOC_READ_VERITY_METADATA:
 	case F2FS_IOC_GET_COMPRESS_BLOCKS:
 	case F2FS_IOC_RELEASE_COMPRESS_BLOCKS:
@@ -5414,11 +4530,6 @@
 	case F2FS_IOC_SET_COMPRESS_OPTION:
 	case F2FS_IOC_DECOMPRESS_FILE:
 	case F2FS_IOC_COMPRESS_FILE:
-=======
-	case F2FS_IOC_GET_COMPRESS_BLOCKS:
-	case F2FS_IOC_RELEASE_COMPRESS_BLOCKS:
-	case F2FS_IOC_RESERVE_COMPRESS_BLOCKS:
->>>>>>> 0eec6f60
 		break;
 	default:
 		return -ENOIOCTLCMD;
