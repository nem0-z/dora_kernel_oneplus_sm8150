--- conflicted
+++ resolved
@@ -263,13 +263,9 @@
 
 static void f2fs_read_end_io(struct bio *bio)
 {
-<<<<<<< HEAD
 	struct page *first_page = bio->bi_io_vec[0].bv_page;
 	struct f2fs_sb_info *sbi = F2FS_P_SB(first_page);
-=======
-	struct f2fs_sb_info *sbi = F2FS_P_SB(bio->bi_io_vec->bv_page);
 	struct bio_post_read_ctx *ctx = bio->bi_private;
->>>>>>> 970a7d23
 
 	if (time_to_inject(sbi, FAULT_READ_IO)) {
 		f2fs_show_injection_info(sbi, FAULT_READ_IO);
@@ -281,7 +277,6 @@
 		return;
 	}
 
-<<<<<<< HEAD
 	if (first_page != NULL &&
 		__read_io_type(first_page) == F2FS_RD_DATA) {
 		trace_android_fs_dataread_end(first_page->mapping->host,
@@ -289,15 +284,12 @@
 						bio->bi_iter.bi_size);
 	}
 
-	__f2fs_read_end_io(bio, false, false);
-=======
 	if (ctx && (ctx->enabled_steps & (STEP_DECRYPT | STEP_DECOMPRESS))) {
 		INIT_WORK(&ctx->work, f2fs_post_read_work);
 		queue_work(ctx->sbi->post_read_wq, &ctx->work);
 	} else {
 		f2fs_verify_and_finish_bio(bio);
 	}
->>>>>>> 970a7d23
 }
 
 static void f2fs_write_end_io(struct bio *bio)
@@ -1036,16 +1028,9 @@
 	bio->bi_end_io = f2fs_read_end_io;
 	bio_set_op_attrs(bio, REQ_OP_READ, op_flag);
 
-<<<<<<< HEAD
 	if (fscrypt_inode_uses_fs_layer_crypto(inode))
-		post_read_steps |= 1 << STEP_DECRYPT;
-	if (f2fs_compressed_file(inode))
-		post_read_steps |= 1 << STEP_DECOMPRESS_NOWQ;
-=======
-	if (f2fs_encrypted_file(inode))
 		post_read_steps |= STEP_DECRYPT;
 
->>>>>>> 970a7d23
 	if (f2fs_need_verity(inode, first_idx))
 		post_read_steps |= STEP_VERITY;
 
@@ -1823,12 +1808,7 @@
 			return err;
 		}
 
-<<<<<<< HEAD
-
-		phys = (__u64)blk_to_logical(inode, ni.blk_addr);
-=======
 		phys = blks_to_bytes(inode, ni.blk_addr);
->>>>>>> 970a7d23
 		offset = offsetof(struct f2fs_inode, i_addr) +
 					sizeof(__le32) * (DEF_ADDRS_PER_INODE -
 					get_inline_xattr_addrs(inode));
@@ -2421,14 +2401,10 @@
 	}
 	BUG_ON(pages && !list_empty(pages));
 	if (bio)
-<<<<<<< HEAD
 		__f2fs_submit_read_bio(F2FS_I_SB(inode), bio, DATA);
-=======
-		__submit_bio(F2FS_I_SB(inode), bio, DATA);
 
 	if (pages && is_readahead && !drop_ra)
 		WRITE_ONCE(F2FS_I(inode)->ra_offset, -1);
->>>>>>> 970a7d23
 	return pages ? 0 : ret;
 }
 
