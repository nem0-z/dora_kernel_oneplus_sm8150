// SPDX-License-Identifier: GPL-2.0
/*
 * fs/f2fs/dir.c
 *
 * Copyright (c) 2012 Samsung Electronics Co., Ltd.
 *             http://www.samsung.com/
 */
#include <linux/fs.h>
#include <linux/f2fs_fs.h>
#include <linux/sched/signal.h>
#include "f2fs.h"
#include "node.h"
#include "acl.h"
#include "xattr.h"
#include <trace/events/f2fs.h>

static unsigned long dir_blocks(struct inode *inode)
{
	return ((unsigned long long) (i_size_read(inode) + PAGE_SIZE - 1))
							>> PAGE_SHIFT;
}

static unsigned int dir_buckets(unsigned int level, int dir_level)
{
	if (level + dir_level < MAX_DIR_HASH_DEPTH / 2)
		return 1 << (level + dir_level);
	else
		return MAX_DIR_BUCKETS;
}

static unsigned int bucket_blocks(unsigned int level)
{
	if (level < MAX_DIR_HASH_DEPTH / 2)
		return 2;
	else
		return 4;
}

static unsigned char f2fs_filetype_table[F2FS_FT_MAX] = {
	[F2FS_FT_UNKNOWN]	= DT_UNKNOWN,
	[F2FS_FT_REG_FILE]	= DT_REG,
	[F2FS_FT_DIR]		= DT_DIR,
	[F2FS_FT_CHRDEV]	= DT_CHR,
	[F2FS_FT_BLKDEV]	= DT_BLK,
	[F2FS_FT_FIFO]		= DT_FIFO,
	[F2FS_FT_SOCK]		= DT_SOCK,
	[F2FS_FT_SYMLINK]	= DT_LNK,
};

static unsigned char f2fs_type_by_mode[S_IFMT >> S_SHIFT] = {
	[S_IFREG >> S_SHIFT]	= F2FS_FT_REG_FILE,
	[S_IFDIR >> S_SHIFT]	= F2FS_FT_DIR,
	[S_IFCHR >> S_SHIFT]	= F2FS_FT_CHRDEV,
	[S_IFBLK >> S_SHIFT]	= F2FS_FT_BLKDEV,
	[S_IFIFO >> S_SHIFT]	= F2FS_FT_FIFO,
	[S_IFSOCK >> S_SHIFT]	= F2FS_FT_SOCK,
	[S_IFLNK >> S_SHIFT]	= F2FS_FT_SYMLINK,
};

static void set_de_type(struct f2fs_dir_entry *de, umode_t mode)
{
	de->file_type = f2fs_type_by_mode[(mode & S_IFMT) >> S_SHIFT];
}

unsigned char f2fs_get_de_type(struct f2fs_dir_entry *de)
{
	if (de->file_type < F2FS_FT_MAX)
		return f2fs_filetype_table[de->file_type];
	return DT_UNKNOWN;
}

static unsigned long dir_block_index(unsigned int level,
				int dir_level, unsigned int idx)
{
	unsigned long i;
	unsigned long bidx = 0;

	for (i = 0; i < level; i++)
		bidx += dir_buckets(i, dir_level) * bucket_blocks(i);
	bidx += idx * bucket_blocks(level);
	return bidx;
}

static struct f2fs_dir_entry *find_in_block(struct page *dentry_page,
				struct fscrypt_name *fname,
				f2fs_hash_t namehash,
				int *max_slots,
				struct page **res_page)
{
	struct f2fs_dentry_block *dentry_blk;
	struct f2fs_dir_entry *de;
	struct f2fs_dentry_ptr d;

	dentry_blk = (struct f2fs_dentry_block *)page_address(dentry_page);

	make_dentry_ptr_block(NULL, &d, dentry_blk);
	de = f2fs_find_target_dentry(fname, namehash, max_slots, &d);
	if (de)
		*res_page = dentry_page;

	return de;
}

struct f2fs_dir_entry *f2fs_find_target_dentry(struct fscrypt_name *fname,
			f2fs_hash_t namehash, int *max_slots,
			struct f2fs_dentry_ptr *d)
{
	struct f2fs_dir_entry *de;
	unsigned long bit_pos = 0;
	int max_len = 0;

	if (max_slots)
		*max_slots = 0;
	while (bit_pos < d->max) {
		if (!test_bit_le(bit_pos, d->bitmap)) {
			bit_pos++;
			max_len++;
			continue;
		}

		de = &d->dentry[bit_pos];

		if (unlikely(!de->name_len)) {
			bit_pos++;
			continue;
		}

		if (de->hash_code == namehash &&
		    fscrypt_match_name(fname, d->filename[bit_pos],
				       le16_to_cpu(de->name_len)))
			goto found;

		if (max_slots && max_len > *max_slots)
			*max_slots = max_len;
		max_len = 0;

		bit_pos += GET_DENTRY_SLOTS(le16_to_cpu(de->name_len));
	}

	de = NULL;
found:
	if (max_slots && max_len > *max_slots)
		*max_slots = max_len;
	return de;
}

static struct f2fs_dir_entry *find_in_level(struct inode *dir,
					unsigned int level,
					struct fscrypt_name *fname,
					struct page **res_page)
{
	struct qstr name = FSTR_TO_QSTR(&fname->disk_name);
	int s = GET_DENTRY_SLOTS(name.len);
	unsigned int nbucket, nblock;
	unsigned int bidx, end_block;
	struct page *dentry_page;
	struct f2fs_dir_entry *de = NULL;
	bool room = false;
	int max_slots;
	f2fs_hash_t namehash = f2fs_dentry_hash(&name, fname);

	nbucket = dir_buckets(level, F2FS_I(dir)->i_dir_level);
	nblock = bucket_blocks(level);

	bidx = dir_block_index(level, F2FS_I(dir)->i_dir_level,
					le32_to_cpu(namehash) % nbucket);
	end_block = bidx + nblock;

	for (; bidx < end_block; bidx++) {
		/* no need to allocate new dentry pages to all the indices */
		dentry_page = f2fs_find_data_page(dir, bidx);
		if (IS_ERR(dentry_page)) {
			if (PTR_ERR(dentry_page) == -ENOENT) {
				room = true;
				continue;
			} else {
				*res_page = dentry_page;
				break;
			}
		}

		de = find_in_block(dentry_page, fname, namehash, &max_slots,
								res_page);
		if (de)
			break;

		if (max_slots >= s)
			room = true;
		f2fs_put_page(dentry_page, 0);
	}

	if (!de && room && F2FS_I(dir)->chash != namehash) {
		F2FS_I(dir)->chash = namehash;
		F2FS_I(dir)->clevel = level;
	}

	return de;
}

struct f2fs_dir_entry *__f2fs_find_entry(struct inode *dir,
			struct fscrypt_name *fname, struct page **res_page)
{
	unsigned long npages = dir_blocks(dir);
	struct f2fs_dir_entry *de = NULL;
	unsigned int max_depth;
	unsigned int level;

	if (f2fs_has_inline_dentry(dir)) {
		*res_page = NULL;
		de = f2fs_find_in_inline_dir(dir, fname, res_page);
		goto out;
	}

	if (npages == 0) {
		*res_page = NULL;
		goto out;
	}

	max_depth = F2FS_I(dir)->i_current_depth;
	if (unlikely(max_depth > MAX_DIR_HASH_DEPTH)) {
		f2fs_msg(F2FS_I_SB(dir)->sb, KERN_WARNING,
				"Corrupted max_depth of %lu: %u",
				dir->i_ino, max_depth);
		max_depth = MAX_DIR_HASH_DEPTH;
		f2fs_i_depth_write(dir, max_depth);
	}

	for (level = 0; level < max_depth; level++) {
		*res_page = NULL;
		de = find_in_level(dir, level, fname, res_page);
		if (de || IS_ERR(*res_page))
			break;
	}
out:
	/* This is to increase the speed of f2fs_create */
	if (!de)
		F2FS_I(dir)->task = current;
	return de;
}

/*
 * Find an entry in the specified directory with the wanted name.
 * It returns the page where the entry was found (as a parameter - res_page),
 * and the entry itself. Page is returned mapped and unlocked.
 * Entry is guaranteed to be valid.
 */
struct f2fs_dir_entry *f2fs_find_entry(struct inode *dir,
			const struct qstr *child, struct page **res_page)
{
	struct f2fs_dir_entry *de = NULL;
	struct fscrypt_name fname;
	int err;

	err = fscrypt_setup_filename(dir, child, 1, &fname);
	if (err) {
		if (err == -ENOENT)
			*res_page = NULL;
		else
			*res_page = ERR_PTR(err);
		return NULL;
	}

	de = __f2fs_find_entry(dir, &fname, res_page);

	fscrypt_free_filename(&fname);
	return de;
}

struct f2fs_dir_entry *f2fs_parent_dir(struct inode *dir, struct page **p)
{
	struct qstr dotdot = QSTR_INIT("..", 2);

	return f2fs_find_entry(dir, &dotdot, p);
}

ino_t f2fs_inode_by_name(struct inode *dir, const struct qstr *qstr,
							struct page **page)
{
	ino_t res = 0;
	struct f2fs_dir_entry *de;

	de = f2fs_find_entry(dir, qstr, page);
	if (de) {
		res = le32_to_cpu(de->ino);
		f2fs_put_page(*page, 0);
	}

	return res;
}

void f2fs_set_link(struct inode *dir, struct f2fs_dir_entry *de,
		struct page *page, struct inode *inode)
{
	enum page_type type = f2fs_has_inline_dentry(dir) ? NODE : DATA;
	lock_page(page);
	f2fs_wait_on_page_writeback(page, type, true);
	de->ino = cpu_to_le32(inode->i_ino);
	set_de_type(de, inode->i_mode);
	set_page_dirty(page);

	dir->i_mtime = dir->i_ctime = current_time(dir);
	f2fs_mark_inode_dirty_sync(dir, false);
	f2fs_put_page(page, 1);
}

static void init_dent_inode(const struct qstr *name, struct page *ipage)
{
	struct f2fs_inode *ri;

	f2fs_wait_on_page_writeback(ipage, NODE, true);

	/* copy name info. to this inode page */
	ri = F2FS_INODE(ipage);
	ri->i_namelen = cpu_to_le32(name->len);
	memcpy(ri->i_name, name->name, name->len);
	set_page_dirty(ipage);
}

void f2fs_do_make_empty_dir(struct inode *inode, struct inode *parent,
					struct f2fs_dentry_ptr *d)
{
	struct qstr dot = QSTR_INIT(".", 1);
	struct qstr dotdot = QSTR_INIT("..", 2);

	/* update dirent of "." */
	f2fs_update_dentry(inode->i_ino, inode->i_mode, d, &dot, 0, 0);

	/* update dirent of ".." */
	f2fs_update_dentry(parent->i_ino, parent->i_mode, d, &dotdot, 0, 1);
}

static int make_empty_dir(struct inode *inode,
		struct inode *parent, struct page *page)
{
	struct page *dentry_page;
	struct f2fs_dentry_block *dentry_blk;
	struct f2fs_dentry_ptr d;

	if (f2fs_has_inline_dentry(inode))
		return f2fs_make_empty_inline_dir(inode, parent, page);

	dentry_page = f2fs_get_new_data_page(inode, page, 0, true);
	if (IS_ERR(dentry_page))
		return PTR_ERR(dentry_page);

	dentry_blk = page_address(dentry_page);

	make_dentry_ptr_block(NULL, &d, dentry_blk);
	f2fs_do_make_empty_dir(inode, parent, &d);

	set_page_dirty(dentry_page);
	f2fs_put_page(dentry_page, 1);
	return 0;
}

struct page *f2fs_init_inode_metadata(struct inode *inode, struct inode *dir,
			const struct qstr *new_name, const struct qstr *orig_name,
			struct page *dpage)
{
	struct page *page;
	int dummy_encrypt = DUMMY_ENCRYPTION_ENABLED(F2FS_I_SB(dir));
	int err;

	if (is_inode_flag_set(inode, FI_NEW_INODE)) {
		page = f2fs_new_inode_page(inode);
		if (IS_ERR(page))
			return page;

		if (S_ISDIR(inode->i_mode)) {
			/* in order to handle error case */
			get_page(page);
			err = make_empty_dir(inode, dir, page);
			if (err) {
				lock_page(page);
				goto put_error;
			}
			put_page(page);
		}

		err = f2fs_init_acl(inode, dir, page, dpage);
		if (err)
			goto put_error;

		err = f2fs_init_security(inode, dir, orig_name, page);
		if (err)
			goto put_error;

		if ((f2fs_encrypted_inode(dir) || dummy_encrypt) &&
					f2fs_may_encrypt(inode)) {
			err = fscrypt_inherit_context(dir, inode, page, false);
			if (err)
				goto put_error;
		}
	} else {
		page = f2fs_get_node_page(F2FS_I_SB(dir), inode->i_ino);
		if (IS_ERR(page))
			return page;
	}

	if (new_name) {
		init_dent_inode(new_name, page);
		if (f2fs_encrypted_inode(dir))
			file_set_enc_name(inode);
	}

	/*
	 * This file should be checkpointed during fsync.
	 * We lost i_pino from now on.
	 */
	if (is_inode_flag_set(inode, FI_INC_LINK)) {
		if (!S_ISDIR(inode->i_mode))
			file_lost_pino(inode);
		/*
		 * If link the tmpfile to alias through linkat path,
		 * we should remove this inode from orphan list.
		 */
		if (inode->i_nlink == 0)
			f2fs_remove_orphan_inode(F2FS_I_SB(dir), inode->i_ino);
		f2fs_i_links_write(inode, true);
	}
	return page;

put_error:
	clear_nlink(inode);
	f2fs_update_inode(inode, page);
	f2fs_put_page(page, 1);
	return ERR_PTR(err);
}

void f2fs_update_parent_metadata(struct inode *dir, struct inode *inode,
						unsigned int current_depth)
{
	if (inode && is_inode_flag_set(inode, FI_NEW_INODE)) {
		if (S_ISDIR(inode->i_mode))
			f2fs_i_links_write(dir, true);
		clear_inode_flag(inode, FI_NEW_INODE);
	}
	dir->i_mtime = dir->i_ctime = current_time(dir);
	f2fs_mark_inode_dirty_sync(dir, false);

	if (F2FS_I(dir)->i_current_depth != current_depth)
		f2fs_i_depth_write(dir, current_depth);

	if (inode && is_inode_flag_set(inode, FI_INC_LINK))
		clear_inode_flag(inode, FI_INC_LINK);
}

int f2fs_room_for_filename(const void *bitmap, int slots, int max_slots)
{
	int bit_start = 0;
	int zero_start, zero_end;
next:
	zero_start = find_next_zero_bit_le(bitmap, max_slots, bit_start);
	if (zero_start >= max_slots)
		return max_slots;

	zero_end = find_next_bit_le(bitmap, max_slots, zero_start);
	if (zero_end - zero_start >= slots)
		return zero_start;

	bit_start = zero_end + 1;

	if (zero_end + 1 >= max_slots)
		return max_slots;
	goto next;
}

void f2fs_update_dentry(nid_t ino, umode_t mode, struct f2fs_dentry_ptr *d,
				const struct qstr *name, f2fs_hash_t name_hash,
				unsigned int bit_pos)
{
	struct f2fs_dir_entry *de;
	int slots = GET_DENTRY_SLOTS(name->len);
	int i;

	de = &d->dentry[bit_pos];
	de->hash_code = name_hash;
	de->name_len = cpu_to_le16(name->len);
	memcpy(d->filename[bit_pos], name->name, name->len);
	de->ino = cpu_to_le32(ino);
	set_de_type(de, mode);
	for (i = 0; i < slots; i++) {
		__set_bit_le(bit_pos + i, (void *)d->bitmap);
		/* avoid wrong garbage data for readdir */
		if (i)
			(de + i)->name_len = 0;
	}
}

int f2fs_add_regular_entry(struct inode *dir, const struct qstr *new_name,
				const struct qstr *orig_name,
				struct inode *inode, nid_t ino, umode_t mode)
{
	unsigned int bit_pos;
	unsigned int level;
	unsigned int current_depth;
	unsigned long bidx, block;
	f2fs_hash_t dentry_hash;
	unsigned int nbucket, nblock;
	struct page *dentry_page = NULL;
	struct f2fs_dentry_block *dentry_blk = NULL;
	struct f2fs_dentry_ptr d;
	struct page *page = NULL;
	int slots, err = 0;

	level = 0;
	slots = GET_DENTRY_SLOTS(new_name->len);
	dentry_hash = f2fs_dentry_hash(new_name, NULL);

	current_depth = F2FS_I(dir)->i_current_depth;
	if (F2FS_I(dir)->chash == dentry_hash) {
		level = F2FS_I(dir)->clevel;
		F2FS_I(dir)->chash = 0;
	}

start:
	if (time_to_inject(F2FS_I_SB(dir), FAULT_DIR_DEPTH)) {
		f2fs_show_injection_info(FAULT_DIR_DEPTH);
		return -ENOSPC;
	}

	if (unlikely(current_depth == MAX_DIR_HASH_DEPTH))
		return -ENOSPC;

	/* Increase the depth, if required */
	if (level == current_depth)
		++current_depth;

	nbucket = dir_buckets(level, F2FS_I(dir)->i_dir_level);
	nblock = bucket_blocks(level);

	bidx = dir_block_index(level, F2FS_I(dir)->i_dir_level,
				(le32_to_cpu(dentry_hash) % nbucket));

	for (block = bidx; block <= (bidx + nblock - 1); block++) {
		dentry_page = f2fs_get_new_data_page(dir, NULL, block, true);
		if (IS_ERR(dentry_page))
			return PTR_ERR(dentry_page);

		dentry_blk = page_address(dentry_page);
		bit_pos = f2fs_room_for_filename(&dentry_blk->dentry_bitmap,
						slots, NR_DENTRY_IN_BLOCK);
		if (bit_pos < NR_DENTRY_IN_BLOCK)
			goto add_dentry;

		f2fs_put_page(dentry_page, 1);
	}

	/* Move to next level to find the empty slot for new dentry */
	++level;
	goto start;
add_dentry:
	f2fs_wait_on_page_writeback(dentry_page, DATA, true);

	if (inode) {
		down_write(&F2FS_I(inode)->i_sem);
		page = f2fs_init_inode_metadata(inode, dir, new_name,
						orig_name, NULL);
		if (IS_ERR(page)) {
			err = PTR_ERR(page);
			goto fail;
		}
	}

	make_dentry_ptr_block(NULL, &d, dentry_blk);
	f2fs_update_dentry(ino, mode, &d, new_name, dentry_hash, bit_pos);

	set_page_dirty(dentry_page);

	if (inode) {
		f2fs_i_pino_write(inode, dir->i_ino);
		f2fs_put_page(page, 1);
	}

	f2fs_update_parent_metadata(dir, inode, current_depth);
fail:
	if (inode)
		up_write(&F2FS_I(inode)->i_sem);

	f2fs_put_page(dentry_page, 1);

	return err;
}

int f2fs_add_dentry(struct inode *dir, struct fscrypt_name *fname,
				struct inode *inode, nid_t ino, umode_t mode)
{
	struct qstr new_name;
	int err = -EAGAIN;

	new_name.name = fname_name(fname);
	new_name.len = fname_len(fname);

	if (f2fs_has_inline_dentry(dir))
		err = f2fs_add_inline_entry(dir, &new_name, fname->usr_fname,
							inode, ino, mode);
	if (err == -EAGAIN)
		err = f2fs_add_regular_entry(dir, &new_name, fname->usr_fname,
							inode, ino, mode);

	f2fs_update_time(F2FS_I_SB(dir), REQ_TIME);
	return err;
}

/*
 * Caller should grab and release a rwsem by calling f2fs_lock_op() and
 * f2fs_unlock_op().
 */
int f2fs_do_add_link(struct inode *dir, const struct qstr *name,
				struct inode *inode, nid_t ino, umode_t mode)
{
	struct fscrypt_name fname;
	struct page *page = NULL;
	struct f2fs_dir_entry *de = NULL;
	int err;

	err = fscrypt_setup_filename(dir, name, 0, &fname);
	if (err)
		return err;

	/*
	 * An immature stakable filesystem shows a race condition between lookup
	 * and create. If we have same task when doing lookup and create, it's
	 * definitely fine as expected by VFS normally. Otherwise, let's just
	 * verify on-disk dentry one more time, which guarantees filesystem
	 * consistency more.
	 */
	if (current != F2FS_I(dir)->task) {
		de = __f2fs_find_entry(dir, &fname, &page);
		F2FS_I(dir)->task = NULL;
	}
	if (de) {
		f2fs_put_page(page, 0);
		err = -EEXIST;
	} else if (IS_ERR(page)) {
		err = PTR_ERR(page);
	} else {
		err = f2fs_add_dentry(dir, &fname, inode, ino, mode);
	}
	fscrypt_free_filename(&fname);
	return err;
}

int f2fs_do_tmpfile(struct inode *inode, struct inode *dir)
{
	struct page *page;
	int err = 0;

	down_write(&F2FS_I(inode)->i_sem);
	page = f2fs_init_inode_metadata(inode, dir, NULL, NULL, NULL);
	if (IS_ERR(page)) {
		err = PTR_ERR(page);
		goto fail;
	}
	f2fs_put_page(page, 1);

	clear_inode_flag(inode, FI_NEW_INODE);
	f2fs_update_time(F2FS_I_SB(inode), REQ_TIME);
fail:
	up_write(&F2FS_I(inode)->i_sem);
	return err;
}

void f2fs_drop_nlink(struct inode *dir, struct inode *inode)
{
	struct f2fs_sb_info *sbi = F2FS_I_SB(dir);

	down_write(&F2FS_I(inode)->i_sem);

	if (S_ISDIR(inode->i_mode))
		f2fs_i_links_write(dir, false);
	inode->i_ctime = current_time(inode);

	f2fs_i_links_write(inode, false);
	if (S_ISDIR(inode->i_mode)) {
		f2fs_i_links_write(inode, false);
		f2fs_i_size_write(inode, 0);
	}
	up_write(&F2FS_I(inode)->i_sem);

	if (inode->i_nlink == 0)
		f2fs_add_orphan_inode(inode);
	else
		f2fs_release_orphan_inode(sbi);
}

/*
 * It only removes the dentry from the dentry page, corresponding name
 * entry in name page does not need to be touched during deletion.
 */
void f2fs_delete_entry(struct f2fs_dir_entry *dentry, struct page *page,
					struct inode *dir, struct inode *inode)
{
	struct	f2fs_dentry_block *dentry_blk;
	unsigned int bit_pos;
	int slots = GET_DENTRY_SLOTS(le16_to_cpu(dentry->name_len));
	int i;

	f2fs_update_time(F2FS_I_SB(dir), REQ_TIME);

	if (F2FS_OPTION(F2FS_I_SB(dir)).fsync_mode == FSYNC_MODE_STRICT)
		f2fs_add_ino_entry(F2FS_I_SB(dir), dir->i_ino, TRANS_DIR_INO);

	if (f2fs_has_inline_dentry(dir))
		return f2fs_delete_inline_entry(dentry, page, dir, inode);

	lock_page(page);
	f2fs_wait_on_page_writeback(page, DATA, true);

	dentry_blk = page_address(page);
	bit_pos = dentry - dentry_blk->dentry;
	for (i = 0; i < slots; i++)
		__clear_bit_le(bit_pos + i, &dentry_blk->dentry_bitmap);

	/* Let's check and deallocate this dentry page */
	bit_pos = find_next_bit_le(&dentry_blk->dentry_bitmap,
			NR_DENTRY_IN_BLOCK,
			0);
	set_page_dirty(page);

	dir->i_ctime = dir->i_mtime = current_time(dir);
	f2fs_mark_inode_dirty_sync(dir, false);

	if (inode)
		f2fs_drop_nlink(dir, inode);

	if (bit_pos == NR_DENTRY_IN_BLOCK &&
		!f2fs_truncate_hole(dir, page->index, page->index + 1)) {
		f2fs_clear_radix_tree_dirty_tag(page);
		clear_page_dirty_for_io(page);
		ClearPagePrivate(page);
		ClearPageUptodate(page);
		clear_cold_data(page);
		inode_dec_dirty_pages(dir);
		f2fs_remove_dirty_inode(dir);
	}
	f2fs_put_page(page, 1);
}

bool f2fs_empty_dir(struct inode *dir)
{
	unsigned long bidx;
	struct page *dentry_page;
	unsigned int bit_pos;
	struct f2fs_dentry_block *dentry_blk;
	unsigned long nblock = dir_blocks(dir);

	if (f2fs_has_inline_dentry(dir))
		return f2fs_empty_inline_dir(dir);

	for (bidx = 0; bidx < nblock; bidx++) {
		dentry_page = f2fs_get_lock_data_page(dir, bidx, false);
		if (IS_ERR(dentry_page)) {
			if (PTR_ERR(dentry_page) == -ENOENT)
				continue;
			else
				return false;
		}

		dentry_blk = page_address(dentry_page);
		if (bidx == 0)
			bit_pos = 2;
		else
			bit_pos = 0;
		bit_pos = find_next_bit_le(&dentry_blk->dentry_bitmap,
						NR_DENTRY_IN_BLOCK,
						bit_pos);

		f2fs_put_page(dentry_page, 1);

		if (bit_pos < NR_DENTRY_IN_BLOCK)
			return false;
	}
	return true;
}

int f2fs_fill_dentries(struct dir_context *ctx, struct f2fs_dentry_ptr *d,
			unsigned int start_pos, struct fscrypt_str *fstr)
{
	unsigned char d_type = DT_UNKNOWN;
	unsigned int bit_pos;
	struct f2fs_dir_entry *de = NULL;
	struct fscrypt_str de_name = FSTR_INIT(NULL, 0);
	struct f2fs_sb_info *sbi = F2FS_I_SB(d->inode);
<<<<<<< HEAD
=======
	struct blk_plug plug;
	bool readdir_ra = sbi->readdir_ra == 1;
	int err = 0;
>>>>>>> 71347a7a

	bit_pos = ((unsigned long)ctx->pos % d->max);

	if (readdir_ra)
		blk_start_plug(&plug);

	while (bit_pos < d->max) {
		bit_pos = find_next_bit_le(d->bitmap, d->max, bit_pos);
		if (bit_pos >= d->max)
			break;

		de = &d->dentry[bit_pos];
		if (de->name_len == 0) {
			bit_pos++;
			ctx->pos = start_pos + bit_pos;
			continue;
		}

		d_type = f2fs_get_de_type(de);

		de_name.name = d->filename[bit_pos];
		de_name.len = le16_to_cpu(de->name_len);

		if (f2fs_encrypted_inode(d->inode)) {
			int save_len = fstr->len;

			err = fscrypt_fname_disk_to_usr(d->inode,
						(u32)de->hash_code, 0,
						&de_name, fstr);
			if (err)
				goto out;

			de_name = *fstr;
			fstr->len = save_len;
		}

		if (!dir_emit(ctx, de_name.name, de_name.len,
					le32_to_cpu(de->ino), d_type)) {
			err = 1;
			goto out;
		}

		if (readdir_ra)
			f2fs_ra_node_page(sbi, le32_to_cpu(de->ino));

		if (sbi->readdir_ra == 1)
			f2fs_ra_node_page(sbi, le32_to_cpu(de->ino));

		bit_pos += GET_DENTRY_SLOTS(le16_to_cpu(de->name_len));
		ctx->pos = start_pos + bit_pos;
	}
out:
	if (readdir_ra)
		blk_finish_plug(&plug);
	return err;
}

static int f2fs_readdir(struct file *file, struct dir_context *ctx)
{
	struct inode *inode = file_inode(file);
	unsigned long npages = dir_blocks(inode);
	struct f2fs_dentry_block *dentry_blk = NULL;
	struct page *dentry_page = NULL;
	struct file_ra_state *ra = &file->f_ra;
	loff_t start_pos = ctx->pos;
	unsigned int n = ((unsigned long)ctx->pos / NR_DENTRY_IN_BLOCK);
	struct f2fs_dentry_ptr d;
	struct fscrypt_str fstr = FSTR_INIT(NULL, 0);
	int err = 0;

	if (f2fs_encrypted_inode(inode)) {
		err = fscrypt_get_encryption_info(inode);
		if (err && err != -ENOKEY)
			goto out;

		err = fscrypt_fname_alloc_buffer(inode, F2FS_NAME_LEN, &fstr);
		if (err < 0)
			goto out;
	}

	if (f2fs_has_inline_dentry(inode)) {
		err = f2fs_read_inline_dir(file, ctx, &fstr);
		goto out_free;
	}

	for (; n < npages; n++, ctx->pos = n * NR_DENTRY_IN_BLOCK) {

		/* allow readdir() to be interrupted */
		if (fatal_signal_pending(current)) {
			err = -ERESTARTSYS;
			goto out_free;
		}
		cond_resched();

		/* readahead for multi pages of dir */
		if (npages - n > 1 && !ra_has_index(ra, n))
			page_cache_sync_readahead(inode->i_mapping, ra, file, n,
				min(npages - n, (pgoff_t)MAX_DIR_RA_PAGES));

		dentry_page = f2fs_get_lock_data_page(inode, n, false);
		if (IS_ERR(dentry_page)) {
			err = PTR_ERR(dentry_page);
			if (err == -ENOENT) {
				err = 0;
				continue;
			} else {
				goto out_free;
			}
		}

		dentry_blk = page_address(dentry_page);

		make_dentry_ptr_block(inode, &d, dentry_blk);

		err = f2fs_fill_dentries(ctx, &d,
				n * NR_DENTRY_IN_BLOCK, &fstr);
		if (err) {
			f2fs_put_page(dentry_page, 1);
			break;
		}

		f2fs_put_page(dentry_page, 1);
	}
out_free:
	fscrypt_fname_free_buffer(&fstr);
out:
	trace_f2fs_readdir(inode, start_pos, ctx->pos, err);
	return err < 0 ? err : 0;
}

static int f2fs_dir_open(struct inode *inode, struct file *filp)
{
	if (f2fs_encrypted_inode(inode))
		return fscrypt_get_encryption_info(inode) ? -EACCES : 0;
	return 0;
}

const struct file_operations f2fs_dir_operations = {
	.llseek		= generic_file_llseek,
	.read		= generic_read_dir,
	.iterate_shared	= f2fs_readdir,
	.fsync		= f2fs_sync_file,
	.open		= f2fs_dir_open,
	.unlocked_ioctl	= f2fs_ioctl,
#ifdef CONFIG_COMPAT
	.compat_ioctl   = f2fs_compat_ioctl,
#endif
};<|MERGE_RESOLUTION|>--- conflicted
+++ resolved
@@ -782,12 +782,9 @@
 	struct f2fs_dir_entry *de = NULL;
 	struct fscrypt_str de_name = FSTR_INIT(NULL, 0);
 	struct f2fs_sb_info *sbi = F2FS_I_SB(d->inode);
-<<<<<<< HEAD
-=======
 	struct blk_plug plug;
 	bool readdir_ra = sbi->readdir_ra == 1;
 	int err = 0;
->>>>>>> 71347a7a
 
 	bit_pos = ((unsigned long)ctx->pos % d->max);
 
@@ -831,9 +828,6 @@
 		}
 
 		if (readdir_ra)
-			f2fs_ra_node_page(sbi, le32_to_cpu(de->ino));
-
-		if (sbi->readdir_ra == 1)
 			f2fs_ra_node_page(sbi, le32_to_cpu(de->ino));
 
 		bit_pos += GET_DENTRY_SLOTS(le16_to_cpu(de->name_len));
