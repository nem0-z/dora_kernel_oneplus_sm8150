--- conflicted
+++ resolved
@@ -1136,13 +1136,9 @@
 		dpolicy->ordered = true;
 		if (utilization(sbi) > DEF_DISCARD_URGENT_UTIL) {
 			dpolicy->granularity = 1;
-<<<<<<< HEAD
-			dpolicy->max_interval = DEF_MAX_DISCARD_URGENT_ISSUE_TIME;
-=======
 			if (atomic_read(&dcc->discard_cmd_cnt))
 				dpolicy->max_interval =
 					DEF_MIN_DISCARD_ISSUE_TIME;
->>>>>>> 557fd07e
 		}
 	} else if (discard_type == DPOLICY_FORCE) {
 		dpolicy->min_interval = 1;
