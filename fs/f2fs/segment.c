// SPDX-License-Identifier: GPL-2.0
/*
 * fs/f2fs/segment.c
 *
 * Copyright (c) 2012 Samsung Electronics Co., Ltd.
 *             http://www.samsung.com/
 */
#include <linux/fs.h>
#include <linux/f2fs_fs.h>
#include <linux/bio.h>
#include <linux/blkdev.h>
#include <linux/prefetch.h>
#include <linux/kthread.h>
#include <linux/swap.h>
#include <linux/timer.h>
#include <linux/freezer.h>
#include <linux/sched/signal.h>

#include "f2fs.h"
#include "segment.h"
#include "node.h"
#include "gc.h"
#include <trace/events/f2fs.h>

#define __reverse_ffz(x) __reverse_ffs(~(x))

static struct kmem_cache *discard_entry_slab;
static struct kmem_cache *discard_cmd_slab;
static struct kmem_cache *sit_entry_set_slab;
static struct kmem_cache *inmem_entry_slab;

static unsigned long __reverse_ulong(unsigned char *str)
{
	unsigned long tmp = 0;
	int shift = 24, idx = 0;

#if BITS_PER_LONG == 64
	shift = 56;
#endif
	while (shift >= 0) {
		tmp |= (unsigned long)str[idx++] << shift;
		shift -= BITS_PER_BYTE;
	}
	return tmp;
}

/*
 * __reverse_ffs is copied from include/asm-generic/bitops/__ffs.h since
 * MSB and LSB are reversed in a byte by f2fs_set_bit.
 */
static inline unsigned long __reverse_ffs(unsigned long word)
{
	int num = 0;

#if BITS_PER_LONG == 64
	if ((word & 0xffffffff00000000UL) == 0)
		num += 32;
	else
		word >>= 32;
#endif
	if ((word & 0xffff0000) == 0)
		num += 16;
	else
		word >>= 16;

	if ((word & 0xff00) == 0)
		num += 8;
	else
		word >>= 8;

	if ((word & 0xf0) == 0)
		num += 4;
	else
		word >>= 4;

	if ((word & 0xc) == 0)
		num += 2;
	else
		word >>= 2;

	if ((word & 0x2) == 0)
		num += 1;
	return num;
}

/*
 * __find_rev_next(_zero)_bit is copied from lib/find_next_bit.c because
 * f2fs_set_bit makes MSB and LSB reversed in a byte.
 * @size must be integral times of unsigned long.
 * Example:
 *                             MSB <--> LSB
 *   f2fs_set_bit(0, bitmap) => 1000 0000
 *   f2fs_set_bit(7, bitmap) => 0000 0001
 */
static unsigned long __find_rev_next_bit(const unsigned long *addr,
			unsigned long size, unsigned long offset)
{
	const unsigned long *p = addr + BIT_WORD(offset);
	unsigned long result = size;
	unsigned long tmp;

	if (offset >= size)
		return size;

	size -= (offset & ~(BITS_PER_LONG - 1));
	offset %= BITS_PER_LONG;

	while (1) {
		if (*p == 0)
			goto pass;

		tmp = __reverse_ulong((unsigned char *)p);

		tmp &= ~0UL >> offset;
		if (size < BITS_PER_LONG)
			tmp &= (~0UL << (BITS_PER_LONG - size));
		if (tmp)
			goto found;
pass:
		if (size <= BITS_PER_LONG)
			break;
		size -= BITS_PER_LONG;
		offset = 0;
		p++;
	}
	return result;
found:
	return result - size + __reverse_ffs(tmp);
}

static unsigned long __find_rev_next_zero_bit(const unsigned long *addr,
			unsigned long size, unsigned long offset)
{
	const unsigned long *p = addr + BIT_WORD(offset);
	unsigned long result = size;
	unsigned long tmp;

	if (offset >= size)
		return size;

	size -= (offset & ~(BITS_PER_LONG - 1));
	offset %= BITS_PER_LONG;

	while (1) {
		if (*p == ~0UL)
			goto pass;

		tmp = __reverse_ulong((unsigned char *)p);

		if (offset)
			tmp |= ~0UL << (BITS_PER_LONG - offset);
		if (size < BITS_PER_LONG)
			tmp |= ~0UL >> size;
		if (tmp != ~0UL)
			goto found;
pass:
		if (size <= BITS_PER_LONG)
			break;
		size -= BITS_PER_LONG;
		offset = 0;
		p++;
	}
	return result;
found:
	return result - size + __reverse_ffz(tmp);
}

bool f2fs_need_SSR(struct f2fs_sb_info *sbi)
{
	int node_secs = get_blocktype_secs(sbi, F2FS_DIRTY_NODES);
	int dent_secs = get_blocktype_secs(sbi, F2FS_DIRTY_DENTS);
	int imeta_secs = get_blocktype_secs(sbi, F2FS_DIRTY_IMETA);

	if (f2fs_lfs_mode(sbi))
		return false;
	if (sbi->gc_mode == GC_URGENT_HIGH)
		return true;
	if (unlikely(is_sbi_flag_set(sbi, SBI_CP_DISABLED)))
		return true;

	return free_sections(sbi) <= (node_secs + 2 * dent_secs + imeta_secs +
			SM_I(sbi)->min_ssr_sections + reserved_sections(sbi));
}

void f2fs_register_inmem_page(struct inode *inode, struct page *page)
{
	struct inmem_pages *new;

	set_page_private_atomic(page);

	new = f2fs_kmem_cache_alloc(inmem_entry_slab, GFP_NOFS);

	/* add atomic page indices to the list */
	new->page = page;
	INIT_LIST_HEAD(&new->list);

	/* increase reference count with clean state */
	get_page(page);
	mutex_lock(&F2FS_I(inode)->inmem_lock);
	list_add_tail(&new->list, &F2FS_I(inode)->inmem_pages);
	inc_page_count(F2FS_I_SB(inode), F2FS_INMEM_PAGES);
	mutex_unlock(&F2FS_I(inode)->inmem_lock);

	trace_f2fs_register_inmem_page(page, INMEM);
}

static int __revoke_inmem_pages(struct inode *inode,
				struct list_head *head, bool drop, bool recover,
				bool trylock)
{
	struct f2fs_sb_info *sbi = F2FS_I_SB(inode);
	struct inmem_pages *cur, *tmp;
	int err = 0;

	list_for_each_entry_safe(cur, tmp, head, list) {
		struct page *page = cur->page;

		if (drop)
			trace_f2fs_commit_inmem_page(page, INMEM_DROP);

		if (trylock) {
			/*
			 * to avoid deadlock in between page lock and
			 * inmem_lock.
			 */
			if (!trylock_page(page))
				continue;
		} else {
			lock_page(page);
		}

		f2fs_wait_on_page_writeback(page, DATA, true, true);

		if (recover) {
			struct dnode_of_data dn;
			struct node_info ni;

			trace_f2fs_commit_inmem_page(page, INMEM_REVOKE);
retry:
			set_new_dnode(&dn, inode, NULL, NULL, 0);
			err = f2fs_get_dnode_of_data(&dn, page->index,
								LOOKUP_NODE);
			if (err) {
				if (err == -ENOMEM) {
					congestion_wait(BLK_RW_ASYNC,
							DEFAULT_IO_TIMEOUT);
					cond_resched();
					goto retry;
				}
				err = -EAGAIN;
				goto next;
			}
			err = f2fs_get_node_info(sbi, dn.nid, &ni);
			if (err) {
				f2fs_put_dnode(&dn);
				return err;
			}
			if (cur->old_addr == NEW_ADDR) {
				f2fs_invalidate_blocks(sbi, dn.data_blkaddr);
				f2fs_update_data_blkaddr(&dn, NEW_ADDR);
			} else
				f2fs_replace_block(sbi, &dn, dn.data_blkaddr,
					cur->old_addr, ni.version, true, true);
			f2fs_put_dnode(&dn);
		}
next:
		/* we don't need to invalidate this in the sccessful status */
		if (drop || recover) {
			ClearPageUptodate(page);
			clear_page_private_gcing(page);
		}
		detach_page_private(page);
		set_page_private(page, 0);
		f2fs_put_page(page, 1);

		list_del(&cur->list);
		kmem_cache_free(inmem_entry_slab, cur);
		dec_page_count(F2FS_I_SB(inode), F2FS_INMEM_PAGES);
	}
	return err;
}

void f2fs_drop_inmem_pages_all(struct f2fs_sb_info *sbi, bool gc_failure)
{
	struct list_head *head = &sbi->inode_list[ATOMIC_FILE];
	struct inode *inode;
	struct f2fs_inode_info *fi;
	unsigned int count = sbi->atomic_files;
	unsigned int looped = 0;
next:
	spin_lock(&sbi->inode_lock[ATOMIC_FILE]);
	if (list_empty(head)) {
		spin_unlock(&sbi->inode_lock[ATOMIC_FILE]);
		return;
	}
	fi = list_first_entry(head, struct f2fs_inode_info, inmem_ilist);
	inode = igrab(&fi->vfs_inode);
	if (inode)
		list_move_tail(&fi->inmem_ilist, head);
	spin_unlock(&sbi->inode_lock[ATOMIC_FILE]);

	if (inode) {
		if (gc_failure) {
			if (!fi->i_gc_failures[GC_FAILURE_ATOMIC])
				goto skip;
		}
		set_inode_flag(inode, FI_ATOMIC_REVOKE_REQUEST);
		f2fs_drop_inmem_pages(inode);
skip:
		iput(inode);
	}
	congestion_wait(BLK_RW_ASYNC, DEFAULT_IO_TIMEOUT);
	cond_resched();
	if (gc_failure) {
		if (++looped >= count)
			return;
	}
	goto next;
}

void f2fs_drop_inmem_pages(struct inode *inode)
{
	struct f2fs_sb_info *sbi = F2FS_I_SB(inode);
	struct f2fs_inode_info *fi = F2FS_I(inode);

	do {
		mutex_lock(&fi->inmem_lock);
		if (list_empty(&fi->inmem_pages)) {
			fi->i_gc_failures[GC_FAILURE_ATOMIC] = 0;

			spin_lock(&sbi->inode_lock[ATOMIC_FILE]);
			if (!list_empty(&fi->inmem_ilist))
				list_del_init(&fi->inmem_ilist);
			if (f2fs_is_atomic_file(inode)) {
				clear_inode_flag(inode, FI_ATOMIC_FILE);
				sbi->atomic_files--;
			}
			spin_unlock(&sbi->inode_lock[ATOMIC_FILE]);

			mutex_unlock(&fi->inmem_lock);
			break;
		}
		__revoke_inmem_pages(inode, &fi->inmem_pages,
						true, false, true);
		mutex_unlock(&fi->inmem_lock);
	} while (1);
}

void f2fs_drop_inmem_page(struct inode *inode, struct page *page)
{
	struct f2fs_inode_info *fi = F2FS_I(inode);
	struct f2fs_sb_info *sbi = F2FS_I_SB(inode);
	struct list_head *head = &fi->inmem_pages;
	struct inmem_pages *cur = NULL;

	f2fs_bug_on(sbi, !page_private_atomic(page));

	mutex_lock(&fi->inmem_lock);
	list_for_each_entry(cur, head, list) {
		if (cur->page == page)
			break;
	}

	f2fs_bug_on(sbi, list_empty(head) || cur->page != page);
	list_del(&cur->list);
	mutex_unlock(&fi->inmem_lock);

	dec_page_count(sbi, F2FS_INMEM_PAGES);
	kmem_cache_free(inmem_entry_slab, cur);

	ClearPageUptodate(page);
	clear_page_private_atomic(page);
	f2fs_put_page(page, 0);

	detach_page_private(page);
	set_page_private(page, 0);

	trace_f2fs_commit_inmem_page(page, INMEM_INVALIDATE);
}

static int __f2fs_commit_inmem_pages(struct inode *inode)
{
	struct f2fs_sb_info *sbi = F2FS_I_SB(inode);
	struct f2fs_inode_info *fi = F2FS_I(inode);
	struct inmem_pages *cur, *tmp;
	struct f2fs_io_info fio = {
		.sbi = sbi,
		.ino = inode->i_ino,
		.type = DATA,
		.op = REQ_OP_WRITE,
		.op_flags = REQ_SYNC | REQ_PRIO,
		.io_type = FS_DATA_IO,
	};
	struct list_head revoke_list;
	bool submit_bio = false;
	int err = 0;

	INIT_LIST_HEAD(&revoke_list);

	list_for_each_entry_safe(cur, tmp, &fi->inmem_pages, list) {
		struct page *page = cur->page;

		lock_page(page);
		if (page->mapping == inode->i_mapping) {
			trace_f2fs_commit_inmem_page(page, INMEM);

			f2fs_wait_on_page_writeback(page, DATA, true, true);

			set_page_dirty(page);
			if (clear_page_dirty_for_io(page)) {
				inode_dec_dirty_pages(inode);
				f2fs_remove_dirty_inode(inode);
			}
retry:
			fio.page = page;
			fio.old_blkaddr = NULL_ADDR;
			fio.encrypted_page = NULL;
			fio.need_lock = LOCK_DONE;
			err = f2fs_do_write_data_page(&fio);
			if (err) {
				if (err == -ENOMEM) {
					congestion_wait(BLK_RW_ASYNC,
							DEFAULT_IO_TIMEOUT);
					cond_resched();
					goto retry;
				}
				unlock_page(page);
				break;
			}
			/* record old blkaddr for revoking */
			cur->old_addr = fio.old_blkaddr;
			submit_bio = true;
		}
		unlock_page(page);
		list_move_tail(&cur->list, &revoke_list);
	}

	if (submit_bio)
		f2fs_submit_merged_write_cond(sbi, inode, NULL, 0, DATA);

	if (err) {
		/*
		 * try to revoke all committed pages, but still we could fail
		 * due to no memory or other reason, if that happened, EAGAIN
		 * will be returned, which means in such case, transaction is
		 * already not integrity, caller should use journal to do the
		 * recovery or rewrite & commit last transaction. For other
		 * error number, revoking was done by filesystem itself.
		 */
		err = __revoke_inmem_pages(inode, &revoke_list,
						false, true, false);

		/* drop all uncommitted pages */
		__revoke_inmem_pages(inode, &fi->inmem_pages,
						true, false, false);
	} else {
		__revoke_inmem_pages(inode, &revoke_list,
						false, false, false);
	}

	return err;
}

int f2fs_commit_inmem_pages(struct inode *inode)
{
	struct f2fs_sb_info *sbi = F2FS_I_SB(inode);
	struct f2fs_inode_info *fi = F2FS_I(inode);
	int err;

	f2fs_balance_fs(sbi, true);

	down_write(&fi->i_gc_rwsem[WRITE]);

	f2fs_lock_op(sbi);
	set_inode_flag(inode, FI_ATOMIC_COMMIT);

	mutex_lock(&fi->inmem_lock);
	err = __f2fs_commit_inmem_pages(inode);
	mutex_unlock(&fi->inmem_lock);

	clear_inode_flag(inode, FI_ATOMIC_COMMIT);

	f2fs_unlock_op(sbi);
	up_write(&fi->i_gc_rwsem[WRITE]);

	return err;
}

/*
 * This function balances dirty node and dentry pages.
 * In addition, it controls garbage collection.
 */
void f2fs_balance_fs(struct f2fs_sb_info *sbi, bool need)
{
	if (time_to_inject(sbi, FAULT_CHECKPOINT)) {
		f2fs_show_injection_info(sbi, FAULT_CHECKPOINT);
		f2fs_stop_checkpoint(sbi, false);
	}

	/* balance_fs_bg is able to be pending */
	if (need && excess_cached_nats(sbi))
		f2fs_balance_fs_bg(sbi, false);

	if (!f2fs_is_checkpoint_ready(sbi))
		return;

	/*
	 * We should do GC or end up with checkpoint, if there are so many dirty
	 * dir/node pages without enough free segments.
	 */
	if (has_not_enough_free_secs(sbi, 0, 0)) {
		if (test_opt(sbi, GC_MERGE) && sbi->gc_thread &&
					sbi->gc_thread->f2fs_gc_task) {
			DEFINE_WAIT(wait);

			prepare_to_wait(&sbi->gc_thread->fggc_wq, &wait,
						TASK_UNINTERRUPTIBLE);
			wake_up(&sbi->gc_thread->gc_wait_queue_head);
			io_schedule();
			finish_wait(&sbi->gc_thread->fggc_wq, &wait);
		} else {
			down_write(&sbi->gc_lock);
			f2fs_gc(sbi, false, false, false, NULL_SEGNO);
		}
	}
}

void f2fs_balance_fs_bg(struct f2fs_sb_info *sbi, bool from_bg)
{
	if (unlikely(is_sbi_flag_set(sbi, SBI_POR_DOING)))
		return;

	/* try to shrink extent cache when there is no enough memory */
	if (!f2fs_available_free_memory(sbi, EXTENT_CACHE))
		f2fs_shrink_extent_tree(sbi, EXTENT_CACHE_SHRINK_NUMBER);

	/* check the # of cached NAT entries */
	if (!f2fs_available_free_memory(sbi, NAT_ENTRIES))
		f2fs_try_to_free_nats(sbi, NAT_ENTRY_PER_BLOCK);

	if (!f2fs_available_free_memory(sbi, FREE_NIDS))
		f2fs_try_to_free_nids(sbi, MAX_FREE_NIDS);
	else
		f2fs_build_free_nids(sbi, false, false);

	if (excess_dirty_nats(sbi) || excess_dirty_nodes(sbi) ||
		excess_prefree_segs(sbi))
		goto do_sync;

	/* there is background inflight IO or foreground operation recently */
	if (is_inflight_io(sbi, REQ_TIME) ||
		(!f2fs_time_over(sbi, REQ_TIME) && rwsem_is_locked(&sbi->cp_rwsem)))
		return;

	/* exceed periodical checkpoint timeout threshold */
	if (f2fs_time_over(sbi, CP_TIME))
		goto do_sync;

	/* checkpoint is the only way to shrink partial cached entries */
	if (f2fs_available_free_memory(sbi, NAT_ENTRIES) ||
		f2fs_available_free_memory(sbi, INO_ENTRIES))
		return;

do_sync:
	if (test_opt(sbi, DATA_FLUSH) && from_bg) {
		struct blk_plug plug;

		mutex_lock(&sbi->flush_lock);

		blk_start_plug(&plug);
		f2fs_sync_dirty_inodes(sbi, FILE_INODE);
		blk_finish_plug(&plug);

		mutex_unlock(&sbi->flush_lock);
	}
	f2fs_sync_fs(sbi->sb, true);
	stat_inc_bg_cp_count(sbi->stat_info);
}

static int __submit_flush_wait(struct f2fs_sb_info *sbi,
				struct block_device *bdev)
{
	int ret = blkdev_issue_flush(bdev, GFP_NOFS, NULL);

	trace_f2fs_issue_flush(bdev, test_opt(sbi, NOBARRIER),
				test_opt(sbi, FLUSH_MERGE), ret);
	return ret;
}

static int submit_flush_wait(struct f2fs_sb_info *sbi, nid_t ino)
{
	int ret = 0;
	int i;

	if (!f2fs_is_multi_device(sbi))
		return __submit_flush_wait(sbi, sbi->sb->s_bdev);

	for (i = 0; i < sbi->s_ndevs; i++) {
		if (!f2fs_is_dirty_device(sbi, ino, i, FLUSH_INO))
			continue;
		ret = __submit_flush_wait(sbi, FDEV(i).bdev);
		if (ret)
			break;
	}
	return ret;
}

static int issue_flush_thread(void *data)
{
	struct f2fs_sb_info *sbi = data;
	struct flush_cmd_control *fcc = SM_I(sbi)->fcc_info;
	wait_queue_head_t *q = &fcc->flush_wait_queue;
repeat:
	if (kthread_should_stop())
		return 0;

	if (!llist_empty(&fcc->issue_list)) {
		struct flush_cmd *cmd, *next;
		int ret;

		fcc->dispatch_list = llist_del_all(&fcc->issue_list);
		fcc->dispatch_list = llist_reverse_order(fcc->dispatch_list);

		cmd = llist_entry(fcc->dispatch_list, struct flush_cmd, llnode);

		ret = submit_flush_wait(sbi, cmd->ino);
		atomic_inc(&fcc->issued_flush);

		llist_for_each_entry_safe(cmd, next,
					  fcc->dispatch_list, llnode) {
			cmd->ret = ret;
			complete(&cmd->wait);
		}
		fcc->dispatch_list = NULL;
	}

	wait_event_interruptible(*q,
		kthread_should_stop() || !llist_empty(&fcc->issue_list));
	goto repeat;
}

int f2fs_issue_flush(struct f2fs_sb_info *sbi, nid_t ino)
{
	struct flush_cmd_control *fcc = SM_I(sbi)->fcc_info;
	struct flush_cmd cmd;
	int ret;

	if (test_opt(sbi, NOBARRIER))
		return 0;

	if (!test_opt(sbi, FLUSH_MERGE)) {
		atomic_inc(&fcc->queued_flush);
		ret = submit_flush_wait(sbi, ino);
		atomic_dec(&fcc->queued_flush);
		atomic_inc(&fcc->issued_flush);
		return ret;
	}

	if (atomic_inc_return(&fcc->queued_flush) == 1 ||
	    f2fs_is_multi_device(sbi)) {
		ret = submit_flush_wait(sbi, ino);
		atomic_dec(&fcc->queued_flush);

		atomic_inc(&fcc->issued_flush);
		return ret;
	}

	cmd.ino = ino;
	init_completion(&cmd.wait);

	llist_add(&cmd.llnode, &fcc->issue_list);

	/*
	 * update issue_list before we wake up issue_flush thread, this
	 * smp_mb() pairs with another barrier in ___wait_event(), see
	 * more details in comments of waitqueue_active().
	 */
	smp_mb();

	if (waitqueue_active(&fcc->flush_wait_queue))
		wake_up(&fcc->flush_wait_queue);

	if (fcc->f2fs_issue_flush) {
		wait_for_completion(&cmd.wait);
		atomic_dec(&fcc->queued_flush);
	} else {
		struct llist_node *list;

		list = llist_del_all(&fcc->issue_list);
		if (!list) {
			wait_for_completion(&cmd.wait);
			atomic_dec(&fcc->queued_flush);
		} else {
			struct flush_cmd *tmp, *next;

			ret = submit_flush_wait(sbi, ino);

			llist_for_each_entry_safe(tmp, next, list, llnode) {
				if (tmp == &cmd) {
					cmd.ret = ret;
					atomic_dec(&fcc->queued_flush);
					continue;
				}
				tmp->ret = ret;
				complete(&tmp->wait);
			}
		}
	}

	return cmd.ret;
}

int f2fs_create_flush_cmd_control(struct f2fs_sb_info *sbi)
{
	dev_t dev = sbi->sb->s_bdev->bd_dev;
	struct flush_cmd_control *fcc;
	int err = 0;

	if (SM_I(sbi)->fcc_info) {
		fcc = SM_I(sbi)->fcc_info;
		if (fcc->f2fs_issue_flush)
			return err;
		goto init_thread;
	}

	fcc = f2fs_kzalloc(sbi, sizeof(struct flush_cmd_control), GFP_KERNEL);
	if (!fcc)
		return -ENOMEM;
	atomic_set(&fcc->issued_flush, 0);
	atomic_set(&fcc->queued_flush, 0);
	init_waitqueue_head(&fcc->flush_wait_queue);
	init_llist_head(&fcc->issue_list);
	SM_I(sbi)->fcc_info = fcc;
	if (!test_opt(sbi, FLUSH_MERGE))
		return err;

init_thread:
	fcc->f2fs_issue_flush = kthread_run(issue_flush_thread, sbi,
				"f2fs_flush-%u:%u", MAJOR(dev), MINOR(dev));
	if (IS_ERR(fcc->f2fs_issue_flush)) {
		err = PTR_ERR(fcc->f2fs_issue_flush);
		kfree(fcc);
		SM_I(sbi)->fcc_info = NULL;
		return err;
	}

	return err;
}

void f2fs_destroy_flush_cmd_control(struct f2fs_sb_info *sbi, bool free)
{
	struct flush_cmd_control *fcc = SM_I(sbi)->fcc_info;

	if (fcc && fcc->f2fs_issue_flush) {
		struct task_struct *flush_thread = fcc->f2fs_issue_flush;

		fcc->f2fs_issue_flush = NULL;
		kthread_stop(flush_thread);
	}
	if (free) {
		kfree(fcc);
		SM_I(sbi)->fcc_info = NULL;
	}
}

int f2fs_flush_device_cache(struct f2fs_sb_info *sbi)
{
	int ret = 0, i;

	if (!f2fs_is_multi_device(sbi))
		return 0;

	if (test_opt(sbi, NOBARRIER))
		return 0;

	for (i = 1; i < sbi->s_ndevs; i++) {
		if (!f2fs_test_bit(i, (char *)&sbi->dirty_device))
			continue;
		ret = __submit_flush_wait(sbi, FDEV(i).bdev);
		if (ret)
			break;

		spin_lock(&sbi->dev_lock);
		f2fs_clear_bit(i, (char *)&sbi->dirty_device);
		spin_unlock(&sbi->dev_lock);
	}

	return ret;
}

static void __locate_dirty_segment(struct f2fs_sb_info *sbi, unsigned int segno,
		enum dirty_type dirty_type)
{
	struct dirty_seglist_info *dirty_i = DIRTY_I(sbi);

	/* need not be added */
	if (IS_CURSEG(sbi, segno))
		return;

	if (!test_and_set_bit(segno, dirty_i->dirty_segmap[dirty_type]))
		dirty_i->nr_dirty[dirty_type]++;

	if (dirty_type == DIRTY) {
		struct seg_entry *sentry = get_seg_entry(sbi, segno);
		enum dirty_type t = sentry->type;

		if (unlikely(t >= DIRTY)) {
			f2fs_bug_on(sbi, 1);
			return;
		}
		if (!test_and_set_bit(segno, dirty_i->dirty_segmap[t]))
			dirty_i->nr_dirty[t]++;

		if (__is_large_section(sbi)) {
			unsigned int secno = GET_SEC_FROM_SEG(sbi, segno);
			block_t valid_blocks =
				get_valid_blocks(sbi, segno, true);

			f2fs_bug_on(sbi, unlikely(!valid_blocks ||
					valid_blocks == BLKS_PER_SEC(sbi)));

			if (!IS_CURSEC(sbi, secno))
				set_bit(secno, dirty_i->dirty_secmap);
		}
	}
}

static void __remove_dirty_segment(struct f2fs_sb_info *sbi, unsigned int segno,
		enum dirty_type dirty_type)
{
	struct dirty_seglist_info *dirty_i = DIRTY_I(sbi);
	block_t valid_blocks;

	if (test_and_clear_bit(segno, dirty_i->dirty_segmap[dirty_type]))
		dirty_i->nr_dirty[dirty_type]--;

	if (dirty_type == DIRTY) {
		struct seg_entry *sentry = get_seg_entry(sbi, segno);
		enum dirty_type t = sentry->type;

		if (test_and_clear_bit(segno, dirty_i->dirty_segmap[t]))
			dirty_i->nr_dirty[t]--;

		valid_blocks = get_valid_blocks(sbi, segno, true);
		if (valid_blocks == 0) {
			clear_bit(GET_SEC_FROM_SEG(sbi, segno),
						dirty_i->victim_secmap);
#ifdef CONFIG_F2FS_CHECK_FS
			clear_bit(segno, SIT_I(sbi)->invalid_segmap);
#endif
		}
		if (__is_large_section(sbi)) {
			unsigned int secno = GET_SEC_FROM_SEG(sbi, segno);

			if (!valid_blocks ||
					valid_blocks == BLKS_PER_SEC(sbi)) {
				clear_bit(secno, dirty_i->dirty_secmap);
				return;
			}

			if (!IS_CURSEC(sbi, secno))
				set_bit(secno, dirty_i->dirty_secmap);
		}
	}
}

/*
 * Should not occur error such as -ENOMEM.
 * Adding dirty entry into seglist is not critical operation.
 * If a given segment is one of current working segments, it won't be added.
 */
static void locate_dirty_segment(struct f2fs_sb_info *sbi, unsigned int segno)
{
	struct dirty_seglist_info *dirty_i = DIRTY_I(sbi);
	unsigned short valid_blocks, ckpt_valid_blocks;
	unsigned int usable_blocks;

	if (segno == NULL_SEGNO || IS_CURSEG(sbi, segno))
		return;

	usable_blocks = f2fs_usable_blks_in_seg(sbi, segno);
	mutex_lock(&dirty_i->seglist_lock);

	valid_blocks = get_valid_blocks(sbi, segno, false);
	ckpt_valid_blocks = get_ckpt_valid_blocks(sbi, segno, false);

	if (valid_blocks == 0 && (!is_sbi_flag_set(sbi, SBI_CP_DISABLED) ||
		ckpt_valid_blocks == usable_blocks)) {
		__locate_dirty_segment(sbi, segno, PRE);
		__remove_dirty_segment(sbi, segno, DIRTY);
	} else if (valid_blocks < usable_blocks) {
		__locate_dirty_segment(sbi, segno, DIRTY);
	} else {
		/* Recovery routine with SSR needs this */
		__remove_dirty_segment(sbi, segno, DIRTY);
	}

	mutex_unlock(&dirty_i->seglist_lock);
}

/* This moves currently empty dirty blocks to prefree. Must hold seglist_lock */
void f2fs_dirty_to_prefree(struct f2fs_sb_info *sbi)
{
	struct dirty_seglist_info *dirty_i = DIRTY_I(sbi);
	unsigned int segno;

	mutex_lock(&dirty_i->seglist_lock);
	for_each_set_bit(segno, dirty_i->dirty_segmap[DIRTY], MAIN_SEGS(sbi)) {
		if (get_valid_blocks(sbi, segno, false))
			continue;
		if (IS_CURSEG(sbi, segno))
			continue;
		__locate_dirty_segment(sbi, segno, PRE);
		__remove_dirty_segment(sbi, segno, DIRTY);
	}
	mutex_unlock(&dirty_i->seglist_lock);
}

block_t f2fs_get_unusable_blocks(struct f2fs_sb_info *sbi)
{
	int ovp_hole_segs =
		(overprovision_segments(sbi) - reserved_segments(sbi));
	block_t ovp_holes = ovp_hole_segs << sbi->log_blocks_per_seg;
	struct dirty_seglist_info *dirty_i = DIRTY_I(sbi);
	block_t holes[2] = {0, 0};	/* DATA and NODE */
	block_t unusable;
	struct seg_entry *se;
	unsigned int segno;

	mutex_lock(&dirty_i->seglist_lock);
	for_each_set_bit(segno, dirty_i->dirty_segmap[DIRTY], MAIN_SEGS(sbi)) {
		se = get_seg_entry(sbi, segno);
		if (IS_NODESEG(se->type))
			holes[NODE] += f2fs_usable_blks_in_seg(sbi, segno) -
							se->valid_blocks;
		else
			holes[DATA] += f2fs_usable_blks_in_seg(sbi, segno) -
							se->valid_blocks;
	}
	mutex_unlock(&dirty_i->seglist_lock);

	unusable = holes[DATA] > holes[NODE] ? holes[DATA] : holes[NODE];
	if (unusable > ovp_holes)
		return unusable - ovp_holes;
	return 0;
}

int f2fs_disable_cp_again(struct f2fs_sb_info *sbi, block_t unusable)
{
	int ovp_hole_segs =
		(overprovision_segments(sbi) - reserved_segments(sbi));
	if (unusable > F2FS_OPTION(sbi).unusable_cap)
		return -EAGAIN;
	if (is_sbi_flag_set(sbi, SBI_CP_DISABLED_QUICK) &&
		dirty_segments(sbi) > ovp_hole_segs)
		return -EAGAIN;
	return 0;
}

/* This is only used by SBI_CP_DISABLED */
static unsigned int get_free_segment(struct f2fs_sb_info *sbi)
{
	struct dirty_seglist_info *dirty_i = DIRTY_I(sbi);
	unsigned int segno = 0;

	mutex_lock(&dirty_i->seglist_lock);
	for_each_set_bit(segno, dirty_i->dirty_segmap[DIRTY], MAIN_SEGS(sbi)) {
		if (get_valid_blocks(sbi, segno, false))
			continue;
		if (get_ckpt_valid_blocks(sbi, segno, false))
			continue;
		mutex_unlock(&dirty_i->seglist_lock);
		return segno;
	}
	mutex_unlock(&dirty_i->seglist_lock);
	return NULL_SEGNO;
}

static struct discard_cmd *__create_discard_cmd(struct f2fs_sb_info *sbi,
		struct block_device *bdev, block_t lstart,
		block_t start, block_t len)
{
	struct discard_cmd_control *dcc = SM_I(sbi)->dcc_info;
	struct list_head *pend_list;
	struct discard_cmd *dc;

	f2fs_bug_on(sbi, !len);

	pend_list = &dcc->pend_list[plist_idx(len)];

	dc = f2fs_kmem_cache_alloc(discard_cmd_slab, GFP_NOFS);
	INIT_LIST_HEAD(&dc->list);
	dc->bdev = bdev;
	dc->lstart = lstart;
	dc->start = start;
	dc->len = len;
	dc->ref = 0;
	dc->state = D_PREP;
	dc->queued = 0;
	dc->error = 0;
	init_completion(&dc->wait);
	list_add_tail(&dc->list, pend_list);
	spin_lock_init(&dc->lock);
	dc->bio_ref = 0;
	atomic_inc(&dcc->discard_cmd_cnt);
	dcc->undiscard_blks += len;

	return dc;
}

static struct discard_cmd *__attach_discard_cmd(struct f2fs_sb_info *sbi,
				struct block_device *bdev, block_t lstart,
				block_t start, block_t len,
				struct rb_node *parent, struct rb_node **p,
				bool leftmost)
{
	struct discard_cmd_control *dcc = SM_I(sbi)->dcc_info;
	struct discard_cmd *dc;

	dc = __create_discard_cmd(sbi, bdev, lstart, start, len);

	rb_link_node(&dc->rb_node, parent, p);
	rb_insert_color_cached(&dc->rb_node, &dcc->root, leftmost);

	return dc;
}

static void __detach_discard_cmd(struct discard_cmd_control *dcc,
							struct discard_cmd *dc)
{
	if (dc->state == D_DONE)
		atomic_sub(dc->queued, &dcc->queued_discard);

	list_del(&dc->list);
	rb_erase_cached(&dc->rb_node, &dcc->root);
	dcc->undiscard_blks -= dc->len;

	kmem_cache_free(discard_cmd_slab, dc);

	atomic_dec(&dcc->discard_cmd_cnt);
}

static void __remove_discard_cmd(struct f2fs_sb_info *sbi,
							struct discard_cmd *dc)
{
	struct discard_cmd_control *dcc = SM_I(sbi)->dcc_info;
	unsigned long flags;

	trace_f2fs_remove_discard(dc->bdev, dc->start, dc->len);

	spin_lock_irqsave(&dc->lock, flags);
	if (dc->bio_ref) {
		spin_unlock_irqrestore(&dc->lock, flags);
		return;
	}
	spin_unlock_irqrestore(&dc->lock, flags);

	f2fs_bug_on(sbi, dc->ref);

	if (dc->error == -EOPNOTSUPP)
		dc->error = 0;

	if (dc->error)
		printk_ratelimited(
			"%sF2FS-fs (%s): Issue discard(%u, %u, %u) failed, ret: %d",
			KERN_INFO, sbi->sb->s_id,
			dc->lstart, dc->start, dc->len, dc->error);
	__detach_discard_cmd(dcc, dc);
}

static void f2fs_submit_discard_endio(struct bio *bio)
{
	struct discard_cmd *dc = (struct discard_cmd *)bio->bi_private;
	unsigned long flags;

	spin_lock_irqsave(&dc->lock, flags);
	if (!dc->error)
		dc->error = blk_status_to_errno(bio->bi_status);
	dc->bio_ref--;
	if (!dc->bio_ref && dc->state == D_SUBMIT) {
		dc->state = D_DONE;
		complete_all(&dc->wait);
	}
	spin_unlock_irqrestore(&dc->lock, flags);
	bio_put(bio);
}

static void __check_sit_bitmap(struct f2fs_sb_info *sbi,
				block_t start, block_t end)
{
#ifdef CONFIG_F2FS_CHECK_FS
	struct seg_entry *sentry;
	unsigned int segno;
	block_t blk = start;
	unsigned long offset, size, max_blocks = sbi->blocks_per_seg;
	unsigned long *map;

	while (blk < end) {
		segno = GET_SEGNO(sbi, blk);
		sentry = get_seg_entry(sbi, segno);
		offset = GET_BLKOFF_FROM_SEG0(sbi, blk);

		if (end < START_BLOCK(sbi, segno + 1))
			size = GET_BLKOFF_FROM_SEG0(sbi, end);
		else
			size = max_blocks;
		map = (unsigned long *)(sentry->cur_valid_map);
		offset = __find_rev_next_bit(map, size, offset);
		f2fs_bug_on(sbi, offset != size);
		blk = START_BLOCK(sbi, segno + 1);
	}
#endif
}

static void __init_discard_policy(struct f2fs_sb_info *sbi,
				struct discard_policy *dpolicy,
				int discard_type, unsigned int granularity)
{
	struct discard_cmd_control *dcc = SM_I(sbi)->dcc_info;

	/* common policy */
	dpolicy->type = discard_type;
	dpolicy->sync = true;
	dpolicy->ordered = false;
	dpolicy->granularity = granularity;

	dpolicy->max_requests = DEF_MAX_DISCARD_REQUEST;
	dpolicy->io_aware_gran = MAX_PLIST_NUM;
	dpolicy->timeout = false;

	if (discard_type == DPOLICY_BG) {
		dpolicy->min_interval = DEF_MIN_DISCARD_ISSUE_TIME;
		dpolicy->mid_interval = DEF_MID_DISCARD_ISSUE_TIME;
		dpolicy->max_interval = DEF_MAX_DISCARD_ISSUE_TIME;
		dpolicy->io_aware = true;
		dpolicy->sync = false;
		dpolicy->ordered = true;
		if (utilization(sbi) > DEF_DISCARD_URGENT_UTIL) {
			dpolicy->granularity = 1;
			if (atomic_read(&dcc->discard_cmd_cnt))
				dpolicy->max_interval =
					DEF_MIN_DISCARD_ISSUE_TIME;
		}
	} else if (discard_type == DPOLICY_FORCE) {
		dpolicy->min_interval = 1;
		dpolicy->mid_interval = DEF_MID_DISCARD_ISSUE_TIME;
		dpolicy->max_interval = DEF_MAX_DISCARD_ISSUE_TIME;
		dpolicy->io_aware = false;
	} else if (discard_type == DPOLICY_FSTRIM) {
		dpolicy->io_aware = false;
	} else if (discard_type == DPOLICY_UMOUNT) {
		dpolicy->io_aware = false;
		/* we need to issue all to keep CP_TRIMMED_FLAG */
		dpolicy->granularity = 1;
		dpolicy->timeout = true;
	}
}

static void __update_discard_tree_range(struct f2fs_sb_info *sbi,
				struct block_device *bdev, block_t lstart,
				block_t start, block_t len);
/* this function is copied from blkdev_issue_discard from block/blk-lib.c */
static int __submit_discard_cmd(struct f2fs_sb_info *sbi,
						struct discard_policy *dpolicy,
						struct discard_cmd *dc,
						unsigned int *issued)
{
	struct block_device *bdev = dc->bdev;
	struct request_queue *q = bdev_get_queue(bdev);
	unsigned int max_discard_blocks =
			SECTOR_TO_BLOCK(q->limits.max_discard_sectors);
	struct discard_cmd_control *dcc = SM_I(sbi)->dcc_info;
	struct list_head *wait_list = (dpolicy->type == DPOLICY_FSTRIM) ?
					&(dcc->fstrim_list) : &(dcc->wait_list);
	int flag = dpolicy->sync ? REQ_SYNC : 0;
	block_t lstart, start, len, total_len;
	int err = 0;

	if (dc->state != D_PREP)
		return 0;

	if (is_sbi_flag_set(sbi, SBI_NEED_FSCK))
		return 0;

	trace_f2fs_issue_discard(bdev, dc->start, dc->len);

	lstart = dc->lstart;
	start = dc->start;
	len = dc->len;
	total_len = len;

	dc->len = 0;

	while (total_len && *issued < dpolicy->max_requests && !err) {
		struct bio *bio = NULL;
		unsigned long flags;
		bool last = true;

		if (len > max_discard_blocks) {
			len = max_discard_blocks;
			last = false;
		}

		(*issued)++;
		if (*issued == dpolicy->max_requests)
			last = true;

		dc->len += len;

		if (time_to_inject(sbi, FAULT_DISCARD)) {
			f2fs_show_injection_info(sbi, FAULT_DISCARD);
			err = -EIO;
			goto submit;
		}
		err = __blkdev_issue_discard(bdev,
					SECTOR_FROM_BLOCK(start),
					SECTOR_FROM_BLOCK(len),
					GFP_NOFS, 0, &bio);
submit:
		if (err) {
			spin_lock_irqsave(&dc->lock, flags);
			if (dc->state == D_PARTIAL)
				dc->state = D_SUBMIT;
			spin_unlock_irqrestore(&dc->lock, flags);

			break;
		}

		f2fs_bug_on(sbi, !bio);

		/*
		 * should keep before submission to avoid D_DONE
		 * right away
		 */
		spin_lock_irqsave(&dc->lock, flags);
		if (last)
			dc->state = D_SUBMIT;
		else
			dc->state = D_PARTIAL;
		dc->bio_ref++;
		spin_unlock_irqrestore(&dc->lock, flags);

		atomic_inc(&dcc->queued_discard);
		dc->queued++;
		list_move_tail(&dc->list, wait_list);

		/* sanity check on discard range */
		__check_sit_bitmap(sbi, lstart, lstart + len);

		bio->bi_private = dc;
		bio->bi_end_io = f2fs_submit_discard_endio;
		bio->bi_opf |= flag;
		submit_bio(bio);

		atomic_inc(&dcc->issued_discard);

		f2fs_update_iostat(sbi, FS_DISCARD, 1);

		lstart += len;
		start += len;
		total_len -= len;
		len = total_len;
	}

	if (!err && len) {
		dcc->undiscard_blks -= len;
		__update_discard_tree_range(sbi, bdev, lstart, start, len);
	}
	return err;
}

static void __insert_discard_tree(struct f2fs_sb_info *sbi,
				struct block_device *bdev, block_t lstart,
				block_t start, block_t len,
				struct rb_node **insert_p,
				struct rb_node *insert_parent)
{
	struct discard_cmd_control *dcc = SM_I(sbi)->dcc_info;
	struct rb_node **p;
	struct rb_node *parent = NULL;
	bool leftmost = true;

	if (insert_p && insert_parent) {
		parent = insert_parent;
		p = insert_p;
		goto do_insert;
	}

	p = f2fs_lookup_rb_tree_for_insert(sbi, &dcc->root, &parent,
							lstart, &leftmost);
do_insert:
	__attach_discard_cmd(sbi, bdev, lstart, start, len, parent,
								p, leftmost);
}

static void __relocate_discard_cmd(struct discard_cmd_control *dcc,
						struct discard_cmd *dc)
{
	list_move_tail(&dc->list, &dcc->pend_list[plist_idx(dc->len)]);
}

static void __punch_discard_cmd(struct f2fs_sb_info *sbi,
				struct discard_cmd *dc, block_t blkaddr)
{
	struct discard_cmd_control *dcc = SM_I(sbi)->dcc_info;
	struct discard_info di = dc->di;
	bool modified = false;

	if (dc->state == D_DONE || dc->len == 1) {
		__remove_discard_cmd(sbi, dc);
		return;
	}

	dcc->undiscard_blks -= di.len;

	if (blkaddr > di.lstart) {
		dc->len = blkaddr - dc->lstart;
		dcc->undiscard_blks += dc->len;
		__relocate_discard_cmd(dcc, dc);
		modified = true;
	}

	if (blkaddr < di.lstart + di.len - 1) {
		if (modified) {
			__insert_discard_tree(sbi, dc->bdev, blkaddr + 1,
					di.start + blkaddr + 1 - di.lstart,
					di.lstart + di.len - 1 - blkaddr,
					NULL, NULL);
		} else {
			dc->lstart++;
			dc->len--;
			dc->start++;
			dcc->undiscard_blks += dc->len;
			__relocate_discard_cmd(dcc, dc);
		}
	}
}

static void __update_discard_tree_range(struct f2fs_sb_info *sbi,
				struct block_device *bdev, block_t lstart,
				block_t start, block_t len)
{
	struct discard_cmd_control *dcc = SM_I(sbi)->dcc_info;
	struct discard_cmd *prev_dc = NULL, *next_dc = NULL;
	struct discard_cmd *dc;
	struct discard_info di = {0};
	struct rb_node **insert_p = NULL, *insert_parent = NULL;
	struct request_queue *q = bdev_get_queue(bdev);
	unsigned int max_discard_blocks =
			SECTOR_TO_BLOCK(q->limits.max_discard_sectors);
	block_t end = lstart + len;

	dc = (struct discard_cmd *)f2fs_lookup_rb_tree_ret(&dcc->root,
					NULL, lstart,
					(struct rb_entry **)&prev_dc,
					(struct rb_entry **)&next_dc,
					&insert_p, &insert_parent, true, NULL);
	if (dc)
		prev_dc = dc;

	if (!prev_dc) {
		di.lstart = lstart;
		di.len = next_dc ? next_dc->lstart - lstart : len;
		di.len = min(di.len, len);
		di.start = start;
	}

	while (1) {
		struct rb_node *node;
		bool merged = false;
		struct discard_cmd *tdc = NULL;

		if (prev_dc) {
			di.lstart = prev_dc->lstart + prev_dc->len;
			if (di.lstart < lstart)
				di.lstart = lstart;
			if (di.lstart >= end)
				break;

			if (!next_dc || next_dc->lstart > end)
				di.len = end - di.lstart;
			else
				di.len = next_dc->lstart - di.lstart;
			di.start = start + di.lstart - lstart;
		}

		if (!di.len)
			goto next;

		if (prev_dc && prev_dc->state == D_PREP &&
			prev_dc->bdev == bdev &&
			__is_discard_back_mergeable(&di, &prev_dc->di,
							max_discard_blocks)) {
			prev_dc->di.len += di.len;
			dcc->undiscard_blks += di.len;
			__relocate_discard_cmd(dcc, prev_dc);
			di = prev_dc->di;
			tdc = prev_dc;
			merged = true;
		}

		if (next_dc && next_dc->state == D_PREP &&
			next_dc->bdev == bdev &&
			__is_discard_front_mergeable(&di, &next_dc->di,
							max_discard_blocks)) {
			next_dc->di.lstart = di.lstart;
			next_dc->di.len += di.len;
			next_dc->di.start = di.start;
			dcc->undiscard_blks += di.len;
			__relocate_discard_cmd(dcc, next_dc);
			if (tdc)
				__remove_discard_cmd(sbi, tdc);
			merged = true;
		}

		if (!merged) {
			__insert_discard_tree(sbi, bdev, di.lstart, di.start,
							di.len, NULL, NULL);
		}
 next:
		prev_dc = next_dc;
		if (!prev_dc)
			break;

		node = rb_next(&prev_dc->rb_node);
		next_dc = rb_entry_safe(node, struct discard_cmd, rb_node);
	}
}

static int __queue_discard_cmd(struct f2fs_sb_info *sbi,
		struct block_device *bdev, block_t blkstart, block_t blklen)
{
	block_t lblkstart = blkstart;

	if (!f2fs_bdev_support_discard(bdev))
		return 0;

	trace_f2fs_queue_discard(bdev, blkstart, blklen);

	if (f2fs_is_multi_device(sbi)) {
		int devi = f2fs_target_device_index(sbi, blkstart);

		blkstart -= FDEV(devi).start_blk;
	}
	mutex_lock(&SM_I(sbi)->dcc_info->cmd_lock);
	__update_discard_tree_range(sbi, bdev, lblkstart, blkstart, blklen);
	mutex_unlock(&SM_I(sbi)->dcc_info->cmd_lock);
	return 0;
}

static unsigned int __issue_discard_cmd_orderly(struct f2fs_sb_info *sbi,
					struct discard_policy *dpolicy)
{
	struct discard_cmd_control *dcc = SM_I(sbi)->dcc_info;
	struct discard_cmd *prev_dc = NULL, *next_dc = NULL;
	struct rb_node **insert_p = NULL, *insert_parent = NULL;
	struct discard_cmd *dc;
	struct blk_plug plug;
	unsigned int pos = dcc->next_pos;
	unsigned int issued = 0;
	bool io_interrupted = false;

	mutex_lock(&dcc->cmd_lock);
	dc = (struct discard_cmd *)f2fs_lookup_rb_tree_ret(&dcc->root,
					NULL, pos,
					(struct rb_entry **)&prev_dc,
					(struct rb_entry **)&next_dc,
					&insert_p, &insert_parent, true, NULL);
	if (!dc)
		dc = next_dc;

	blk_start_plug(&plug);

	while (dc) {
		struct rb_node *node;
		int err = 0;

		if (dc->state != D_PREP)
			goto next;

		if (dpolicy->io_aware && !is_idle(sbi, DISCARD_TIME)) {
			io_interrupted = true;
			break;
		}

		dcc->next_pos = dc->lstart + dc->len;
		err = __submit_discard_cmd(sbi, dpolicy, dc, &issued);

		if (issued >= dpolicy->max_requests)
			break;
next:
		node = rb_next(&dc->rb_node);
		if (err)
			__remove_discard_cmd(sbi, dc);
		dc = rb_entry_safe(node, struct discard_cmd, rb_node);
	}

	blk_finish_plug(&plug);

	if (!dc)
		dcc->next_pos = 0;

	mutex_unlock(&dcc->cmd_lock);

	if (!issued && io_interrupted)
		issued = -1;

	return issued;
}
static unsigned int __wait_all_discard_cmd(struct f2fs_sb_info *sbi,
					struct discard_policy *dpolicy);

static int __issue_discard_cmd(struct f2fs_sb_info *sbi,
					struct discard_policy *dpolicy)
{
	struct discard_cmd_control *dcc = SM_I(sbi)->dcc_info;
	struct list_head *pend_list;
	struct discard_cmd *dc, *tmp;
	struct blk_plug plug;
	int i, issued;
	bool io_interrupted = false;

	if (dpolicy->timeout)
		f2fs_update_time(sbi, UMOUNT_DISCARD_TIMEOUT);

retry:
	issued = 0;
	for (i = MAX_PLIST_NUM - 1; i >= 0; i--) {
		if (dpolicy->timeout &&
				f2fs_time_over(sbi, UMOUNT_DISCARD_TIMEOUT))
			break;

		if (i + 1 < dpolicy->granularity)
			break;

		if (i < DEFAULT_DISCARD_GRANULARITY && dpolicy->ordered)
			return __issue_discard_cmd_orderly(sbi, dpolicy);

		pend_list = &dcc->pend_list[i];

		mutex_lock(&dcc->cmd_lock);
		if (list_empty(pend_list))
			goto next;
		if (unlikely(dcc->rbtree_check))
			f2fs_bug_on(sbi, !f2fs_check_rb_tree_consistence(sbi,
							&dcc->root, false));
		blk_start_plug(&plug);
		list_for_each_entry_safe(dc, tmp, pend_list, list) {
			f2fs_bug_on(sbi, dc->state != D_PREP);

			if (dpolicy->timeout &&
				f2fs_time_over(sbi, UMOUNT_DISCARD_TIMEOUT))
				break;

			if (dpolicy->io_aware && i < dpolicy->io_aware_gran &&
						!is_idle(sbi, DISCARD_TIME)) {
				io_interrupted = true;
				break;
			}

			__submit_discard_cmd(sbi, dpolicy, dc, &issued);

			if (issued >= dpolicy->max_requests)
				break;
		}
		blk_finish_plug(&plug);
next:
		mutex_unlock(&dcc->cmd_lock);

		if (issued >= dpolicy->max_requests || io_interrupted)
			break;
	}

	if (dpolicy->type == DPOLICY_UMOUNT && issued) {
		__wait_all_discard_cmd(sbi, dpolicy);
		goto retry;
	}

	if (!issued && io_interrupted)
		issued = -1;

	return issued;
}

static bool __drop_discard_cmd(struct f2fs_sb_info *sbi)
{
	struct discard_cmd_control *dcc = SM_I(sbi)->dcc_info;
	struct list_head *pend_list;
	struct discard_cmd *dc, *tmp;
	int i;
	bool dropped = false;

	mutex_lock(&dcc->cmd_lock);
	for (i = MAX_PLIST_NUM - 1; i >= 0; i--) {
		pend_list = &dcc->pend_list[i];
		list_for_each_entry_safe(dc, tmp, pend_list, list) {
			f2fs_bug_on(sbi, dc->state != D_PREP);
			__remove_discard_cmd(sbi, dc);
			dropped = true;
		}
	}
	mutex_unlock(&dcc->cmd_lock);

	return dropped;
}

void f2fs_drop_discard_cmd(struct f2fs_sb_info *sbi)
{
	__drop_discard_cmd(sbi);
}

static unsigned int __wait_one_discard_bio(struct f2fs_sb_info *sbi,
							struct discard_cmd *dc)
{
	struct discard_cmd_control *dcc = SM_I(sbi)->dcc_info;
	unsigned int len = 0;

	wait_for_completion_io(&dc->wait);
	mutex_lock(&dcc->cmd_lock);
	f2fs_bug_on(sbi, dc->state != D_DONE);
	dc->ref--;
	if (!dc->ref) {
		if (!dc->error)
			len = dc->len;
		__remove_discard_cmd(sbi, dc);
	}
	mutex_unlock(&dcc->cmd_lock);

	return len;
}

static unsigned int __wait_discard_cmd_range(struct f2fs_sb_info *sbi,
						struct discard_policy *dpolicy,
						block_t start, block_t end)
{
	struct discard_cmd_control *dcc = SM_I(sbi)->dcc_info;
	struct list_head *wait_list = (dpolicy->type == DPOLICY_FSTRIM) ?
					&(dcc->fstrim_list) : &(dcc->wait_list);
	struct discard_cmd *dc, *tmp;
	bool need_wait;
	unsigned int trimmed = 0;

next:
	need_wait = false;

	mutex_lock(&dcc->cmd_lock);
	list_for_each_entry_safe(dc, tmp, wait_list, list) {
		if (dc->lstart + dc->len <= start || end <= dc->lstart)
			continue;
		if (dc->len < dpolicy->granularity)
			continue;
		if (dc->state == D_DONE && !dc->ref) {
			wait_for_completion_io(&dc->wait);
			if (!dc->error)
				trimmed += dc->len;
			__remove_discard_cmd(sbi, dc);
		} else {
			dc->ref++;
			need_wait = true;
			break;
		}
	}
	mutex_unlock(&dcc->cmd_lock);

	if (need_wait) {
		trimmed += __wait_one_discard_bio(sbi, dc);
		goto next;
	}

	return trimmed;
}

static unsigned int __wait_all_discard_cmd(struct f2fs_sb_info *sbi,
						struct discard_policy *dpolicy)
{
	struct discard_policy dp;
	unsigned int discard_blks;

	if (dpolicy)
		return __wait_discard_cmd_range(sbi, dpolicy, 0, UINT_MAX);

	/* wait all */
	__init_discard_policy(sbi, &dp, DPOLICY_FSTRIM, 1);
	discard_blks = __wait_discard_cmd_range(sbi, &dp, 0, UINT_MAX);
	__init_discard_policy(sbi, &dp, DPOLICY_UMOUNT, 1);
	discard_blks += __wait_discard_cmd_range(sbi, &dp, 0, UINT_MAX);

	return discard_blks;
}

/* This should be covered by global mutex, &sit_i->sentry_lock */
static void f2fs_wait_discard_bio(struct f2fs_sb_info *sbi, block_t blkaddr)
{
	struct discard_cmd_control *dcc = SM_I(sbi)->dcc_info;
	struct discard_cmd *dc;
	bool need_wait = false;

	mutex_lock(&dcc->cmd_lock);
	dc = (struct discard_cmd *)f2fs_lookup_rb_tree(&dcc->root,
							NULL, blkaddr);
	if (dc) {
		if (dc->state == D_PREP) {
			__punch_discard_cmd(sbi, dc, blkaddr);
		} else {
			dc->ref++;
			need_wait = true;
		}
	}
	mutex_unlock(&dcc->cmd_lock);

	if (need_wait)
		__wait_one_discard_bio(sbi, dc);
}

void f2fs_stop_discard_thread(struct f2fs_sb_info *sbi)
{
	struct discard_cmd_control *dcc = SM_I(sbi)->dcc_info;

	if (dcc && dcc->f2fs_issue_discard) {
		struct task_struct *discard_thread = dcc->f2fs_issue_discard;

		dcc->f2fs_issue_discard = NULL;
		kthread_stop(discard_thread);
	}
}

/* This comes from f2fs_put_super */
bool f2fs_issue_discard_timeout(struct f2fs_sb_info *sbi)
{
	struct discard_cmd_control *dcc = SM_I(sbi)->dcc_info;
	struct discard_policy dpolicy;
	bool dropped;

	__init_discard_policy(sbi, &dpolicy, DPOLICY_UMOUNT,
					dcc->discard_granularity);
	__issue_discard_cmd(sbi, &dpolicy);
	dropped = __drop_discard_cmd(sbi);

	/* just to make sure there is no pending discard commands */
	__wait_all_discard_cmd(sbi, NULL);

	f2fs_bug_on(sbi, atomic_read(&dcc->discard_cmd_cnt));
	return dropped;
}

static int issue_discard_thread(void *data)
{
	struct f2fs_sb_info *sbi = data;
	struct discard_cmd_control *dcc = SM_I(sbi)->dcc_info;
	wait_queue_head_t *q = &dcc->discard_wait_queue;
	struct discard_policy dpolicy;
	unsigned int wait_ms = DEF_MIN_DISCARD_ISSUE_TIME;
	int issued;

	set_freezable();

	do {
		if (sbi->gc_mode == GC_URGENT_HIGH ||
			!f2fs_available_free_memory(sbi, DISCARD_CACHE))
			__init_discard_policy(sbi, &dpolicy, DPOLICY_FORCE, 1);
		else
			__init_discard_policy(sbi, &dpolicy, DPOLICY_BG,
						dcc->discard_granularity);

		if (!atomic_read(&dcc->discard_cmd_cnt))
		       wait_ms = dpolicy.max_interval;

		wait_event_interruptible_timeout(*q,
				kthread_should_stop() || freezing(current) ||
				dcc->discard_wake,
				msecs_to_jiffies((sbi->gc_mode == GC_URGENT_HIGH) ?
						 1 : wait_ms));

		if (dcc->discard_wake)
			dcc->discard_wake = 0;

		/* clean up pending candidates before going to sleep */
		if (atomic_read(&dcc->queued_discard))
			__wait_all_discard_cmd(sbi, NULL);

		if (try_to_freeze())
			continue;
		if (f2fs_readonly(sbi->sb))
			continue;
		if (kthread_should_stop())
			return 0;
		if (is_sbi_flag_set(sbi, SBI_NEED_FSCK)) {
			wait_ms = dpolicy.max_interval;
			continue;
		}
		if (!atomic_read(&dcc->discard_cmd_cnt))
			continue;

		sb_start_intwrite(sbi->sb);

		issued = __issue_discard_cmd(sbi, &dpolicy);
		if (issued > 0) {
			__wait_all_discard_cmd(sbi, &dpolicy);
			wait_ms = dpolicy.min_interval;
		} else if (issued == -1) {
			wait_ms = f2fs_time_to_wait(sbi, DISCARD_TIME);
			if (!wait_ms)
				wait_ms = dpolicy.mid_interval;
		} else {
			wait_ms = dpolicy.max_interval;
		}

		sb_end_intwrite(sbi->sb);

	} while (!kthread_should_stop());
	return 0;
}

#ifdef CONFIG_BLK_DEV_ZONED
static int __f2fs_issue_discard_zone(struct f2fs_sb_info *sbi,
		struct block_device *bdev, block_t blkstart, block_t blklen)
{
	sector_t sector, nr_sects;
	block_t lblkstart = blkstart;
	int devi = 0;

	if (f2fs_is_multi_device(sbi)) {
		devi = f2fs_target_device_index(sbi, blkstart);
		if (blkstart < FDEV(devi).start_blk ||
		    blkstart > FDEV(devi).end_blk) {
			f2fs_err(sbi, "Invalid block %x", blkstart);
			return -EIO;
		}
		blkstart -= FDEV(devi).start_blk;
	}

	/* For sequential zones, reset the zone write pointer */
	if (f2fs_blkz_is_seq(sbi, devi, blkstart)) {
		sector = SECTOR_FROM_BLOCK(blkstart);
		nr_sects = SECTOR_FROM_BLOCK(blklen);

		if (sector & (bdev_zone_sectors(bdev) - 1) ||
				nr_sects != bdev_zone_sectors(bdev)) {
			f2fs_err(sbi, "(%d) %s: Unaligned zone reset attempted (block %x + %x)",
				 devi, sbi->s_ndevs ? FDEV(devi).path : "",
				 blkstart, blklen);
			return -EIO;
		}
		trace_f2fs_issue_reset_zone(bdev, blkstart);
		return blkdev_reset_zones(bdev, sector, nr_sects, GFP_NOFS);
	}

	/* For conventional zones, use regular discard if supported */
	return __queue_discard_cmd(sbi, bdev, lblkstart, blklen);
}
#endif

static int __issue_discard_async(struct f2fs_sb_info *sbi,
		struct block_device *bdev, block_t blkstart, block_t blklen)
{
#ifdef CONFIG_BLK_DEV_ZONED
	if (f2fs_sb_has_blkzoned(sbi) && bdev_is_zoned(bdev))
		return __f2fs_issue_discard_zone(sbi, bdev, blkstart, blklen);
#endif
	return __queue_discard_cmd(sbi, bdev, blkstart, blklen);
}

static int f2fs_issue_discard(struct f2fs_sb_info *sbi,
				block_t blkstart, block_t blklen)
{
	sector_t start = blkstart, len = 0;
	struct block_device *bdev;
	struct seg_entry *se;
	unsigned int offset;
	block_t i;
	int err = 0;

	bdev = f2fs_target_device(sbi, blkstart, NULL);

	for (i = blkstart; i < blkstart + blklen; i++, len++) {
		if (i != start) {
			struct block_device *bdev2 =
				f2fs_target_device(sbi, i, NULL);

			if (bdev2 != bdev) {
				err = __issue_discard_async(sbi, bdev,
						start, len);
				if (err)
					return err;
				bdev = bdev2;
				start = i;
				len = 0;
			}
		}

		se = get_seg_entry(sbi, GET_SEGNO(sbi, i));
		offset = GET_BLKOFF_FROM_SEG0(sbi, i);

		if (!f2fs_test_and_set_bit(offset, se->discard_map))
			sbi->discard_blks--;
	}

	if (len)
		err = __issue_discard_async(sbi, bdev, start, len);
	return err;
}

static bool add_discard_addrs(struct f2fs_sb_info *sbi, struct cp_control *cpc,
							bool check_only)
{
	int entries = SIT_VBLOCK_MAP_SIZE / sizeof(unsigned long);
	int max_blocks = sbi->blocks_per_seg;
	struct seg_entry *se = get_seg_entry(sbi, cpc->trim_start);
	unsigned long *cur_map = (unsigned long *)se->cur_valid_map;
	unsigned long *ckpt_map = (unsigned long *)se->ckpt_valid_map;
	unsigned long *discard_map = (unsigned long *)se->discard_map;
	unsigned long *dmap = SIT_I(sbi)->tmp_map;
	unsigned int start = 0, end = -1;
	bool force = (cpc->reason & CP_DISCARD);
	struct discard_entry *de = NULL;
	struct list_head *head = &SM_I(sbi)->dcc_info->entry_list;
	int i;

	if (se->valid_blocks == max_blocks || !f2fs_hw_support_discard(sbi))
		return false;

	if (!force) {
		if (!f2fs_realtime_discard_enable(sbi) || !se->valid_blocks ||
			SM_I(sbi)->dcc_info->nr_discards >=
				SM_I(sbi)->dcc_info->max_discards)
			return false;
	}

	/* SIT_VBLOCK_MAP_SIZE should be multiple of sizeof(unsigned long) */
	for (i = 0; i < entries; i++)
		dmap[i] = force ? ~ckpt_map[i] & ~discard_map[i] :
				(cur_map[i] ^ ckpt_map[i]) & ckpt_map[i];

	while (force || SM_I(sbi)->dcc_info->nr_discards <=
				SM_I(sbi)->dcc_info->max_discards) {
		start = __find_rev_next_bit(dmap, max_blocks, end + 1);
		if (start >= max_blocks)
			break;

		end = __find_rev_next_zero_bit(dmap, max_blocks, start + 1);
		if (force && start && end != max_blocks
					&& (end - start) < cpc->trim_minlen)
			continue;

		if (check_only)
			return true;

		if (!de) {
			de = f2fs_kmem_cache_alloc(discard_entry_slab,
								GFP_F2FS_ZERO);
			de->start_blkaddr = START_BLOCK(sbi, cpc->trim_start);
			list_add_tail(&de->list, head);
		}

		for (i = start; i < end; i++)
			__set_bit_le(i, (void *)de->discard_map);

		SM_I(sbi)->dcc_info->nr_discards += end - start;
	}
	return false;
}

static void release_discard_addr(struct discard_entry *entry)
{
	list_del(&entry->list);
	kmem_cache_free(discard_entry_slab, entry);
}

void f2fs_release_discard_addrs(struct f2fs_sb_info *sbi)
{
	struct list_head *head = &(SM_I(sbi)->dcc_info->entry_list);
	struct discard_entry *entry, *this;

	/* drop caches */
	list_for_each_entry_safe(entry, this, head, list)
		release_discard_addr(entry);
}

/*
 * Should call f2fs_clear_prefree_segments after checkpoint is done.
 */
static void set_prefree_as_free_segments(struct f2fs_sb_info *sbi)
{
	struct dirty_seglist_info *dirty_i = DIRTY_I(sbi);
	unsigned int segno;

	mutex_lock(&dirty_i->seglist_lock);
	for_each_set_bit(segno, dirty_i->dirty_segmap[PRE], MAIN_SEGS(sbi))
		__set_test_and_free(sbi, segno, false);
	mutex_unlock(&dirty_i->seglist_lock);
}

void f2fs_clear_prefree_segments(struct f2fs_sb_info *sbi,
						struct cp_control *cpc)
{
	struct discard_cmd_control *dcc = SM_I(sbi)->dcc_info;
	struct list_head *head = &dcc->entry_list;
	struct discard_entry *entry, *this;
	struct dirty_seglist_info *dirty_i = DIRTY_I(sbi);
	unsigned long *prefree_map = dirty_i->dirty_segmap[PRE];
	unsigned int start = 0, end = -1;
	unsigned int secno, start_segno;
	bool force = (cpc->reason & CP_DISCARD);
	bool need_align = f2fs_lfs_mode(sbi) && __is_large_section(sbi);

	mutex_lock(&dirty_i->seglist_lock);

	while (1) {
		int i;

		if (need_align && end != -1)
			end--;
		start = find_next_bit(prefree_map, MAIN_SEGS(sbi), end + 1);
		if (start >= MAIN_SEGS(sbi))
			break;
		end = find_next_zero_bit(prefree_map, MAIN_SEGS(sbi),
								start + 1);

		if (need_align) {
			start = rounddown(start, sbi->segs_per_sec);
			end = roundup(end, sbi->segs_per_sec);
		}

		for (i = start; i < end; i++) {
			if (test_and_clear_bit(i, prefree_map))
				dirty_i->nr_dirty[PRE]--;
		}

		if (!f2fs_realtime_discard_enable(sbi))
			continue;

		if (force && start >= cpc->trim_start &&
					(end - 1) <= cpc->trim_end)
				continue;

		if (!f2fs_lfs_mode(sbi) || !__is_large_section(sbi)) {
			f2fs_issue_discard(sbi, START_BLOCK(sbi, start),
				(end - start) << sbi->log_blocks_per_seg);
			continue;
		}
next:
		secno = GET_SEC_FROM_SEG(sbi, start);
		start_segno = GET_SEG_FROM_SEC(sbi, secno);
		if (!IS_CURSEC(sbi, secno) &&
			!get_valid_blocks(sbi, start, true))
			f2fs_issue_discard(sbi, START_BLOCK(sbi, start_segno),
				sbi->segs_per_sec << sbi->log_blocks_per_seg);

		start = start_segno + sbi->segs_per_sec;
		if (start < end)
			goto next;
		else
			end = start - 1;
	}
	mutex_unlock(&dirty_i->seglist_lock);

	/* send small discards */
	list_for_each_entry_safe(entry, this, head, list) {
		unsigned int cur_pos = 0, next_pos, len, total_len = 0;
		bool is_valid = test_bit_le(0, entry->discard_map);

find_next:
		if (is_valid) {
			next_pos = find_next_zero_bit_le(entry->discard_map,
					sbi->blocks_per_seg, cur_pos);
			len = next_pos - cur_pos;

			if (f2fs_sb_has_blkzoned(sbi) ||
			    (force && len < cpc->trim_minlen))
				goto skip;

			f2fs_issue_discard(sbi, entry->start_blkaddr + cur_pos,
									len);
			total_len += len;
		} else {
			next_pos = find_next_bit_le(entry->discard_map,
					sbi->blocks_per_seg, cur_pos);
		}
skip:
		cur_pos = next_pos;
		is_valid = !is_valid;

		if (cur_pos < sbi->blocks_per_seg)
			goto find_next;

		release_discard_addr(entry);
		dcc->nr_discards -= total_len;
	}

	wake_up_discard_thread(sbi, false);
}

static int create_discard_cmd_control(struct f2fs_sb_info *sbi)
{
	dev_t dev = sbi->sb->s_bdev->bd_dev;
	struct discard_cmd_control *dcc;
	int err = 0, i;

	if (SM_I(sbi)->dcc_info) {
		dcc = SM_I(sbi)->dcc_info;
		goto init_thread;
	}

	dcc = f2fs_kzalloc(sbi, sizeof(struct discard_cmd_control), GFP_KERNEL);
	if (!dcc)
		return -ENOMEM;

	dcc->discard_granularity = DEFAULT_DISCARD_GRANULARITY;
	INIT_LIST_HEAD(&dcc->entry_list);
	for (i = 0; i < MAX_PLIST_NUM; i++)
		INIT_LIST_HEAD(&dcc->pend_list[i]);
	INIT_LIST_HEAD(&dcc->wait_list);
	INIT_LIST_HEAD(&dcc->fstrim_list);
	mutex_init(&dcc->cmd_lock);
	atomic_set(&dcc->issued_discard, 0);
	atomic_set(&dcc->queued_discard, 0);
	atomic_set(&dcc->discard_cmd_cnt, 0);
	dcc->nr_discards = 0;
	dcc->max_discards = MAIN_SEGS(sbi) << sbi->log_blocks_per_seg;
	dcc->undiscard_blks = 0;
	dcc->next_pos = 0;
	dcc->root = RB_ROOT_CACHED;
	dcc->rbtree_check = false;

	init_waitqueue_head(&dcc->discard_wait_queue);
	SM_I(sbi)->dcc_info = dcc;
init_thread:
	dcc->f2fs_issue_discard = kthread_run(issue_discard_thread, sbi,
				"f2fs_discard-%u:%u", MAJOR(dev), MINOR(dev));
	if (IS_ERR(dcc->f2fs_issue_discard)) {
		err = PTR_ERR(dcc->f2fs_issue_discard);
		kfree(dcc);
		SM_I(sbi)->dcc_info = NULL;
		return err;
	}

	return err;
}

static void destroy_discard_cmd_control(struct f2fs_sb_info *sbi)
{
	struct discard_cmd_control *dcc = SM_I(sbi)->dcc_info;

	if (!dcc)
		return;

	f2fs_stop_discard_thread(sbi);

	/*
	 * Recovery can cache discard commands, so in error path of
	 * fill_super(), it needs to give a chance to handle them.
	 */
	if (unlikely(atomic_read(&dcc->discard_cmd_cnt)))
		f2fs_issue_discard_timeout(sbi);

	kfree(dcc);
	SM_I(sbi)->dcc_info = NULL;
}

static bool __mark_sit_entry_dirty(struct f2fs_sb_info *sbi, unsigned int segno)
{
	struct sit_info *sit_i = SIT_I(sbi);

	if (!__test_and_set_bit(segno, sit_i->dirty_sentries_bitmap)) {
		sit_i->dirty_sentries++;
		return false;
	}

	return true;
}

static void __set_sit_entry_type(struct f2fs_sb_info *sbi, int type,
					unsigned int segno, int modified)
{
	struct seg_entry *se = get_seg_entry(sbi, segno);

	se->type = type;
	if (modified)
		__mark_sit_entry_dirty(sbi, segno);
}

static inline unsigned long long get_segment_mtime(struct f2fs_sb_info *sbi,
								block_t blkaddr)
{
	unsigned int segno = GET_SEGNO(sbi, blkaddr);

	if (segno == NULL_SEGNO)
		return 0;
	return get_seg_entry(sbi, segno)->mtime;
}

static void update_segment_mtime(struct f2fs_sb_info *sbi, block_t blkaddr,
						unsigned long long old_mtime)
{
	struct seg_entry *se;
	unsigned int segno = GET_SEGNO(sbi, blkaddr);
	unsigned long long ctime = get_mtime(sbi, false);
	unsigned long long mtime = old_mtime ? old_mtime : ctime;

	if (segno == NULL_SEGNO)
		return;

	se = get_seg_entry(sbi, segno);

	if (!se->mtime)
		se->mtime = mtime;
	else
		se->mtime = div_u64(se->mtime * se->valid_blocks + mtime,
						se->valid_blocks + 1);

	if (ctime > SIT_I(sbi)->max_mtime)
		SIT_I(sbi)->max_mtime = ctime;
}

static void update_sit_entry(struct f2fs_sb_info *sbi, block_t blkaddr, int del)
{
	struct seg_entry *se;
	unsigned int segno, offset;
	long int new_vblocks;
	bool exist;
#ifdef CONFIG_F2FS_CHECK_FS
	bool mir_exist;
#endif

	segno = GET_SEGNO(sbi, blkaddr);

	se = get_seg_entry(sbi, segno);
	new_vblocks = se->valid_blocks + del;
	offset = GET_BLKOFF_FROM_SEG0(sbi, blkaddr);

	f2fs_bug_on(sbi, (new_vblocks < 0 ||
			(new_vblocks > f2fs_usable_blks_in_seg(sbi, segno))));

	se->valid_blocks = new_vblocks;

	/* Update valid block bitmap */
	if (del > 0) {
		exist = f2fs_test_and_set_bit(offset, se->cur_valid_map);
#ifdef CONFIG_F2FS_CHECK_FS
		mir_exist = f2fs_test_and_set_bit(offset,
						se->cur_valid_map_mir);
		if (unlikely(exist != mir_exist)) {
			f2fs_err(sbi, "Inconsistent error when setting bitmap, blk:%u, old bit:%d",
				 blkaddr, exist);
			f2fs_bug_on(sbi, 1);
		}
#endif
		if (unlikely(exist)) {
			f2fs_err(sbi, "Bitmap was wrongly set, blk:%u",
				 blkaddr);
			f2fs_bug_on(sbi, 1);
			se->valid_blocks--;
			del = 0;
		}

		if (!f2fs_test_and_set_bit(offset, se->discard_map))
			sbi->discard_blks--;

		/*
		 * SSR should never reuse block which is checkpointed
		 * or newly invalidated.
		 */
		if (!is_sbi_flag_set(sbi, SBI_CP_DISABLED)) {
			if (!f2fs_test_and_set_bit(offset, se->ckpt_valid_map))
				se->ckpt_valid_blocks++;
		}
	} else {
		exist = f2fs_test_and_clear_bit(offset, se->cur_valid_map);
#ifdef CONFIG_F2FS_CHECK_FS
		mir_exist = f2fs_test_and_clear_bit(offset,
						se->cur_valid_map_mir);
		if (unlikely(exist != mir_exist)) {
			f2fs_err(sbi, "Inconsistent error when clearing bitmap, blk:%u, old bit:%d",
				 blkaddr, exist);
			f2fs_bug_on(sbi, 1);
		}
#endif
		if (unlikely(!exist)) {
			f2fs_err(sbi, "Bitmap was wrongly cleared, blk:%u",
				 blkaddr);
			f2fs_bug_on(sbi, 1);
			se->valid_blocks++;
			del = 0;
		} else if (unlikely(is_sbi_flag_set(sbi, SBI_CP_DISABLED))) {
			/*
			 * If checkpoints are off, we must not reuse data that
			 * was used in the previous checkpoint. If it was used
			 * before, we must track that to know how much space we
			 * really have.
			 */
			if (f2fs_test_bit(offset, se->ckpt_valid_map)) {
				spin_lock(&sbi->stat_lock);
				sbi->unusable_block_count++;
				spin_unlock(&sbi->stat_lock);
			}
		}

		if (f2fs_test_and_clear_bit(offset, se->discard_map))
			sbi->discard_blks++;
	}
	if (!f2fs_test_bit(offset, se->ckpt_valid_map))
		se->ckpt_valid_blocks += del;

	__mark_sit_entry_dirty(sbi, segno);

	/* update total number of valid blocks to be written in ckpt area */
	SIT_I(sbi)->written_valid_blocks += del;

	if (__is_large_section(sbi))
		get_sec_entry(sbi, segno)->valid_blocks += del;
}

void f2fs_invalidate_blocks(struct f2fs_sb_info *sbi, block_t addr)
{
	unsigned int segno = GET_SEGNO(sbi, addr);
	struct sit_info *sit_i = SIT_I(sbi);

	f2fs_bug_on(sbi, addr == NULL_ADDR);
	if (addr == NEW_ADDR || addr == COMPRESS_ADDR)
		return;

	invalidate_mapping_pages(META_MAPPING(sbi), addr, addr);
	f2fs_invalidate_compress_page(sbi, addr);

	/* add it into sit main buffer */
	down_write(&sit_i->sentry_lock);

	update_segment_mtime(sbi, addr, 0);
	update_sit_entry(sbi, addr, -1);

	/* add it into dirty seglist */
	locate_dirty_segment(sbi, segno);

	up_write(&sit_i->sentry_lock);
}

bool f2fs_is_checkpointed_data(struct f2fs_sb_info *sbi, block_t blkaddr)
{
	struct sit_info *sit_i = SIT_I(sbi);
	unsigned int segno, offset;
	struct seg_entry *se;
	bool is_cp = false;

	if (!__is_valid_data_blkaddr(blkaddr))
		return true;

	down_read(&sit_i->sentry_lock);

	segno = GET_SEGNO(sbi, blkaddr);
	se = get_seg_entry(sbi, segno);
	offset = GET_BLKOFF_FROM_SEG0(sbi, blkaddr);

	if (f2fs_test_bit(offset, se->ckpt_valid_map))
		is_cp = true;

	up_read(&sit_i->sentry_lock);

	return is_cp;
}

/*
 * This function should be resided under the curseg_mutex lock
 */
static void __add_sum_entry(struct f2fs_sb_info *sbi, int type,
					struct f2fs_summary *sum)
{
	struct curseg_info *curseg = CURSEG_I(sbi, type);
	void *addr = curseg->sum_blk;

	addr += curseg->next_blkoff * sizeof(struct f2fs_summary);
	memcpy(addr, sum, sizeof(struct f2fs_summary));
}

/*
 * Calculate the number of current summary pages for writing
 */
int f2fs_npages_for_summary_flush(struct f2fs_sb_info *sbi, bool for_ra)
{
	int valid_sum_count = 0;
	int i, sum_in_page;

	for (i = CURSEG_HOT_DATA; i <= CURSEG_COLD_DATA; i++) {
		if (sbi->ckpt->alloc_type[i] == SSR)
			valid_sum_count += sbi->blocks_per_seg;
		else {
			if (for_ra)
				valid_sum_count += le16_to_cpu(
					F2FS_CKPT(sbi)->cur_data_blkoff[i]);
			else
				valid_sum_count += curseg_blkoff(sbi, i);
		}
	}

	sum_in_page = (PAGE_SIZE - 2 * SUM_JOURNAL_SIZE -
			SUM_FOOTER_SIZE) / SUMMARY_SIZE;
	if (valid_sum_count <= sum_in_page)
		return 1;
	else if ((valid_sum_count - sum_in_page) <=
		(PAGE_SIZE - SUM_FOOTER_SIZE) / SUMMARY_SIZE)
		return 2;
	return 3;
}

/*
 * Caller should put this summary page
 */
struct page *f2fs_get_sum_page(struct f2fs_sb_info *sbi, unsigned int segno)
{
	if (unlikely(f2fs_cp_error(sbi)))
		return ERR_PTR(-EIO);
	return f2fs_get_meta_page_retry(sbi, GET_SUM_BLOCK(sbi, segno));
}

void f2fs_update_meta_page(struct f2fs_sb_info *sbi,
					void *src, block_t blk_addr)
{
	struct page *page = f2fs_grab_meta_page(sbi, blk_addr);

	memcpy(page_address(page), src, PAGE_SIZE);
	set_page_dirty(page);
	f2fs_put_page(page, 1);
}

static void write_sum_page(struct f2fs_sb_info *sbi,
			struct f2fs_summary_block *sum_blk, block_t blk_addr)
{
	f2fs_update_meta_page(sbi, (void *)sum_blk, blk_addr);
}

static void write_current_sum_page(struct f2fs_sb_info *sbi,
						int type, block_t blk_addr)
{
	struct curseg_info *curseg = CURSEG_I(sbi, type);
	struct page *page = f2fs_grab_meta_page(sbi, blk_addr);
	struct f2fs_summary_block *src = curseg->sum_blk;
	struct f2fs_summary_block *dst;

	dst = (struct f2fs_summary_block *)page_address(page);
	memset(dst, 0, PAGE_SIZE);

	mutex_lock(&curseg->curseg_mutex);

	down_read(&curseg->journal_rwsem);
	memcpy(&dst->journal, curseg->journal, SUM_JOURNAL_SIZE);
	up_read(&curseg->journal_rwsem);

	memcpy(dst->entries, src->entries, SUM_ENTRY_SIZE);
	memcpy(&dst->footer, &src->footer, SUM_FOOTER_SIZE);

	mutex_unlock(&curseg->curseg_mutex);

	set_page_dirty(page);
	f2fs_put_page(page, 1);
}

static int is_next_segment_free(struct f2fs_sb_info *sbi,
				struct curseg_info *curseg, int type)
{
	unsigned int segno = curseg->segno + 1;
	struct free_segmap_info *free_i = FREE_I(sbi);

	if (segno < MAIN_SEGS(sbi) && segno % sbi->segs_per_sec)
		return !test_bit(segno, free_i->free_segmap);
	return 0;
}

/*
 * Find a new segment from the free segments bitmap to right order
 * This function should be returned with success, otherwise BUG
 */
static void get_new_segment(struct f2fs_sb_info *sbi,
			unsigned int *newseg, bool new_sec, int dir)
{
	struct free_segmap_info *free_i = FREE_I(sbi);
	unsigned int segno, secno, zoneno;
	unsigned int total_zones = MAIN_SECS(sbi) / sbi->secs_per_zone;
	unsigned int hint = GET_SEC_FROM_SEG(sbi, *newseg);
	unsigned int old_zoneno = GET_ZONE_FROM_SEG(sbi, *newseg);
	unsigned int left_start = hint;
	bool init = true;
	int go_left = 0;
	int i;

	spin_lock(&free_i->segmap_lock);

	if (!new_sec && ((*newseg + 1) % sbi->segs_per_sec)) {
		segno = find_next_zero_bit(free_i->free_segmap,
			GET_SEG_FROM_SEC(sbi, hint + 1), *newseg + 1);
		if (segno < GET_SEG_FROM_SEC(sbi, hint + 1))
			goto got_it;
	}
find_other_zone:
	secno = find_next_zero_bit(free_i->free_secmap, MAIN_SECS(sbi), hint);
	if (secno >= MAIN_SECS(sbi)) {
		if (dir == ALLOC_RIGHT) {
			secno = find_next_zero_bit(free_i->free_secmap,
							MAIN_SECS(sbi), 0);
			f2fs_bug_on(sbi, secno >= MAIN_SECS(sbi));
		} else {
			go_left = 1;
			left_start = hint - 1;
		}
	}
	if (go_left == 0)
		goto skip_left;

	while (test_bit(left_start, free_i->free_secmap)) {
		if (left_start > 0) {
			left_start--;
			continue;
		}
		left_start = find_next_zero_bit(free_i->free_secmap,
							MAIN_SECS(sbi), 0);
		f2fs_bug_on(sbi, left_start >= MAIN_SECS(sbi));
		break;
	}
	secno = left_start;
skip_left:
	segno = GET_SEG_FROM_SEC(sbi, secno);
	zoneno = GET_ZONE_FROM_SEC(sbi, secno);

	/* give up on finding another zone */
	if (!init)
		goto got_it;
	if (sbi->secs_per_zone == 1)
		goto got_it;
	if (zoneno == old_zoneno)
		goto got_it;
	if (dir == ALLOC_LEFT) {
		if (!go_left && zoneno + 1 >= total_zones)
			goto got_it;
		if (go_left && zoneno == 0)
			goto got_it;
	}
	for (i = 0; i < NR_CURSEG_TYPE; i++)
		if (CURSEG_I(sbi, i)->zone == zoneno)
			break;

	if (i < NR_CURSEG_TYPE) {
		/* zone is in user, try another */
		if (go_left)
			hint = zoneno * sbi->secs_per_zone - 1;
		else if (zoneno + 1 >= total_zones)
			hint = 0;
		else
			hint = (zoneno + 1) * sbi->secs_per_zone;
		init = false;
		goto find_other_zone;
	}
got_it:
	/* set it as dirty segment in free segmap */
	f2fs_bug_on(sbi, test_bit(segno, free_i->free_segmap));
	__set_inuse(sbi, segno);
	*newseg = segno;
	spin_unlock(&free_i->segmap_lock);
}

static void reset_curseg(struct f2fs_sb_info *sbi, int type, int modified)
{
	struct curseg_info *curseg = CURSEG_I(sbi, type);
	struct summary_footer *sum_footer;
	unsigned short seg_type = curseg->seg_type;

	curseg->inited = true;
	curseg->segno = curseg->next_segno;
	curseg->zone = GET_ZONE_FROM_SEG(sbi, curseg->segno);
	curseg->next_blkoff = 0;
	curseg->next_segno = NULL_SEGNO;

	sum_footer = &(curseg->sum_blk->footer);
	memset(sum_footer, 0, sizeof(struct summary_footer));

	sanity_check_seg_type(sbi, seg_type);

	if (IS_DATASEG(seg_type))
		SET_SUM_TYPE(sum_footer, SUM_TYPE_DATA);
	if (IS_NODESEG(seg_type))
		SET_SUM_TYPE(sum_footer, SUM_TYPE_NODE);
	__set_sit_entry_type(sbi, seg_type, curseg->segno, modified);
}

static unsigned int __get_next_segno(struct f2fs_sb_info *sbi, int type)
{
	struct curseg_info *curseg = CURSEG_I(sbi, type);
	unsigned short seg_type = curseg->seg_type;

	sanity_check_seg_type(sbi, seg_type);

	/* if segs_per_sec is large than 1, we need to keep original policy. */
	if (__is_large_section(sbi))
		return curseg->segno;

	/* inmem log may not locate on any segment after mount */
	if (!curseg->inited)
		return 0;

	if (unlikely(is_sbi_flag_set(sbi, SBI_CP_DISABLED)))
		return 0;

	if (test_opt(sbi, NOHEAP) &&
		(seg_type == CURSEG_HOT_DATA || IS_NODESEG(seg_type)))
		return 0;

	if (SIT_I(sbi)->last_victim[ALLOC_NEXT])
		return SIT_I(sbi)->last_victim[ALLOC_NEXT];

	/* find segments from 0 to reuse freed segments */
	if (F2FS_OPTION(sbi).alloc_mode == ALLOC_MODE_REUSE)
		return 0;

	return curseg->segno;
}

/*
 * Allocate a current working segment.
 * This function always allocates a free segment in LFS manner.
 */
static void new_curseg(struct f2fs_sb_info *sbi, int type, bool new_sec)
{
	struct curseg_info *curseg = CURSEG_I(sbi, type);
	unsigned short seg_type = curseg->seg_type;
	unsigned int segno = curseg->segno;
	int dir = ALLOC_LEFT;

	if (curseg->inited)
		write_sum_page(sbi, curseg->sum_blk,
				GET_SUM_BLOCK(sbi, segno));
	if (seg_type == CURSEG_WARM_DATA || seg_type == CURSEG_COLD_DATA)
		dir = ALLOC_RIGHT;

	if (test_opt(sbi, NOHEAP))
		dir = ALLOC_RIGHT;

	segno = __get_next_segno(sbi, type);
	get_new_segment(sbi, &segno, new_sec, dir);
	curseg->next_segno = segno;
	reset_curseg(sbi, type, 1);
	curseg->alloc_type = LFS;
}

static int __next_free_blkoff(struct f2fs_sb_info *sbi,
					int segno, block_t start)
{
	struct seg_entry *se = get_seg_entry(sbi, segno);
	int entries = SIT_VBLOCK_MAP_SIZE / sizeof(unsigned long);
	unsigned long *target_map = SIT_I(sbi)->tmp_map;
	unsigned long *ckpt_map = (unsigned long *)se->ckpt_valid_map;
	unsigned long *cur_map = (unsigned long *)se->cur_valid_map;
	int i;

	for (i = 0; i < entries; i++)
		target_map[i] = ckpt_map[i] | cur_map[i];

	return __find_rev_next_zero_bit(target_map, sbi->blocks_per_seg, start);
}

/*
 * If a segment is written by LFS manner, next block offset is just obtained
 * by increasing the current block offset. However, if a segment is written by
 * SSR manner, next block offset obtained by calling __next_free_blkoff
 */
static void __refresh_next_blkoff(struct f2fs_sb_info *sbi,
				struct curseg_info *seg)
{
	if (seg->alloc_type == SSR)
		seg->next_blkoff =
			__next_free_blkoff(sbi, seg->segno,
						seg->next_blkoff + 1);
	else
		seg->next_blkoff++;
}

bool f2fs_segment_has_free_slot(struct f2fs_sb_info *sbi, int segno)
{
	return __next_free_blkoff(sbi, segno, 0) < sbi->blocks_per_seg;
}

/*
 * This function always allocates a used segment(from dirty seglist) by SSR
 * manner, so it should recover the existing segment information of valid blocks
 */
static void change_curseg(struct f2fs_sb_info *sbi, int type, bool flush)
{
	struct dirty_seglist_info *dirty_i = DIRTY_I(sbi);
	struct curseg_info *curseg = CURSEG_I(sbi, type);
	unsigned int new_segno = curseg->next_segno;
	struct f2fs_summary_block *sum_node;
	struct page *sum_page;

	if (flush)
		write_sum_page(sbi, curseg->sum_blk,
					GET_SUM_BLOCK(sbi, curseg->segno));

	__set_test_and_inuse(sbi, new_segno);

	mutex_lock(&dirty_i->seglist_lock);
	__remove_dirty_segment(sbi, new_segno, PRE);
	__remove_dirty_segment(sbi, new_segno, DIRTY);
	mutex_unlock(&dirty_i->seglist_lock);

	reset_curseg(sbi, type, 1);
	curseg->alloc_type = SSR;
	curseg->next_blkoff = __next_free_blkoff(sbi, curseg->segno, 0);

	sum_page = f2fs_get_sum_page(sbi, new_segno);
	if (IS_ERR(sum_page)) {
		/* GC won't be able to use stale summary pages by cp_error */
		memset(curseg->sum_blk, 0, SUM_ENTRY_SIZE);
		return;
	}
	sum_node = (struct f2fs_summary_block *)page_address(sum_page);
	memcpy(curseg->sum_blk, sum_node, SUM_ENTRY_SIZE);
	f2fs_put_page(sum_page, 1);
}

static int get_ssr_segment(struct f2fs_sb_info *sbi, int type,
				int alloc_mode, unsigned long long age);

static void get_atssr_segment(struct f2fs_sb_info *sbi, int type,
					int target_type, int alloc_mode,
					unsigned long long age)
{
	struct curseg_info *curseg = CURSEG_I(sbi, type);

	curseg->seg_type = target_type;

	if (get_ssr_segment(sbi, type, alloc_mode, age)) {
		struct seg_entry *se = get_seg_entry(sbi, curseg->next_segno);

		curseg->seg_type = se->type;
		change_curseg(sbi, type, true);
	} else {
		/* allocate cold segment by default */
		curseg->seg_type = CURSEG_COLD_DATA;
		new_curseg(sbi, type, true);
	}
	stat_inc_seg_type(sbi, curseg);
}

static void __f2fs_init_atgc_curseg(struct f2fs_sb_info *sbi)
{
	struct curseg_info *curseg = CURSEG_I(sbi, CURSEG_ALL_DATA_ATGC);

	if (!sbi->am.atgc_enabled)
		return;

	down_read(&SM_I(sbi)->curseg_lock);

	mutex_lock(&curseg->curseg_mutex);
	down_write(&SIT_I(sbi)->sentry_lock);

	get_atssr_segment(sbi, CURSEG_ALL_DATA_ATGC, CURSEG_COLD_DATA, SSR, 0);

	up_write(&SIT_I(sbi)->sentry_lock);
	mutex_unlock(&curseg->curseg_mutex);

	up_read(&SM_I(sbi)->curseg_lock);

}
void f2fs_init_inmem_curseg(struct f2fs_sb_info *sbi)
{
	__f2fs_init_atgc_curseg(sbi);
}

static void __f2fs_save_inmem_curseg(struct f2fs_sb_info *sbi, int type)
{
	struct curseg_info *curseg = CURSEG_I(sbi, type);

	mutex_lock(&curseg->curseg_mutex);
	if (!curseg->inited)
		goto out;

	if (get_valid_blocks(sbi, curseg->segno, false)) {
		write_sum_page(sbi, curseg->sum_blk,
				GET_SUM_BLOCK(sbi, curseg->segno));
	} else {
		mutex_lock(&DIRTY_I(sbi)->seglist_lock);
		__set_test_and_free(sbi, curseg->segno, true);
		mutex_unlock(&DIRTY_I(sbi)->seglist_lock);
	}
out:
	mutex_unlock(&curseg->curseg_mutex);
}

void f2fs_save_inmem_curseg(struct f2fs_sb_info *sbi)
{
	__f2fs_save_inmem_curseg(sbi, CURSEG_COLD_DATA_PINNED);

	if (sbi->am.atgc_enabled)
		__f2fs_save_inmem_curseg(sbi, CURSEG_ALL_DATA_ATGC);
}

static void __f2fs_restore_inmem_curseg(struct f2fs_sb_info *sbi, int type)
{
	struct curseg_info *curseg = CURSEG_I(sbi, type);

	mutex_lock(&curseg->curseg_mutex);
	if (!curseg->inited)
		goto out;
	if (get_valid_blocks(sbi, curseg->segno, false))
		goto out;

	mutex_lock(&DIRTY_I(sbi)->seglist_lock);
	__set_test_and_inuse(sbi, curseg->segno);
	mutex_unlock(&DIRTY_I(sbi)->seglist_lock);
out:
	mutex_unlock(&curseg->curseg_mutex);
}

void f2fs_restore_inmem_curseg(struct f2fs_sb_info *sbi)
{
	__f2fs_restore_inmem_curseg(sbi, CURSEG_COLD_DATA_PINNED);

	if (sbi->am.atgc_enabled)
		__f2fs_restore_inmem_curseg(sbi, CURSEG_ALL_DATA_ATGC);
}

static int get_ssr_segment(struct f2fs_sb_info *sbi, int type,
				int alloc_mode, unsigned long long age)
{
	struct curseg_info *curseg = CURSEG_I(sbi, type);
	const struct victim_selection *v_ops = DIRTY_I(sbi)->v_ops;
	unsigned segno = NULL_SEGNO;
	unsigned short seg_type = curseg->seg_type;
	int i, cnt;
	bool reversed = false;

	sanity_check_seg_type(sbi, seg_type);

	/* f2fs_need_SSR() already forces to do this */
	if (!v_ops->get_victim(sbi, &segno, BG_GC, seg_type, alloc_mode, age)) {
		curseg->next_segno = segno;
		return 1;
	}

	/* For node segments, let's do SSR more intensively */
	if (IS_NODESEG(seg_type)) {
		if (seg_type >= CURSEG_WARM_NODE) {
			reversed = true;
			i = CURSEG_COLD_NODE;
		} else {
			i = CURSEG_HOT_NODE;
		}
		cnt = NR_CURSEG_NODE_TYPE;
	} else {
		if (seg_type >= CURSEG_WARM_DATA) {
			reversed = true;
			i = CURSEG_COLD_DATA;
		} else {
			i = CURSEG_HOT_DATA;
		}
		cnt = NR_CURSEG_DATA_TYPE;
	}

	for (; cnt-- > 0; reversed ? i-- : i++) {
		if (i == seg_type)
			continue;
		if (!v_ops->get_victim(sbi, &segno, BG_GC, i, alloc_mode, age)) {
			curseg->next_segno = segno;
			return 1;
		}
	}

	/* find valid_blocks=0 in dirty list */
	if (unlikely(is_sbi_flag_set(sbi, SBI_CP_DISABLED))) {
		segno = get_free_segment(sbi);
		if (segno != NULL_SEGNO) {
			curseg->next_segno = segno;
			return 1;
		}
	}
	return 0;
}

/*
 * flush out current segment and replace it with new segment
 * This function should be returned with success, otherwise BUG
 */
static void allocate_segment_by_default(struct f2fs_sb_info *sbi,
						int type, bool force)
{
	struct curseg_info *curseg = CURSEG_I(sbi, type);

	if (force)
		new_curseg(sbi, type, true);
	else if (!is_set_ckpt_flags(sbi, CP_CRC_RECOVERY_FLAG) &&
					curseg->seg_type == CURSEG_WARM_NODE)
		new_curseg(sbi, type, false);
	else if (curseg->alloc_type == LFS &&
			is_next_segment_free(sbi, curseg, type) &&
			likely(!is_sbi_flag_set(sbi, SBI_CP_DISABLED)))
		new_curseg(sbi, type, false);
	else if (f2fs_need_SSR(sbi) &&
			get_ssr_segment(sbi, type, SSR, 0))
		change_curseg(sbi, type, true);
	else
		new_curseg(sbi, type, false);

	stat_inc_seg_type(sbi, curseg);
}

void f2fs_allocate_segment_for_resize(struct f2fs_sb_info *sbi, int type,
					unsigned int start, unsigned int end)
{
	struct curseg_info *curseg = CURSEG_I(sbi, type);
	unsigned int segno;

	down_read(&SM_I(sbi)->curseg_lock);
	mutex_lock(&curseg->curseg_mutex);
	down_write(&SIT_I(sbi)->sentry_lock);

	segno = CURSEG_I(sbi, type)->segno;
	if (segno < start || segno > end)
		goto unlock;

	if (f2fs_need_SSR(sbi) && get_ssr_segment(sbi, type, SSR, 0))
		change_curseg(sbi, type, true);
	else
		new_curseg(sbi, type, true);

	stat_inc_seg_type(sbi, curseg);

	locate_dirty_segment(sbi, segno);
unlock:
	up_write(&SIT_I(sbi)->sentry_lock);

	if (segno != curseg->segno)
		f2fs_notice(sbi, "For resize: curseg of type %d: %u ==> %u",
			    type, segno, curseg->segno);

	mutex_unlock(&curseg->curseg_mutex);
	up_read(&SM_I(sbi)->curseg_lock);
}

static void __allocate_new_segment(struct f2fs_sb_info *sbi, int type,
						bool new_sec, bool force)
{
	struct curseg_info *curseg = CURSEG_I(sbi, type);
	unsigned int old_segno;

	if (!curseg->inited)
		goto alloc;

	if (force || curseg->next_blkoff ||
		get_valid_blocks(sbi, curseg->segno, new_sec))
		goto alloc;

	if (!get_ckpt_valid_blocks(sbi, curseg->segno, new_sec))
		return;
alloc:
	old_segno = curseg->segno;
	SIT_I(sbi)->s_ops->allocate_segment(sbi, type, true);
	locate_dirty_segment(sbi, old_segno);
}

static void __allocate_new_section(struct f2fs_sb_info *sbi,
						int type, bool force)
{
	__allocate_new_segment(sbi, type, true, force);
}

void f2fs_allocate_new_section(struct f2fs_sb_info *sbi, int type, bool force)
{
	down_read(&SM_I(sbi)->curseg_lock);
	down_write(&SIT_I(sbi)->sentry_lock);
	__allocate_new_section(sbi, type, force);
	up_write(&SIT_I(sbi)->sentry_lock);
	up_read(&SM_I(sbi)->curseg_lock);
}

void f2fs_allocate_new_segments(struct f2fs_sb_info *sbi)
{
	int i;

	down_read(&SM_I(sbi)->curseg_lock);
	down_write(&SIT_I(sbi)->sentry_lock);
	for (i = CURSEG_HOT_DATA; i <= CURSEG_COLD_DATA; i++)
		__allocate_new_segment(sbi, i, false, false);
	up_write(&SIT_I(sbi)->sentry_lock);
	up_read(&SM_I(sbi)->curseg_lock);
}

static const struct segment_allocation default_salloc_ops = {
	.allocate_segment = allocate_segment_by_default,
};

bool f2fs_exist_trim_candidates(struct f2fs_sb_info *sbi,
						struct cp_control *cpc)
{
	__u64 trim_start = cpc->trim_start;
	bool has_candidate = false;

	down_write(&SIT_I(sbi)->sentry_lock);
	for (; cpc->trim_start <= cpc->trim_end; cpc->trim_start++) {
		if (add_discard_addrs(sbi, cpc, true)) {
			has_candidate = true;
			break;
		}
	}
	up_write(&SIT_I(sbi)->sentry_lock);

	cpc->trim_start = trim_start;
	return has_candidate;
}

static unsigned int __issue_discard_cmd_range(struct f2fs_sb_info *sbi,
					struct discard_policy *dpolicy,
					unsigned int start, unsigned int end)
{
	struct discard_cmd_control *dcc = SM_I(sbi)->dcc_info;
	struct discard_cmd *prev_dc = NULL, *next_dc = NULL;
	struct rb_node **insert_p = NULL, *insert_parent = NULL;
	struct discard_cmd *dc;
	struct blk_plug plug;
	int issued;
	unsigned int trimmed = 0;

next:
	issued = 0;

	mutex_lock(&dcc->cmd_lock);
	if (unlikely(dcc->rbtree_check))
		f2fs_bug_on(sbi, !f2fs_check_rb_tree_consistence(sbi,
							&dcc->root, false));

	dc = (struct discard_cmd *)f2fs_lookup_rb_tree_ret(&dcc->root,
					NULL, start,
					(struct rb_entry **)&prev_dc,
					(struct rb_entry **)&next_dc,
					&insert_p, &insert_parent, true, NULL);
	if (!dc)
		dc = next_dc;

	blk_start_plug(&plug);

	while (dc && dc->lstart <= end) {
		struct rb_node *node;
		int err = 0;

		if (dc->len < dpolicy->granularity)
			goto skip;

		if (dc->state != D_PREP) {
			list_move_tail(&dc->list, &dcc->fstrim_list);
			goto skip;
		}

		err = __submit_discard_cmd(sbi, dpolicy, dc, &issued);

		if (issued >= dpolicy->max_requests) {
			start = dc->lstart + dc->len;

			if (err)
				__remove_discard_cmd(sbi, dc);

			blk_finish_plug(&plug);
			mutex_unlock(&dcc->cmd_lock);
			trimmed += __wait_all_discard_cmd(sbi, NULL);
			congestion_wait(BLK_RW_ASYNC, DEFAULT_IO_TIMEOUT);
			goto next;
		}
skip:
		node = rb_next(&dc->rb_node);
		if (err)
			__remove_discard_cmd(sbi, dc);
		dc = rb_entry_safe(node, struct discard_cmd, rb_node);

		if (fatal_signal_pending(current))
			break;
	}

	blk_finish_plug(&plug);
	mutex_unlock(&dcc->cmd_lock);

	return trimmed;
}

int f2fs_trim_fs(struct f2fs_sb_info *sbi, struct fstrim_range *range)
{
	__u64 start = F2FS_BYTES_TO_BLK(range->start);
	__u64 end = start + F2FS_BYTES_TO_BLK(range->len) - 1;
	unsigned int start_segno, end_segno;
	block_t start_block, end_block;
	struct cp_control cpc;
	struct discard_policy dpolicy;
	unsigned long long trimmed = 0;
	int err = 0;
	bool need_align = f2fs_lfs_mode(sbi) && __is_large_section(sbi);

	if (start >= MAX_BLKADDR(sbi) || range->len < sbi->blocksize)
		return -EINVAL;

	if (end < MAIN_BLKADDR(sbi))
		goto out;

	if (is_sbi_flag_set(sbi, SBI_NEED_FSCK)) {
		f2fs_warn(sbi, "Found FS corruption, run fsck to fix.");
		return -EFSCORRUPTED;
	}

	/* start/end segment number in main_area */
	start_segno = (start <= MAIN_BLKADDR(sbi)) ? 0 : GET_SEGNO(sbi, start);
	end_segno = (end >= MAX_BLKADDR(sbi)) ? MAIN_SEGS(sbi) - 1 :
						GET_SEGNO(sbi, end);
	if (need_align) {
		start_segno = rounddown(start_segno, sbi->segs_per_sec);
		end_segno = roundup(end_segno + 1, sbi->segs_per_sec) - 1;
	}

	cpc.reason = CP_DISCARD;
	cpc.trim_minlen = max_t(__u64, 1, F2FS_BYTES_TO_BLK(range->minlen));
	cpc.trim_start = start_segno;
	cpc.trim_end = end_segno;

	if (sbi->discard_blks == 0)
		goto out;

	down_write(&sbi->gc_lock);
	err = f2fs_write_checkpoint(sbi, &cpc);
	up_write(&sbi->gc_lock);
	if (err)
		goto out;

	/*
	 * We filed discard candidates, but actually we don't need to wait for
	 * all of them, since they'll be issued in idle time along with runtime
	 * discard option. User configuration looks like using runtime discard
	 * or periodic fstrim instead of it.
	 */
	if (f2fs_realtime_discard_enable(sbi))
		goto out;

	start_block = START_BLOCK(sbi, start_segno);
	end_block = START_BLOCK(sbi, end_segno + 1);

	__init_discard_policy(sbi, &dpolicy, DPOLICY_FSTRIM, cpc.trim_minlen);
	trimmed = __issue_discard_cmd_range(sbi, &dpolicy,
					start_block, end_block);

	trimmed += __wait_discard_cmd_range(sbi, &dpolicy,
					start_block, end_block);
out:
	if (!err)
		range->len = F2FS_BLK_TO_BYTES(trimmed);
	return err;
}

static bool __has_curseg_space(struct f2fs_sb_info *sbi,
					struct curseg_info *curseg)
{
	return curseg->next_blkoff < f2fs_usable_blks_in_seg(sbi,
							curseg->segno);
}

int f2fs_rw_hint_to_seg_type(enum rw_hint hint)
{
	switch (hint) {
	case WRITE_LIFE_SHORT:
		return CURSEG_HOT_DATA;
	case WRITE_LIFE_EXTREME:
		return CURSEG_COLD_DATA;
	default:
		return CURSEG_WARM_DATA;
	}
}

/* This returns write hints for each segment type. This hints will be
 * passed down to block layer. There are mapping tables which depend on
 * the mount option 'whint_mode'.
 *
 * 1) whint_mode=off. F2FS only passes down WRITE_LIFE_NOT_SET.
 *
 * 2) whint_mode=user-based. F2FS tries to pass down hints given by users.
 *
 * User                  F2FS                     Block
 * ----                  ----                     -----
 *                       META                     WRITE_LIFE_NOT_SET
 *                       HOT_NODE                 "
 *                       WARM_NODE                "
 *                       COLD_NODE                "
 * ioctl(COLD)           COLD_DATA                WRITE_LIFE_EXTREME
 * extension list        "                        "
 *
 * -- buffered io
 * WRITE_LIFE_EXTREME    COLD_DATA                WRITE_LIFE_EXTREME
 * WRITE_LIFE_SHORT      HOT_DATA                 WRITE_LIFE_SHORT
 * WRITE_LIFE_NOT_SET    WARM_DATA                WRITE_LIFE_NOT_SET
 * WRITE_LIFE_NONE       "                        "
 * WRITE_LIFE_MEDIUM     "                        "
 * WRITE_LIFE_LONG       "                        "
 *
 * -- direct io
 * WRITE_LIFE_EXTREME    COLD_DATA                WRITE_LIFE_EXTREME
 * WRITE_LIFE_SHORT      HOT_DATA                 WRITE_LIFE_SHORT
 * WRITE_LIFE_NOT_SET    WARM_DATA                WRITE_LIFE_NOT_SET
 * WRITE_LIFE_NONE       "                        WRITE_LIFE_NONE
 * WRITE_LIFE_MEDIUM     "                        WRITE_LIFE_MEDIUM
 * WRITE_LIFE_LONG       "                        WRITE_LIFE_LONG
 *
 * 3) whint_mode=fs-based. F2FS passes down hints with its policy.
 *
 * User                  F2FS                     Block
 * ----                  ----                     -----
 *                       META                     WRITE_LIFE_MEDIUM;
 *                       HOT_NODE                 WRITE_LIFE_NOT_SET
 *                       WARM_NODE                "
 *                       COLD_NODE                WRITE_LIFE_NONE
 * ioctl(COLD)           COLD_DATA                WRITE_LIFE_EXTREME
 * extension list        "                        "
 *
 * -- buffered io
 * WRITE_LIFE_EXTREME    COLD_DATA                WRITE_LIFE_EXTREME
 * WRITE_LIFE_SHORT      HOT_DATA                 WRITE_LIFE_SHORT
 * WRITE_LIFE_NOT_SET    WARM_DATA                WRITE_LIFE_LONG
 * WRITE_LIFE_NONE       "                        "
 * WRITE_LIFE_MEDIUM     "                        "
 * WRITE_LIFE_LONG       "                        "
 *
 * -- direct io
 * WRITE_LIFE_EXTREME    COLD_DATA                WRITE_LIFE_EXTREME
 * WRITE_LIFE_SHORT      HOT_DATA                 WRITE_LIFE_SHORT
 * WRITE_LIFE_NOT_SET    WARM_DATA                WRITE_LIFE_NOT_SET
 * WRITE_LIFE_NONE       "                        WRITE_LIFE_NONE
 * WRITE_LIFE_MEDIUM     "                        WRITE_LIFE_MEDIUM
 * WRITE_LIFE_LONG       "                        WRITE_LIFE_LONG
 */

enum rw_hint f2fs_io_type_to_rw_hint(struct f2fs_sb_info *sbi,
				enum page_type type, enum temp_type temp)
{
	if (F2FS_OPTION(sbi).whint_mode == WHINT_MODE_USER) {
		if (type == DATA) {
			if (temp == WARM)
				return WRITE_LIFE_NOT_SET;
			else if (temp == HOT)
				return WRITE_LIFE_SHORT;
			else if (temp == COLD)
				return WRITE_LIFE_EXTREME;
		} else {
			return WRITE_LIFE_NOT_SET;
		}
	} else if (F2FS_OPTION(sbi).whint_mode == WHINT_MODE_FS) {
		if (type == DATA) {
			if (temp == WARM)
				return WRITE_LIFE_LONG;
			else if (temp == HOT)
				return WRITE_LIFE_SHORT;
			else if (temp == COLD)
				return WRITE_LIFE_EXTREME;
		} else if (type == NODE) {
			if (temp == WARM || temp == HOT)
				return WRITE_LIFE_NOT_SET;
			else if (temp == COLD)
				return WRITE_LIFE_NONE;
		} else if (type == META) {
			return WRITE_LIFE_MEDIUM;
		}
	}
	return WRITE_LIFE_NOT_SET;
}

static int __get_segment_type_2(struct f2fs_io_info *fio)
{
	if (fio->type == DATA)
		return CURSEG_HOT_DATA;
	else
		return CURSEG_HOT_NODE;
}

static int __get_segment_type_4(struct f2fs_io_info *fio)
{
	if (fio->type == DATA) {
		struct inode *inode = fio->page->mapping->host;

		if (S_ISDIR(inode->i_mode))
			return CURSEG_HOT_DATA;
		else
			return CURSEG_COLD_DATA;
	} else {
		if (IS_DNODE(fio->page) && is_cold_node(fio->page))
			return CURSEG_WARM_NODE;
		else
			return CURSEG_COLD_NODE;
	}
}

static int __get_segment_type_6(struct f2fs_io_info *fio)
{
	if (fio->type == DATA) {
		struct inode *inode = fio->page->mapping->host;

		if (is_inode_flag_set(inode, FI_ALIGNED_WRITE))
			return CURSEG_COLD_DATA_PINNED;

		if (page_private_gcing(fio->page)) {
			if (fio->sbi->am.atgc_enabled &&
				(fio->io_type == FS_DATA_IO) &&
				(fio->sbi->gc_mode != GC_URGENT_HIGH))
				return CURSEG_ALL_DATA_ATGC;
			else
				return CURSEG_COLD_DATA;
		}
		if (file_is_cold(inode) || f2fs_need_compress_data(inode))
			return CURSEG_COLD_DATA;
		if (file_is_hot(inode) ||
				is_inode_flag_set(inode, FI_HOT_DATA) ||
				f2fs_is_atomic_file(inode) ||
				f2fs_is_volatile_file(inode))
			return CURSEG_HOT_DATA;
		return f2fs_rw_hint_to_seg_type(inode->i_write_hint);
	} else {
		if (IS_DNODE(fio->page))
			return is_cold_node(fio->page) ? CURSEG_WARM_NODE :
						CURSEG_HOT_NODE;
		return CURSEG_COLD_NODE;
	}
}

static int __get_segment_type(struct f2fs_io_info *fio)
{
	int type = 0;

	switch (F2FS_OPTION(fio->sbi).active_logs) {
	case 2:
		type = __get_segment_type_2(fio);
		break;
	case 4:
		type = __get_segment_type_4(fio);
		break;
	case 6:
		type = __get_segment_type_6(fio);
		break;
	default:
		f2fs_bug_on(fio->sbi, true);
	}

	if (IS_HOT(type))
		fio->temp = HOT;
	else if (IS_WARM(type))
		fio->temp = WARM;
	else
		fio->temp = COLD;
	return type;
}

void f2fs_allocate_data_block(struct f2fs_sb_info *sbi, struct page *page,
		block_t old_blkaddr, block_t *new_blkaddr,
		struct f2fs_summary *sum, int type,
		struct f2fs_io_info *fio)
{
	struct sit_info *sit_i = SIT_I(sbi);
	struct curseg_info *curseg = CURSEG_I(sbi, type);
	unsigned long long old_mtime;
	bool from_gc = (type == CURSEG_ALL_DATA_ATGC);
	struct seg_entry *se = NULL;

	down_read(&SM_I(sbi)->curseg_lock);

	mutex_lock(&curseg->curseg_mutex);
	down_write(&sit_i->sentry_lock);

	if (from_gc) {
		f2fs_bug_on(sbi, GET_SEGNO(sbi, old_blkaddr) == NULL_SEGNO);
		se = get_seg_entry(sbi, GET_SEGNO(sbi, old_blkaddr));
		sanity_check_seg_type(sbi, se->type);
		f2fs_bug_on(sbi, IS_NODESEG(se->type));
	}
	*new_blkaddr = NEXT_FREE_BLKADDR(sbi, curseg);

	f2fs_bug_on(sbi, curseg->next_blkoff >= sbi->blocks_per_seg);

	f2fs_wait_discard_bio(sbi, *new_blkaddr);

	/*
	 * __add_sum_entry should be resided under the curseg_mutex
	 * because, this function updates a summary entry in the
	 * current summary block.
	 */
	__add_sum_entry(sbi, type, sum);

	__refresh_next_blkoff(sbi, curseg);

	stat_inc_block_count(sbi, curseg);

	if (from_gc) {
		old_mtime = get_segment_mtime(sbi, old_blkaddr);
	} else {
		update_segment_mtime(sbi, old_blkaddr, 0);
		old_mtime = 0;
	}
	update_segment_mtime(sbi, *new_blkaddr, old_mtime);

	/*
	 * SIT information should be updated before segment allocation,
	 * since SSR needs latest valid block information.
	 */
	update_sit_entry(sbi, *new_blkaddr, 1);
	if (GET_SEGNO(sbi, old_blkaddr) != NULL_SEGNO)
		update_sit_entry(sbi, old_blkaddr, -1);

	if (!__has_curseg_space(sbi, curseg)) {
		if (from_gc)
			get_atssr_segment(sbi, type, se->type,
						AT_SSR, se->mtime);
		else
			sit_i->s_ops->allocate_segment(sbi, type, false);
	}
	/*
	 * segment dirty status should be updated after segment allocation,
	 * so we just need to update status only one time after previous
	 * segment being closed.
	 */
	locate_dirty_segment(sbi, GET_SEGNO(sbi, old_blkaddr));
	locate_dirty_segment(sbi, GET_SEGNO(sbi, *new_blkaddr));

	up_write(&sit_i->sentry_lock);

	if (page && IS_NODESEG(type)) {
		fill_node_footer_blkaddr(page, NEXT_FREE_BLKADDR(sbi, curseg));

		f2fs_inode_chksum_set(sbi, page);
	}

	if (fio) {
		struct f2fs_bio_info *io;

		if (F2FS_IO_ALIGNED(sbi))
			fio->retry = false;

		INIT_LIST_HEAD(&fio->list);
		fio->in_list = true;
		io = sbi->write_io[fio->type] + fio->temp;
		spin_lock(&io->io_lock);
		list_add_tail(&fio->list, &io->io_list);
		spin_unlock(&io->io_lock);
	}

	mutex_unlock(&curseg->curseg_mutex);

	up_read(&SM_I(sbi)->curseg_lock);
}

static void update_device_state(struct f2fs_io_info *fio)
{
	struct f2fs_sb_info *sbi = fio->sbi;
	unsigned int devidx;

	if (!f2fs_is_multi_device(sbi))
		return;

	devidx = f2fs_target_device_index(sbi, fio->new_blkaddr);

	/* update device state for fsync */
	f2fs_set_dirty_device(sbi, fio->ino, devidx, FLUSH_INO);

	/* update device state for checkpoint */
	if (!f2fs_test_bit(devidx, (char *)&sbi->dirty_device)) {
		spin_lock(&sbi->dev_lock);
		f2fs_set_bit(devidx, (char *)&sbi->dirty_device);
		spin_unlock(&sbi->dev_lock);
	}
}

static void do_write_page(struct f2fs_summary *sum, struct f2fs_io_info *fio)
{
	int type = __get_segment_type(fio);
	bool keep_order = (f2fs_lfs_mode(fio->sbi) && type == CURSEG_COLD_DATA);

	if (keep_order)
		down_read(&fio->sbi->io_order_lock);
reallocate:
	f2fs_allocate_data_block(fio->sbi, fio->page, fio->old_blkaddr,
			&fio->new_blkaddr, sum, type, fio);
	if (GET_SEGNO(fio->sbi, fio->old_blkaddr) != NULL_SEGNO) {
		invalidate_mapping_pages(META_MAPPING(fio->sbi),
					fio->old_blkaddr, fio->old_blkaddr);
		f2fs_invalidate_compress_page(fio->sbi, fio->old_blkaddr);
	}

	/* writeout dirty page into bdev */
	f2fs_submit_page_write(fio);
	if (fio->retry) {
		fio->old_blkaddr = fio->new_blkaddr;
		goto reallocate;
	}

	update_device_state(fio);

	if (keep_order)
		up_read(&fio->sbi->io_order_lock);
}

void f2fs_do_write_meta_page(struct f2fs_sb_info *sbi, struct page *page,
					enum iostat_type io_type)
{
	struct f2fs_io_info fio = {
		.sbi = sbi,
		.type = META,
		.temp = HOT,
		.op = REQ_OP_WRITE,
		.op_flags = REQ_SYNC | REQ_META | REQ_PRIO,
		.old_blkaddr = page->index,
		.new_blkaddr = page->index,
		.page = page,
		.encrypted_page = NULL,
		.in_list = false,
	};

	if (unlikely(page->index >= MAIN_BLKADDR(sbi)))
		fio.op_flags &= ~REQ_META;

	set_page_writeback(page);
	ClearPageError(page);
	f2fs_submit_page_write(&fio);

	stat_inc_meta_count(sbi, page->index);
	f2fs_update_iostat(sbi, io_type, F2FS_BLKSIZE);
}

void f2fs_do_write_node_page(unsigned int nid, struct f2fs_io_info *fio)
{
	struct f2fs_summary sum;

	set_summary(&sum, nid, 0, 0);
	do_write_page(&sum, fio);

	f2fs_update_iostat(fio->sbi, fio->io_type, F2FS_BLKSIZE);
}

void f2fs_outplace_write_data(struct dnode_of_data *dn,
					struct f2fs_io_info *fio)
{
	struct f2fs_sb_info *sbi = fio->sbi;
	struct f2fs_summary sum;

	f2fs_bug_on(sbi, dn->data_blkaddr == NULL_ADDR);
	set_summary(&sum, dn->nid, dn->ofs_in_node, fio->version);
	do_write_page(&sum, fio);
	f2fs_update_data_blkaddr(dn, fio->new_blkaddr);

	f2fs_update_iostat(sbi, fio->io_type, F2FS_BLKSIZE);
}

int f2fs_inplace_write_data(struct f2fs_io_info *fio)
{
	int err;
	struct f2fs_sb_info *sbi = fio->sbi;
	unsigned int segno;

	fio->new_blkaddr = fio->old_blkaddr;
	/* i/o temperature is needed for passing down write hints */
	__get_segment_type(fio);

	segno = GET_SEGNO(sbi, fio->new_blkaddr);

	if (!IS_DATASEG(get_seg_entry(sbi, segno)->type)) {
		set_sbi_flag(sbi, SBI_NEED_FSCK);
		f2fs_warn(sbi, "%s: incorrect segment(%u) type, run fsck to fix.",
			  __func__, segno);
		err = -EFSCORRUPTED;
		goto drop_bio;
	}

	if (is_sbi_flag_set(sbi, SBI_NEED_FSCK) || f2fs_cp_error(sbi)) {
		err = -EIO;
		goto drop_bio;
	}

	stat_inc_inplace_blocks(fio->sbi);

	if (fio->bio && !(SM_I(sbi)->ipu_policy & (1 << F2FS_IPU_NOCACHE)))
		err = f2fs_merge_page_bio(fio);
	else
		err = f2fs_submit_page_bio(fio);
	if (!err) {
		update_device_state(fio);
		f2fs_update_iostat(fio->sbi, fio->io_type, F2FS_BLKSIZE);
	}

	return err;
drop_bio:
	if (fio->bio && *(fio->bio)) {
		struct bio *bio = *(fio->bio);

		bio->bi_status = BLK_STS_IOERR;
		bio_endio(bio);
		*(fio->bio) = NULL;
	}
	return err;
}

static inline int __f2fs_get_curseg(struct f2fs_sb_info *sbi,
						unsigned int segno)
{
	int i;

	for (i = CURSEG_HOT_DATA; i < NO_CHECK_TYPE; i++) {
		if (CURSEG_I(sbi, i)->segno == segno)
			break;
	}
	return i;
}

void f2fs_do_replace_block(struct f2fs_sb_info *sbi, struct f2fs_summary *sum,
				block_t old_blkaddr, block_t new_blkaddr,
				bool recover_curseg, bool recover_newaddr,
				bool from_gc)
{
	struct sit_info *sit_i = SIT_I(sbi);
	struct curseg_info *curseg;
	unsigned int segno, old_cursegno;
	struct seg_entry *se;
	int type;
	unsigned short old_blkoff;
	unsigned char old_alloc_type;

	segno = GET_SEGNO(sbi, new_blkaddr);
	se = get_seg_entry(sbi, segno);
	type = se->type;

	down_write(&SM_I(sbi)->curseg_lock);

	if (!recover_curseg) {
		/* for recovery flow */
		if (se->valid_blocks == 0 && !IS_CURSEG(sbi, segno)) {
			if (old_blkaddr == NULL_ADDR)
				type = CURSEG_COLD_DATA;
			else
				type = CURSEG_WARM_DATA;
		}
	} else {
		if (IS_CURSEG(sbi, segno)) {
			/* se->type is volatile as SSR allocation */
			type = __f2fs_get_curseg(sbi, segno);
			f2fs_bug_on(sbi, type == NO_CHECK_TYPE);
		} else {
			type = CURSEG_WARM_DATA;
		}
	}

	f2fs_bug_on(sbi, !IS_DATASEG(type));
	curseg = CURSEG_I(sbi, type);

	mutex_lock(&curseg->curseg_mutex);
	down_write(&sit_i->sentry_lock);

	old_cursegno = curseg->segno;
	old_blkoff = curseg->next_blkoff;
	old_alloc_type = curseg->alloc_type;

	/* change the current segment */
	if (segno != curseg->segno) {
		curseg->next_segno = segno;
		change_curseg(sbi, type, true);
	}

	curseg->next_blkoff = GET_BLKOFF_FROM_SEG0(sbi, new_blkaddr);
	__add_sum_entry(sbi, type, sum);

	if (!recover_curseg || recover_newaddr) {
		if (!from_gc)
			update_segment_mtime(sbi, new_blkaddr, 0);
		update_sit_entry(sbi, new_blkaddr, 1);
	}
	if (GET_SEGNO(sbi, old_blkaddr) != NULL_SEGNO) {
		invalidate_mapping_pages(META_MAPPING(sbi),
					old_blkaddr, old_blkaddr);
		f2fs_invalidate_compress_page(sbi, old_blkaddr);
		if (!from_gc)
			update_segment_mtime(sbi, old_blkaddr, 0);
		update_sit_entry(sbi, old_blkaddr, -1);
	}

	locate_dirty_segment(sbi, GET_SEGNO(sbi, old_blkaddr));
	locate_dirty_segment(sbi, GET_SEGNO(sbi, new_blkaddr));

	locate_dirty_segment(sbi, old_cursegno);

	if (recover_curseg) {
		if (old_cursegno != curseg->segno) {
			curseg->next_segno = old_cursegno;
			change_curseg(sbi, type, true);
		}
		curseg->next_blkoff = old_blkoff;
		curseg->alloc_type = old_alloc_type;
	}

	up_write(&sit_i->sentry_lock);
	mutex_unlock(&curseg->curseg_mutex);
	up_write(&SM_I(sbi)->curseg_lock);
}

void f2fs_replace_block(struct f2fs_sb_info *sbi, struct dnode_of_data *dn,
				block_t old_addr, block_t new_addr,
				unsigned char version, bool recover_curseg,
				bool recover_newaddr)
{
	struct f2fs_summary sum;

	set_summary(&sum, dn->nid, dn->ofs_in_node, version);

	f2fs_do_replace_block(sbi, &sum, old_addr, new_addr,
					recover_curseg, recover_newaddr, false);

	f2fs_update_data_blkaddr(dn, new_addr);
}

void f2fs_wait_on_page_writeback(struct page *page,
				enum page_type type, bool ordered, bool locked)
{
	if (PageWriteback(page)) {
		struct f2fs_sb_info *sbi = F2FS_P_SB(page);

		/* submit cached LFS IO */
		f2fs_submit_merged_write_cond(sbi, NULL, page, 0, type);
		/* sbumit cached IPU IO */
		f2fs_submit_merged_ipu_write(sbi, NULL, page);
		if (ordered) {
			wait_on_page_writeback(page);
			f2fs_bug_on(sbi, locked && PageWriteback(page));
		} else {
			wait_for_stable_page(page);
		}
	}
}

void f2fs_wait_on_block_writeback(struct inode *inode, block_t blkaddr)
{
	struct f2fs_sb_info *sbi = F2FS_I_SB(inode);
	struct page *cpage;

	if (!f2fs_post_read_required(inode))
		return;

	if (!__is_valid_data_blkaddr(blkaddr))
		return;

	cpage = find_lock_page(META_MAPPING(sbi), blkaddr);
	if (cpage) {
		f2fs_wait_on_page_writeback(cpage, DATA, true, true);
		f2fs_put_page(cpage, 1);
	}
}

void f2fs_wait_on_block_writeback_range(struct inode *inode, block_t blkaddr,
								block_t len)
{
	block_t i;

	for (i = 0; i < len; i++)
		f2fs_wait_on_block_writeback(inode, blkaddr + i);
}

static int read_compacted_summaries(struct f2fs_sb_info *sbi)
{
	struct f2fs_checkpoint *ckpt = F2FS_CKPT(sbi);
	struct curseg_info *seg_i;
	unsigned char *kaddr;
	struct page *page;
	block_t start;
	int i, j, offset;

	start = start_sum_block(sbi);

	page = f2fs_get_meta_page(sbi, start++);
	if (IS_ERR(page))
		return PTR_ERR(page);
	kaddr = (unsigned char *)page_address(page);

	/* Step 1: restore nat cache */
	seg_i = CURSEG_I(sbi, CURSEG_HOT_DATA);
	memcpy(seg_i->journal, kaddr, SUM_JOURNAL_SIZE);

	/* Step 2: restore sit cache */
	seg_i = CURSEG_I(sbi, CURSEG_COLD_DATA);
	memcpy(seg_i->journal, kaddr + SUM_JOURNAL_SIZE, SUM_JOURNAL_SIZE);
	offset = 2 * SUM_JOURNAL_SIZE;

	/* Step 3: restore summary entries */
	for (i = CURSEG_HOT_DATA; i <= CURSEG_COLD_DATA; i++) {
		unsigned short blk_off;
		unsigned int segno;

		seg_i = CURSEG_I(sbi, i);
		segno = le32_to_cpu(ckpt->cur_data_segno[i]);
		blk_off = le16_to_cpu(ckpt->cur_data_blkoff[i]);
		seg_i->next_segno = segno;
		reset_curseg(sbi, i, 0);
		seg_i->alloc_type = ckpt->alloc_type[i];
		seg_i->next_blkoff = blk_off;

		if (seg_i->alloc_type == SSR)
			blk_off = sbi->blocks_per_seg;

		for (j = 0; j < blk_off; j++) {
			struct f2fs_summary *s;

			s = (struct f2fs_summary *)(kaddr + offset);
			seg_i->sum_blk->entries[j] = *s;
			offset += SUMMARY_SIZE;
			if (offset + SUMMARY_SIZE <= PAGE_SIZE -
						SUM_FOOTER_SIZE)
				continue;

			f2fs_put_page(page, 1);
			page = NULL;

			page = f2fs_get_meta_page(sbi, start++);
			if (IS_ERR(page))
				return PTR_ERR(page);
			kaddr = (unsigned char *)page_address(page);
			offset = 0;
		}
	}
	f2fs_put_page(page, 1);
	return 0;
}

static int read_normal_summaries(struct f2fs_sb_info *sbi, int type)
{
	struct f2fs_checkpoint *ckpt = F2FS_CKPT(sbi);
	struct f2fs_summary_block *sum;
	struct curseg_info *curseg;
	struct page *new;
	unsigned short blk_off;
	unsigned int segno = 0;
	block_t blk_addr = 0;
	int err = 0;

	/* get segment number and block addr */
	if (IS_DATASEG(type)) {
		segno = le32_to_cpu(ckpt->cur_data_segno[type]);
		blk_off = le16_to_cpu(ckpt->cur_data_blkoff[type -
							CURSEG_HOT_DATA]);
		if (__exist_node_summaries(sbi))
			blk_addr = sum_blk_addr(sbi, NR_CURSEG_PERSIST_TYPE, type);
		else
			blk_addr = sum_blk_addr(sbi, NR_CURSEG_DATA_TYPE, type);
	} else {
		segno = le32_to_cpu(ckpt->cur_node_segno[type -
							CURSEG_HOT_NODE]);
		blk_off = le16_to_cpu(ckpt->cur_node_blkoff[type -
							CURSEG_HOT_NODE]);
		if (__exist_node_summaries(sbi))
			blk_addr = sum_blk_addr(sbi, NR_CURSEG_NODE_TYPE,
							type - CURSEG_HOT_NODE);
		else
			blk_addr = GET_SUM_BLOCK(sbi, segno);
	}

	new = f2fs_get_meta_page(sbi, blk_addr);
	if (IS_ERR(new))
		return PTR_ERR(new);
	sum = (struct f2fs_summary_block *)page_address(new);

	if (IS_NODESEG(type)) {
		if (__exist_node_summaries(sbi)) {
			struct f2fs_summary *ns = &sum->entries[0];
			int i;

			for (i = 0; i < sbi->blocks_per_seg; i++, ns++) {
				ns->version = 0;
				ns->ofs_in_node = 0;
			}
		} else {
			err = f2fs_restore_node_summary(sbi, segno, sum);
			if (err)
				goto out;
		}
	}

	/* set uncompleted segment to curseg */
	curseg = CURSEG_I(sbi, type);
	mutex_lock(&curseg->curseg_mutex);

	/* update journal info */
	down_write(&curseg->journal_rwsem);
	memcpy(curseg->journal, &sum->journal, SUM_JOURNAL_SIZE);
	up_write(&curseg->journal_rwsem);

	memcpy(curseg->sum_blk->entries, sum->entries, SUM_ENTRY_SIZE);
	memcpy(&curseg->sum_blk->footer, &sum->footer, SUM_FOOTER_SIZE);
	curseg->next_segno = segno;
	reset_curseg(sbi, type, 0);
	curseg->alloc_type = ckpt->alloc_type[type];
	curseg->next_blkoff = blk_off;
	mutex_unlock(&curseg->curseg_mutex);
out:
	f2fs_put_page(new, 1);
	return err;
}

static int restore_curseg_summaries(struct f2fs_sb_info *sbi)
{
	struct f2fs_journal *sit_j = CURSEG_I(sbi, CURSEG_COLD_DATA)->journal;
	struct f2fs_journal *nat_j = CURSEG_I(sbi, CURSEG_HOT_DATA)->journal;
	int type = CURSEG_HOT_DATA;
	int err;

	if (is_set_ckpt_flags(sbi, CP_COMPACT_SUM_FLAG)) {
		int npages = f2fs_npages_for_summary_flush(sbi, true);

		if (npages >= 2)
			f2fs_ra_meta_pages(sbi, start_sum_block(sbi), npages,
							META_CP, true);

		/* restore for compacted data summary */
		err = read_compacted_summaries(sbi);
		if (err)
			return err;
		type = CURSEG_HOT_NODE;
	}

	if (__exist_node_summaries(sbi))
		f2fs_ra_meta_pages(sbi,
				sum_blk_addr(sbi, NR_CURSEG_PERSIST_TYPE, type),
				NR_CURSEG_PERSIST_TYPE - type, META_CP, true);

	for (; type <= CURSEG_COLD_NODE; type++) {
		err = read_normal_summaries(sbi, type);
		if (err)
			return err;
	}

	/* sanity check for summary blocks */
	if (nats_in_cursum(nat_j) > NAT_JOURNAL_ENTRIES ||
			sits_in_cursum(sit_j) > SIT_JOURNAL_ENTRIES) {
		f2fs_err(sbi, "invalid journal entries nats %u sits %u",
			 nats_in_cursum(nat_j), sits_in_cursum(sit_j));
		return -EINVAL;
	}

	return 0;
}

static void write_compacted_summaries(struct f2fs_sb_info *sbi, block_t blkaddr)
{
	struct page *page;
	unsigned char *kaddr;
	struct f2fs_summary *summary;
	struct curseg_info *seg_i;
	int written_size = 0;
	int i, j;

	page = f2fs_grab_meta_page(sbi, blkaddr++);
	kaddr = (unsigned char *)page_address(page);
	memset(kaddr, 0, PAGE_SIZE);

	/* Step 1: write nat cache */
	seg_i = CURSEG_I(sbi, CURSEG_HOT_DATA);
	memcpy(kaddr, seg_i->journal, SUM_JOURNAL_SIZE);
	written_size += SUM_JOURNAL_SIZE;

	/* Step 2: write sit cache */
	seg_i = CURSEG_I(sbi, CURSEG_COLD_DATA);
	memcpy(kaddr + written_size, seg_i->journal, SUM_JOURNAL_SIZE);
	written_size += SUM_JOURNAL_SIZE;

	/* Step 3: write summary entries */
	for (i = CURSEG_HOT_DATA; i <= CURSEG_COLD_DATA; i++) {
		unsigned short blkoff;

		seg_i = CURSEG_I(sbi, i);
		if (sbi->ckpt->alloc_type[i] == SSR)
			blkoff = sbi->blocks_per_seg;
		else
			blkoff = curseg_blkoff(sbi, i);

		for (j = 0; j < blkoff; j++) {
			if (!page) {
				page = f2fs_grab_meta_page(sbi, blkaddr++);
				kaddr = (unsigned char *)page_address(page);
				memset(kaddr, 0, PAGE_SIZE);
				written_size = 0;
			}
			summary = (struct f2fs_summary *)(kaddr + written_size);
			*summary = seg_i->sum_blk->entries[j];
			written_size += SUMMARY_SIZE;

			if (written_size + SUMMARY_SIZE <= PAGE_SIZE -
							SUM_FOOTER_SIZE)
				continue;

			set_page_dirty(page);
			f2fs_put_page(page, 1);
			page = NULL;
		}
	}
	if (page) {
		set_page_dirty(page);
		f2fs_put_page(page, 1);
	}
}

static void write_normal_summaries(struct f2fs_sb_info *sbi,
					block_t blkaddr, int type)
{
	int i, end;

	if (IS_DATASEG(type))
		end = type + NR_CURSEG_DATA_TYPE;
	else
		end = type + NR_CURSEG_NODE_TYPE;

	for (i = type; i < end; i++)
		write_current_sum_page(sbi, i, blkaddr + (i - type));
}

void f2fs_write_data_summaries(struct f2fs_sb_info *sbi, block_t start_blk)
{
	if (is_set_ckpt_flags(sbi, CP_COMPACT_SUM_FLAG))
		write_compacted_summaries(sbi, start_blk);
	else
		write_normal_summaries(sbi, start_blk, CURSEG_HOT_DATA);
}

void f2fs_write_node_summaries(struct f2fs_sb_info *sbi, block_t start_blk)
{
	write_normal_summaries(sbi, start_blk, CURSEG_HOT_NODE);
}

int f2fs_lookup_journal_in_cursum(struct f2fs_journal *journal, int type,
					unsigned int val, int alloc)
{
	int i;

	if (type == NAT_JOURNAL) {
		for (i = 0; i < nats_in_cursum(journal); i++) {
			if (le32_to_cpu(nid_in_journal(journal, i)) == val)
				return i;
		}
		if (alloc && __has_cursum_space(journal, 1, NAT_JOURNAL))
			return update_nats_in_cursum(journal, 1);
	} else if (type == SIT_JOURNAL) {
		for (i = 0; i < sits_in_cursum(journal); i++)
			if (le32_to_cpu(segno_in_journal(journal, i)) == val)
				return i;
		if (alloc && __has_cursum_space(journal, 1, SIT_JOURNAL))
			return update_sits_in_cursum(journal, 1);
	}
	return -1;
}

static struct page *get_current_sit_page(struct f2fs_sb_info *sbi,
					unsigned int segno)
{
	return f2fs_get_meta_page(sbi, current_sit_addr(sbi, segno));
}

static struct page *get_next_sit_page(struct f2fs_sb_info *sbi,
					unsigned int start)
{
	struct sit_info *sit_i = SIT_I(sbi);
	struct page *page;
	pgoff_t src_off, dst_off;

	src_off = current_sit_addr(sbi, start);
	dst_off = next_sit_addr(sbi, src_off);

	page = f2fs_grab_meta_page(sbi, dst_off);
	seg_info_to_sit_page(sbi, page, start);

	set_page_dirty(page);
	set_to_next_sit(sit_i, start);

	return page;
}

static struct sit_entry_set *grab_sit_entry_set(void)
{
	struct sit_entry_set *ses =
			f2fs_kmem_cache_alloc(sit_entry_set_slab, GFP_NOFS);

	ses->entry_cnt = 0;
	INIT_LIST_HEAD(&ses->set_list);
	return ses;
}

static void release_sit_entry_set(struct sit_entry_set *ses)
{
	list_del(&ses->set_list);
	kmem_cache_free(sit_entry_set_slab, ses);
}

static void adjust_sit_entry_set(struct sit_entry_set *ses,
						struct list_head *head)
{
	struct sit_entry_set *next = ses;

	if (list_is_last(&ses->set_list, head))
		return;

	list_for_each_entry_continue(next, head, set_list)
		if (ses->entry_cnt <= next->entry_cnt)
			break;

	list_move_tail(&ses->set_list, &next->set_list);
}

static void add_sit_entry(unsigned int segno, struct list_head *head)
{
	struct sit_entry_set *ses;
	unsigned int start_segno = START_SEGNO(segno);

	list_for_each_entry(ses, head, set_list) {
		if (ses->start_segno == start_segno) {
			ses->entry_cnt++;
			adjust_sit_entry_set(ses, head);
			return;
		}
	}

	ses = grab_sit_entry_set();

	ses->start_segno = start_segno;
	ses->entry_cnt++;
	list_add(&ses->set_list, head);
}

static void add_sits_in_set(struct f2fs_sb_info *sbi)
{
	struct f2fs_sm_info *sm_info = SM_I(sbi);
	struct list_head *set_list = &sm_info->sit_entry_set;
	unsigned long *bitmap = SIT_I(sbi)->dirty_sentries_bitmap;
	unsigned int segno;

	for_each_set_bit(segno, bitmap, MAIN_SEGS(sbi))
		add_sit_entry(segno, set_list);
}

static void remove_sits_in_journal(struct f2fs_sb_info *sbi)
{
	struct curseg_info *curseg = CURSEG_I(sbi, CURSEG_COLD_DATA);
	struct f2fs_journal *journal = curseg->journal;
	int i;

	down_write(&curseg->journal_rwsem);
	for (i = 0; i < sits_in_cursum(journal); i++) {
		unsigned int segno;
		bool dirtied;

		segno = le32_to_cpu(segno_in_journal(journal, i));
		dirtied = __mark_sit_entry_dirty(sbi, segno);

		if (!dirtied)
			add_sit_entry(segno, &SM_I(sbi)->sit_entry_set);
	}
	update_sits_in_cursum(journal, -i);
	up_write(&curseg->journal_rwsem);
}

/*
 * CP calls this function, which flushes SIT entries including sit_journal,
 * and moves prefree segs to free segs.
 */
void f2fs_flush_sit_entries(struct f2fs_sb_info *sbi, struct cp_control *cpc)
{
	struct sit_info *sit_i = SIT_I(sbi);
	unsigned long *bitmap = sit_i->dirty_sentries_bitmap;
	struct curseg_info *curseg = CURSEG_I(sbi, CURSEG_COLD_DATA);
	struct f2fs_journal *journal = curseg->journal;
	struct sit_entry_set *ses, *tmp;
	struct list_head *head = &SM_I(sbi)->sit_entry_set;
	bool to_journal = !is_sbi_flag_set(sbi, SBI_IS_RESIZEFS);
	struct seg_entry *se;

	down_write(&sit_i->sentry_lock);

	if (!sit_i->dirty_sentries)
		goto out;

	/*
	 * add and account sit entries of dirty bitmap in sit entry
	 * set temporarily
	 */
	add_sits_in_set(sbi);

	/*
	 * if there are no enough space in journal to store dirty sit
	 * entries, remove all entries from journal and add and account
	 * them in sit entry set.
	 */
	if (!__has_cursum_space(journal, sit_i->dirty_sentries, SIT_JOURNAL) ||
								!to_journal)
		remove_sits_in_journal(sbi);

	/*
	 * there are two steps to flush sit entries:
	 * #1, flush sit entries to journal in current cold data summary block.
	 * #2, flush sit entries to sit page.
	 */
	list_for_each_entry_safe(ses, tmp, head, set_list) {
		struct page *page = NULL;
		struct f2fs_sit_block *raw_sit = NULL;
		unsigned int start_segno = ses->start_segno;
		unsigned int end = min(start_segno + SIT_ENTRY_PER_BLOCK,
						(unsigned long)MAIN_SEGS(sbi));
		unsigned int segno = start_segno;

		if (to_journal &&
			!__has_cursum_space(journal, ses->entry_cnt, SIT_JOURNAL))
			to_journal = false;

		if (to_journal) {
			down_write(&curseg->journal_rwsem);
		} else {
			page = get_next_sit_page(sbi, start_segno);
			raw_sit = page_address(page);
		}

		/* flush dirty sit entries in region of current sit set */
		for_each_set_bit_from(segno, bitmap, end) {
			int offset, sit_offset;

			se = get_seg_entry(sbi, segno);
#ifdef CONFIG_F2FS_CHECK_FS
			if (memcmp(se->cur_valid_map, se->cur_valid_map_mir,
						SIT_VBLOCK_MAP_SIZE))
				f2fs_bug_on(sbi, 1);
#endif

			/* add discard candidates */
			if (!(cpc->reason & CP_DISCARD)) {
				cpc->trim_start = segno;
				add_discard_addrs(sbi, cpc, false);
			}

			if (to_journal) {
				offset = f2fs_lookup_journal_in_cursum(journal,
							SIT_JOURNAL, segno, 1);
				f2fs_bug_on(sbi, offset < 0);
				segno_in_journal(journal, offset) =
							cpu_to_le32(segno);
				seg_info_to_raw_sit(se,
					&sit_in_journal(journal, offset));
				check_block_count(sbi, segno,
					&sit_in_journal(journal, offset));
			} else {
				sit_offset = SIT_ENTRY_OFFSET(sit_i, segno);
				seg_info_to_raw_sit(se,
						&raw_sit->entries[sit_offset]);
				check_block_count(sbi, segno,
						&raw_sit->entries[sit_offset]);
			}

			__clear_bit(segno, bitmap);
			sit_i->dirty_sentries--;
			ses->entry_cnt--;
		}

		if (to_journal)
			up_write(&curseg->journal_rwsem);
		else
			f2fs_put_page(page, 1);

		f2fs_bug_on(sbi, ses->entry_cnt);
		release_sit_entry_set(ses);
	}

	f2fs_bug_on(sbi, !list_empty(head));
	f2fs_bug_on(sbi, sit_i->dirty_sentries);
out:
	if (cpc->reason & CP_DISCARD) {
		__u64 trim_start = cpc->trim_start;

		for (; cpc->trim_start <= cpc->trim_end; cpc->trim_start++)
			add_discard_addrs(sbi, cpc, false);

		cpc->trim_start = trim_start;
	}
	up_write(&sit_i->sentry_lock);

	set_prefree_as_free_segments(sbi);
}

static int build_sit_info(struct f2fs_sb_info *sbi)
{
	struct f2fs_super_block *raw_super = F2FS_RAW_SUPER(sbi);
	struct sit_info *sit_i;
	unsigned int sit_segs, start;
	char *src_bitmap, *bitmap;
	unsigned int bitmap_size, main_bitmap_size, sit_bitmap_size;

	/* allocate memory for SIT information */
	sit_i = f2fs_kzalloc(sbi, sizeof(struct sit_info), GFP_KERNEL);
	if (!sit_i)
		return -ENOMEM;

	SM_I(sbi)->sit_info = sit_i;

	sit_i->sentries =
		f2fs_kvzalloc(sbi, array_size(sizeof(struct seg_entry),
					      MAIN_SEGS(sbi)),
			      GFP_KERNEL);
	if (!sit_i->sentries)
		return -ENOMEM;

	main_bitmap_size = f2fs_bitmap_size(MAIN_SEGS(sbi));
	sit_i->dirty_sentries_bitmap = f2fs_kvzalloc(sbi, main_bitmap_size,
								GFP_KERNEL);
	if (!sit_i->dirty_sentries_bitmap)
		return -ENOMEM;

#ifdef CONFIG_F2FS_CHECK_FS
	bitmap_size = MAIN_SEGS(sbi) * SIT_VBLOCK_MAP_SIZE * 4;
#else
	bitmap_size = MAIN_SEGS(sbi) * SIT_VBLOCK_MAP_SIZE * 3;
#endif
	sit_i->bitmap = f2fs_kvzalloc(sbi, bitmap_size, GFP_KERNEL);
	if (!sit_i->bitmap)
		return -ENOMEM;

	bitmap = sit_i->bitmap;

	for (start = 0; start < MAIN_SEGS(sbi); start++) {
		sit_i->sentries[start].cur_valid_map = bitmap;
		bitmap += SIT_VBLOCK_MAP_SIZE;

		sit_i->sentries[start].ckpt_valid_map = bitmap;
		bitmap += SIT_VBLOCK_MAP_SIZE;

#ifdef CONFIG_F2FS_CHECK_FS
		sit_i->sentries[start].cur_valid_map_mir = bitmap;
		bitmap += SIT_VBLOCK_MAP_SIZE;
#endif

		sit_i->sentries[start].discard_map = bitmap;
		bitmap += SIT_VBLOCK_MAP_SIZE;
	}

	sit_i->tmp_map = f2fs_kzalloc(sbi, SIT_VBLOCK_MAP_SIZE, GFP_KERNEL);
	if (!sit_i->tmp_map)
		return -ENOMEM;

	if (__is_large_section(sbi)) {
		sit_i->sec_entries =
			f2fs_kvzalloc(sbi, array_size(sizeof(struct sec_entry),
						      MAIN_SECS(sbi)),
				      GFP_KERNEL);
		if (!sit_i->sec_entries)
			return -ENOMEM;
	}

	/* get information related with SIT */
	sit_segs = le32_to_cpu(raw_super->segment_count_sit) >> 1;

	/* setup SIT bitmap from ckeckpoint pack */
	sit_bitmap_size = __bitmap_size(sbi, SIT_BITMAP);
	src_bitmap = __bitmap_ptr(sbi, SIT_BITMAP);

	sit_i->sit_bitmap = kmemdup(src_bitmap, sit_bitmap_size, GFP_KERNEL);
	if (!sit_i->sit_bitmap)
		return -ENOMEM;

#ifdef CONFIG_F2FS_CHECK_FS
	sit_i->sit_bitmap_mir = kmemdup(src_bitmap,
					sit_bitmap_size, GFP_KERNEL);
	if (!sit_i->sit_bitmap_mir)
		return -ENOMEM;

	sit_i->invalid_segmap = f2fs_kvzalloc(sbi,
					main_bitmap_size, GFP_KERNEL);
	if (!sit_i->invalid_segmap)
		return -ENOMEM;
#endif

	/* init SIT information */
	sit_i->s_ops = &default_salloc_ops;

	sit_i->sit_base_addr = le32_to_cpu(raw_super->sit_blkaddr);
	sit_i->sit_blocks = sit_segs << sbi->log_blocks_per_seg;
	sit_i->written_valid_blocks = 0;
	sit_i->bitmap_size = sit_bitmap_size;
	sit_i->dirty_sentries = 0;
	sit_i->sents_per_block = SIT_ENTRY_PER_BLOCK;
	sit_i->elapsed_time = le64_to_cpu(sbi->ckpt->elapsed_time);
	sit_i->mounted_time = ktime_get_boottime_seconds();
	init_rwsem(&sit_i->sentry_lock);
	return 0;
}

static int build_free_segmap(struct f2fs_sb_info *sbi)
{
	struct free_segmap_info *free_i;
	unsigned int bitmap_size, sec_bitmap_size;

	/* allocate memory for free segmap information */
	free_i = f2fs_kzalloc(sbi, sizeof(struct free_segmap_info), GFP_KERNEL);
	if (!free_i)
		return -ENOMEM;

	SM_I(sbi)->free_info = free_i;

	bitmap_size = f2fs_bitmap_size(MAIN_SEGS(sbi));
	free_i->free_segmap = f2fs_kvmalloc(sbi, bitmap_size, GFP_KERNEL);
	if (!free_i->free_segmap)
		return -ENOMEM;

	sec_bitmap_size = f2fs_bitmap_size(MAIN_SECS(sbi));
	free_i->free_secmap = f2fs_kvmalloc(sbi, sec_bitmap_size, GFP_KERNEL);
	if (!free_i->free_secmap)
		return -ENOMEM;

	/* set all segments as dirty temporarily */
	memset(free_i->free_segmap, 0xff, bitmap_size);
	memset(free_i->free_secmap, 0xff, sec_bitmap_size);

	/* init free segmap information */
	free_i->start_segno = GET_SEGNO_FROM_SEG0(sbi, MAIN_BLKADDR(sbi));
	free_i->free_segments = 0;
	free_i->free_sections = 0;
	spin_lock_init(&free_i->segmap_lock);
	return 0;
}

static int build_curseg(struct f2fs_sb_info *sbi)
{
	struct curseg_info *array;
	int i;

	array = f2fs_kzalloc(sbi, array_size(NR_CURSEG_TYPE,
					sizeof(*array)), GFP_KERNEL);
	if (!array)
		return -ENOMEM;

	SM_I(sbi)->curseg_array = array;

	for (i = 0; i < NO_CHECK_TYPE; i++) {
		mutex_init(&array[i].curseg_mutex);
		array[i].sum_blk = f2fs_kzalloc(sbi, PAGE_SIZE, GFP_KERNEL);
		if (!array[i].sum_blk)
			return -ENOMEM;
		init_rwsem(&array[i].journal_rwsem);
		array[i].journal = f2fs_kzalloc(sbi,
				sizeof(struct f2fs_journal), GFP_KERNEL);
		if (!array[i].journal)
			return -ENOMEM;
		if (i < NR_PERSISTENT_LOG)
			array[i].seg_type = CURSEG_HOT_DATA + i;
		else if (i == CURSEG_COLD_DATA_PINNED)
			array[i].seg_type = CURSEG_COLD_DATA;
		else if (i == CURSEG_ALL_DATA_ATGC)
			array[i].seg_type = CURSEG_COLD_DATA;
		array[i].segno = NULL_SEGNO;
		array[i].next_blkoff = 0;
		array[i].inited = false;
	}
	return restore_curseg_summaries(sbi);
}

static int build_sit_entries(struct f2fs_sb_info *sbi)
{
	struct sit_info *sit_i = SIT_I(sbi);
	struct curseg_info *curseg = CURSEG_I(sbi, CURSEG_COLD_DATA);
	struct f2fs_journal *journal = curseg->journal;
	struct seg_entry *se;
	struct f2fs_sit_entry sit;
	int sit_blk_cnt = SIT_BLK_CNT(sbi);
	unsigned int i, start, end;
	unsigned int readed, start_blk = 0;
	int err = 0;
	block_t total_node_blocks = 0;

	do {
		readed = f2fs_ra_meta_pages(sbi, start_blk, BIO_MAX_PAGES,
							META_SIT, true);

		start = start_blk * sit_i->sents_per_block;
		end = (start_blk + readed) * sit_i->sents_per_block;

		for (; start < end && start < MAIN_SEGS(sbi); start++) {
			struct f2fs_sit_block *sit_blk;
			struct page *page;

			se = &sit_i->sentries[start];
			page = get_current_sit_page(sbi, start);
			if (IS_ERR(page))
				return PTR_ERR(page);
			sit_blk = (struct f2fs_sit_block *)page_address(page);
			sit = sit_blk->entries[SIT_ENTRY_OFFSET(sit_i, start)];
			f2fs_put_page(page, 1);

			err = check_block_count(sbi, start, &sit);
			if (err)
				return err;
			seg_info_from_raw_sit(se, &sit);
			if (IS_NODESEG(se->type))
				total_node_blocks += se->valid_blocks;

			/* build discard map only one time */
			if (is_set_ckpt_flags(sbi, CP_TRIMMED_FLAG)) {
				memset(se->discard_map, 0xff,
					SIT_VBLOCK_MAP_SIZE);
			} else {
				memcpy(se->discard_map,
					se->cur_valid_map,
					SIT_VBLOCK_MAP_SIZE);
				sbi->discard_blks +=
					sbi->blocks_per_seg -
					se->valid_blocks;
			}

			if (__is_large_section(sbi))
				get_sec_entry(sbi, start)->valid_blocks +=
							se->valid_blocks;
		}
		start_blk += readed;
	} while (start_blk < sit_blk_cnt);

	down_read(&curseg->journal_rwsem);
	for (i = 0; i < sits_in_cursum(journal); i++) {
		unsigned int old_valid_blocks;

		start = le32_to_cpu(segno_in_journal(journal, i));
		if (start >= MAIN_SEGS(sbi)) {
			f2fs_err(sbi, "Wrong journal entry on segno %u",
				 start);
			err = -EFSCORRUPTED;
			break;
		}

		se = &sit_i->sentries[start];
		sit = sit_in_journal(journal, i);

		old_valid_blocks = se->valid_blocks;
		if (IS_NODESEG(se->type))
			total_node_blocks -= old_valid_blocks;

		err = check_block_count(sbi, start, &sit);
		if (err)
			break;
		seg_info_from_raw_sit(se, &sit);
		if (IS_NODESEG(se->type))
			total_node_blocks += se->valid_blocks;

<<<<<<< HEAD
		if (is_set_ckpt_flags(sbi, CP_TRIMMED_FLAG)) {
			memset(se->discard_map, 0xff, SIT_VBLOCK_MAP_SIZE);
		} else {
			memcpy(se->discard_map, se->cur_valid_map,
						SIT_VBLOCK_MAP_SIZE);
			sbi->discard_blks += old_valid_blocks;
			sbi->discard_blks -= se->valid_blocks;
		}

		if (__is_large_section(sbi)) {
=======
		if (f2fs_discard_en(sbi)) {
			if (is_set_ckpt_flags(sbi, CP_TRIMMED_FLAG)) {
				memset(se->discard_map, 0xff,
							SIT_VBLOCK_MAP_SIZE);
			} else {
				memcpy(se->discard_map, se->cur_valid_map,
							SIT_VBLOCK_MAP_SIZE);
				sbi->discard_blks += old_valid_blocks;
				sbi->discard_blks -= se->valid_blocks;
			}
		}

		if (sbi->segs_per_sec > 1) {
>>>>>>> 8ea4f73c
			get_sec_entry(sbi, start)->valid_blocks +=
							se->valid_blocks;
			get_sec_entry(sbi, start)->valid_blocks -=
							old_valid_blocks;
		}
	}
	up_read(&curseg->journal_rwsem);

	if (!err && total_node_blocks != valid_node_count(sbi)) {
		f2fs_err(sbi, "SIT is corrupted node# %u vs %u",
			 total_node_blocks, valid_node_count(sbi));
		err = -EFSCORRUPTED;
	}

	return err;
}

static void init_free_segmap(struct f2fs_sb_info *sbi)
{
	unsigned int start;
	int type;
	struct seg_entry *sentry;

	for (start = 0; start < MAIN_SEGS(sbi); start++) {
		if (f2fs_usable_blks_in_seg(sbi, start) == 0)
			continue;
		sentry = get_seg_entry(sbi, start);
		if (!sentry->valid_blocks)
			__set_free(sbi, start);
		else
			SIT_I(sbi)->written_valid_blocks +=
						sentry->valid_blocks;
	}

	/* set use the current segments */
	for (type = CURSEG_HOT_DATA; type <= CURSEG_COLD_NODE; type++) {
		struct curseg_info *curseg_t = CURSEG_I(sbi, type);

		__set_test_and_inuse(sbi, curseg_t->segno);
	}
}

static void init_dirty_segmap(struct f2fs_sb_info *sbi)
{
	struct dirty_seglist_info *dirty_i = DIRTY_I(sbi);
	struct free_segmap_info *free_i = FREE_I(sbi);
	unsigned int segno = 0, offset = 0, secno;
	block_t valid_blocks, usable_blks_in_seg;
	block_t blks_per_sec = BLKS_PER_SEC(sbi);

	while (1) {
		/* find dirty segment based on free segmap */
		segno = find_next_inuse(free_i, MAIN_SEGS(sbi), offset);
		if (segno >= MAIN_SEGS(sbi))
			break;
		offset = segno + 1;
		valid_blocks = get_valid_blocks(sbi, segno, false);
		usable_blks_in_seg = f2fs_usable_blks_in_seg(sbi, segno);
		if (valid_blocks == usable_blks_in_seg || !valid_blocks)
			continue;
		if (valid_blocks > usable_blks_in_seg) {
			f2fs_bug_on(sbi, 1);
			continue;
		}
		mutex_lock(&dirty_i->seglist_lock);
		__locate_dirty_segment(sbi, segno, DIRTY);
		mutex_unlock(&dirty_i->seglist_lock);
	}

	if (!__is_large_section(sbi))
		return;

	mutex_lock(&dirty_i->seglist_lock);
	for (segno = 0; segno < MAIN_SEGS(sbi); segno += sbi->segs_per_sec) {
		valid_blocks = get_valid_blocks(sbi, segno, true);
		secno = GET_SEC_FROM_SEG(sbi, segno);

		if (!valid_blocks || valid_blocks == blks_per_sec)
			continue;
		if (IS_CURSEC(sbi, secno))
			continue;
		set_bit(secno, dirty_i->dirty_secmap);
	}
	mutex_unlock(&dirty_i->seglist_lock);
}

static int init_victim_secmap(struct f2fs_sb_info *sbi)
{
	struct dirty_seglist_info *dirty_i = DIRTY_I(sbi);
	unsigned int bitmap_size = f2fs_bitmap_size(MAIN_SECS(sbi));

	dirty_i->victim_secmap = f2fs_kvzalloc(sbi, bitmap_size, GFP_KERNEL);
	if (!dirty_i->victim_secmap)
		return -ENOMEM;
	return 0;
}

static int build_dirty_segmap(struct f2fs_sb_info *sbi)
{
	struct dirty_seglist_info *dirty_i;
	unsigned int bitmap_size, i;

	/* allocate memory for dirty segments list information */
	dirty_i = f2fs_kzalloc(sbi, sizeof(struct dirty_seglist_info),
								GFP_KERNEL);
	if (!dirty_i)
		return -ENOMEM;

	SM_I(sbi)->dirty_info = dirty_i;
	mutex_init(&dirty_i->seglist_lock);

	bitmap_size = f2fs_bitmap_size(MAIN_SEGS(sbi));

	for (i = 0; i < NR_DIRTY_TYPE; i++) {
		dirty_i->dirty_segmap[i] = f2fs_kvzalloc(sbi, bitmap_size,
								GFP_KERNEL);
		if (!dirty_i->dirty_segmap[i])
			return -ENOMEM;
	}

	if (__is_large_section(sbi)) {
		bitmap_size = f2fs_bitmap_size(MAIN_SECS(sbi));
		dirty_i->dirty_secmap = f2fs_kvzalloc(sbi,
						bitmap_size, GFP_KERNEL);
		if (!dirty_i->dirty_secmap)
			return -ENOMEM;
	}

	init_dirty_segmap(sbi);
	return init_victim_secmap(sbi);
}

static int sanity_check_curseg(struct f2fs_sb_info *sbi)
{
	int i;

	/*
	 * In LFS/SSR curseg, .next_blkoff should point to an unused blkaddr;
	 * In LFS curseg, all blkaddr after .next_blkoff should be unused.
	 */
	for (i = 0; i < NR_PERSISTENT_LOG; i++) {
		struct curseg_info *curseg = CURSEG_I(sbi, i);
		struct seg_entry *se = get_seg_entry(sbi, curseg->segno);
		unsigned int blkofs = curseg->next_blkoff;

		if (f2fs_sb_has_readonly(sbi) &&
			i != CURSEG_HOT_DATA && i != CURSEG_HOT_NODE)
			continue;

		sanity_check_seg_type(sbi, curseg->seg_type);

		if (f2fs_test_bit(blkofs, se->cur_valid_map))
			goto out;

		if (curseg->alloc_type == SSR)
			continue;

		for (blkofs += 1; blkofs < sbi->blocks_per_seg; blkofs++) {
			if (!f2fs_test_bit(blkofs, se->cur_valid_map))
				continue;
out:
			f2fs_err(sbi,
				 "Current segment's next free block offset is inconsistent with bitmap, logtype:%u, segno:%u, type:%u, next_blkoff:%u, blkofs:%u",
				 i, curseg->segno, curseg->alloc_type,
				 curseg->next_blkoff, blkofs);
			return -EFSCORRUPTED;
		}
	}
	return 0;
}

static inline unsigned int f2fs_usable_zone_blks_in_seg(struct f2fs_sb_info *sbi,
							unsigned int segno)
{
	return 0;
}

static inline unsigned int f2fs_usable_zone_segs_in_sec(struct f2fs_sb_info *sbi,
							unsigned int segno)
{
	return 0;
}

unsigned int f2fs_usable_blks_in_seg(struct f2fs_sb_info *sbi,
					unsigned int segno)
{
	if (f2fs_sb_has_blkzoned(sbi))
		return f2fs_usable_zone_blks_in_seg(sbi, segno);

	return sbi->blocks_per_seg;
}

unsigned int f2fs_usable_segs_in_sec(struct f2fs_sb_info *sbi,
					unsigned int segno)
{
	if (f2fs_sb_has_blkzoned(sbi))
		return f2fs_usable_zone_segs_in_sec(sbi, segno);

	return sbi->segs_per_sec;
}

/*
 * Update min, max modified time for cost-benefit GC algorithm
 */
static void init_min_max_mtime(struct f2fs_sb_info *sbi)
{
	struct sit_info *sit_i = SIT_I(sbi);
	unsigned int segno;

	down_write(&sit_i->sentry_lock);

	sit_i->min_mtime = ULLONG_MAX;

	for (segno = 0; segno < MAIN_SEGS(sbi); segno += sbi->segs_per_sec) {
		unsigned int i;
		unsigned long long mtime = 0;

		for (i = 0; i < sbi->segs_per_sec; i++)
			mtime += get_seg_entry(sbi, segno + i)->mtime;

		mtime = div_u64(mtime, sbi->segs_per_sec);

		if (sit_i->min_mtime > mtime)
			sit_i->min_mtime = mtime;
	}
	sit_i->max_mtime = get_mtime(sbi, false);
	sit_i->dirty_max_mtime = 0;
	up_write(&sit_i->sentry_lock);
}

int f2fs_build_segment_manager(struct f2fs_sb_info *sbi)
{
	struct f2fs_super_block *raw_super = F2FS_RAW_SUPER(sbi);
	struct f2fs_checkpoint *ckpt = F2FS_CKPT(sbi);
	struct f2fs_sm_info *sm_info;
	int err;

	sm_info = f2fs_kzalloc(sbi, sizeof(struct f2fs_sm_info), GFP_KERNEL);
	if (!sm_info)
		return -ENOMEM;

	/* init sm info */
	sbi->sm_info = sm_info;
	sm_info->seg0_blkaddr = le32_to_cpu(raw_super->segment0_blkaddr);
	sm_info->main_blkaddr = le32_to_cpu(raw_super->main_blkaddr);
	sm_info->segment_count = le32_to_cpu(raw_super->segment_count);
	sm_info->reserved_segments = le32_to_cpu(ckpt->rsvd_segment_count);
	sm_info->ovp_segments = le32_to_cpu(ckpt->overprov_segment_count);
	sm_info->main_segments = le32_to_cpu(raw_super->segment_count_main);
	sm_info->ssa_blkaddr = le32_to_cpu(raw_super->ssa_blkaddr);
	sm_info->rec_prefree_segments = sm_info->main_segments *
					DEF_RECLAIM_PREFREE_SEGMENTS / 100;
	if (sm_info->rec_prefree_segments > DEF_MAX_RECLAIM_PREFREE_SEGMENTS)
		sm_info->rec_prefree_segments = DEF_MAX_RECLAIM_PREFREE_SEGMENTS;

	if (!f2fs_lfs_mode(sbi))
		sm_info->ipu_policy = 1 << F2FS_IPU_FSYNC;
	sm_info->min_ipu_util = DEF_MIN_IPU_UTIL;
	sm_info->min_fsync_blocks = DEF_MIN_FSYNC_BLOCKS;
	sm_info->min_seq_blocks = sbi->blocks_per_seg * sbi->segs_per_sec;
	sm_info->min_hot_blocks = DEF_MIN_HOT_BLOCKS;
	sm_info->min_ssr_sections = reserved_sections(sbi);

	INIT_LIST_HEAD(&sm_info->sit_entry_set);

	init_rwsem(&sm_info->curseg_lock);

	if (!f2fs_readonly(sbi->sb)) {
		err = f2fs_create_flush_cmd_control(sbi);
		if (err)
			return err;
	}

	err = create_discard_cmd_control(sbi);
	if (err)
		return err;

	err = build_sit_info(sbi);
	if (err)
		return err;
	err = build_free_segmap(sbi);
	if (err)
		return err;
	err = build_curseg(sbi);
	if (err)
		return err;

	/* reinit free segmap based on SIT */
	err = build_sit_entries(sbi);
	if (err)
		return err;

	init_free_segmap(sbi);
	err = build_dirty_segmap(sbi);
	if (err)
		return err;

	err = sanity_check_curseg(sbi);
	if (err)
		return err;

	init_min_max_mtime(sbi);
	return 0;
}

static void discard_dirty_segmap(struct f2fs_sb_info *sbi,
		enum dirty_type dirty_type)
{
	struct dirty_seglist_info *dirty_i = DIRTY_I(sbi);

	mutex_lock(&dirty_i->seglist_lock);
	kvfree(dirty_i->dirty_segmap[dirty_type]);
	dirty_i->nr_dirty[dirty_type] = 0;
	mutex_unlock(&dirty_i->seglist_lock);
}

static void destroy_victim_secmap(struct f2fs_sb_info *sbi)
{
	struct dirty_seglist_info *dirty_i = DIRTY_I(sbi);

	kvfree(dirty_i->victim_secmap);
}

static void destroy_dirty_segmap(struct f2fs_sb_info *sbi)
{
	struct dirty_seglist_info *dirty_i = DIRTY_I(sbi);
	int i;

	if (!dirty_i)
		return;

	/* discard pre-free/dirty segments list */
	for (i = 0; i < NR_DIRTY_TYPE; i++)
		discard_dirty_segmap(sbi, i);

	if (__is_large_section(sbi)) {
		mutex_lock(&dirty_i->seglist_lock);
		kvfree(dirty_i->dirty_secmap);
		mutex_unlock(&dirty_i->seglist_lock);
	}

	destroy_victim_secmap(sbi);
	SM_I(sbi)->dirty_info = NULL;
	kfree(dirty_i);
}

static void destroy_curseg(struct f2fs_sb_info *sbi)
{
	struct curseg_info *array = SM_I(sbi)->curseg_array;
	int i;

	if (!array)
		return;
	SM_I(sbi)->curseg_array = NULL;
	for (i = 0; i < NR_CURSEG_TYPE; i++) {
		kfree(array[i].sum_blk);
		kfree(array[i].journal);
	}
	kfree(array);
}

static void destroy_free_segmap(struct f2fs_sb_info *sbi)
{
	struct free_segmap_info *free_i = SM_I(sbi)->free_info;

	if (!free_i)
		return;
	SM_I(sbi)->free_info = NULL;
	kvfree(free_i->free_segmap);
	kvfree(free_i->free_secmap);
	kfree(free_i);
}

static void destroy_sit_info(struct f2fs_sb_info *sbi)
{
	struct sit_info *sit_i = SIT_I(sbi);

	if (!sit_i)
		return;

	if (sit_i->sentries)
		kvfree(sit_i->bitmap);
	kfree(sit_i->tmp_map);

	kvfree(sit_i->sentries);
	kvfree(sit_i->sec_entries);
	kvfree(sit_i->dirty_sentries_bitmap);

	SM_I(sbi)->sit_info = NULL;
	kvfree(sit_i->sit_bitmap);
#ifdef CONFIG_F2FS_CHECK_FS
	kvfree(sit_i->sit_bitmap_mir);
	kvfree(sit_i->invalid_segmap);
#endif
	kfree(sit_i);
}

void f2fs_destroy_segment_manager(struct f2fs_sb_info *sbi)
{
	struct f2fs_sm_info *sm_info = SM_I(sbi);

	if (!sm_info)
		return;
	f2fs_destroy_flush_cmd_control(sbi, true);
	destroy_discard_cmd_control(sbi);
	destroy_dirty_segmap(sbi);
	destroy_curseg(sbi);
	destroy_free_segmap(sbi);
	destroy_sit_info(sbi);
	sbi->sm_info = NULL;
	kfree(sm_info);
}

int __init f2fs_create_segment_manager_caches(void)
{
	discard_entry_slab = f2fs_kmem_cache_create("f2fs_discard_entry",
			sizeof(struct discard_entry));
	if (!discard_entry_slab)
		goto fail;

	discard_cmd_slab = f2fs_kmem_cache_create("f2fs_discard_cmd",
			sizeof(struct discard_cmd));
	if (!discard_cmd_slab)
		goto destroy_discard_entry;

	sit_entry_set_slab = f2fs_kmem_cache_create("f2fs_sit_entry_set",
			sizeof(struct sit_entry_set));
	if (!sit_entry_set_slab)
		goto destroy_discard_cmd;

	inmem_entry_slab = f2fs_kmem_cache_create("f2fs_inmem_page_entry",
			sizeof(struct inmem_pages));
	if (!inmem_entry_slab)
		goto destroy_sit_entry_set;
	return 0;

destroy_sit_entry_set:
	kmem_cache_destroy(sit_entry_set_slab);
destroy_discard_cmd:
	kmem_cache_destroy(discard_cmd_slab);
destroy_discard_entry:
	kmem_cache_destroy(discard_entry_slab);
fail:
	return -ENOMEM;
}

void f2fs_destroy_segment_manager_caches(void)
{
	kmem_cache_destroy(sit_entry_set_slab);
	kmem_cache_destroy(discard_cmd_slab);
	kmem_cache_destroy(discard_entry_slab);
	kmem_cache_destroy(inmem_entry_slab);
}<|MERGE_RESOLUTION|>--- conflicted
+++ resolved
@@ -4533,7 +4533,6 @@
 		if (IS_NODESEG(se->type))
 			total_node_blocks += se->valid_blocks;
 
-<<<<<<< HEAD
 		if (is_set_ckpt_flags(sbi, CP_TRIMMED_FLAG)) {
 			memset(se->discard_map, 0xff, SIT_VBLOCK_MAP_SIZE);
 		} else {
@@ -4543,22 +4542,7 @@
 			sbi->discard_blks -= se->valid_blocks;
 		}
 
-		if (__is_large_section(sbi)) {
-=======
-		if (f2fs_discard_en(sbi)) {
-			if (is_set_ckpt_flags(sbi, CP_TRIMMED_FLAG)) {
-				memset(se->discard_map, 0xff,
-							SIT_VBLOCK_MAP_SIZE);
-			} else {
-				memcpy(se->discard_map, se->cur_valid_map,
-							SIT_VBLOCK_MAP_SIZE);
-				sbi->discard_blks += old_valid_blocks;
-				sbi->discard_blks -= se->valid_blocks;
-			}
-		}
-
 		if (sbi->segs_per_sec > 1) {
->>>>>>> 8ea4f73c
 			get_sec_entry(sbi, start)->valid_blocks +=
 							se->valid_blocks;
 			get_sec_entry(sbi, start)->valid_blocks -=
