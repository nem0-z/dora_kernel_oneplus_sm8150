--- conflicted
+++ resolved
@@ -377,7 +377,6 @@
 # Make variables (CC, etc...)
 AS		= $(CROSS_COMPILE)as
 LD		= $(CROSS_COMPILE)ld
-LDGOLD		= $(CROSS_COMPILE)ld.gold
 CC		= $(CROSS_COMPILE)gcc
 LDGOLD		= $(CROSS_COMPILE)ld.gold
 CPP		= $(CC) -E
@@ -779,15 +778,12 @@
 KBUILD_CFLAGS += $(call cc-disable-warning, format-invalid-specifier)
 KBUILD_CFLAGS += $(call cc-disable-warning, gnu)
 KBUILD_CFLAGS += $(call cc-disable-warning, duplicate-decl-specifier)
-<<<<<<< HEAD
 KBUILD_CFLAGS += -fno-builtin
 KBUILD_CFLAGS += $(call cc-option, -Wno-undefined-optimized)
 KBUILD_CFLAGS += $(call cc-option, -Wno-tautological-constant-out-of-range-compare)
 KBUILD_CFLAGS += $(call cc-option, -mllvm -disable-struct-const-merge)
 KBUILD_CFLAGS += $(call cc-option, -Wno-sometimes-uninitialized)
 
-=======
->>>>>>> f001a7d3
 # Quiet clang warning: comparison of unsigned expression < 0 is always false
 
 KBUILD_CFLAGS += $(call cc-disable-warning, tautological-compare)
