# SPDX-License-Identifier: GPL-2.0
VERSION = 4
PATCHLEVEL = 14
<<<<<<< HEAD
SUBLEVEL = 281
=======
SUBLEVEL = 282
>>>>>>> 668e0431
EXTRAVERSION =
NAME = Petit Gorille

# *DOCUMENTATION*
# To see a list of typical targets execute "make help"
# More info can be located in ./README
# Comments in this file are targeted only to the developer, do not
# expect to learn how to build the kernel reading this file.

# That's our default target when none is given on the command line
PHONY := _all
_all:

# o Do not use make's built-in rules and variables
#   (this increases performance and avoids hard-to-debug behaviour);
# o Look for make include files relative to root of kernel src
MAKEFLAGS += -rR --include-dir=$(CURDIR)

# Avoid funny character set dependencies
unexport LC_ALL
LC_COLLATE=C
LC_NUMERIC=C
export LC_COLLATE LC_NUMERIC

# Avoid interference with shell env settings
unexport GREP_OPTIONS

# We are using a recursive build, so we need to do a little thinking
# to get the ordering right.
#
# Most importantly: sub-Makefiles should only ever modify files in
# their own directory. If in some directory we have a dependency on
# a file in another dir (which doesn't happen often, but it's often
# unavoidable when linking the built-in.o targets which finally
# turn into vmlinux), we will call a sub make in that other dir, and
# after that we are sure that everything which is in that other dir
# is now up to date.
#
# The only cases where we need to modify files which have global
# effects are thus separated out and done before the recursive
# descending is started. They are now explicitly listed as the
# prepare rule.

# Beautify output
# ---------------------------------------------------------------------------
#
# Normally, we echo the whole command before executing it. By making
# that echo $($(quiet)$(cmd)), we now have the possibility to set
# $(quiet) to choose other forms of output instead, e.g.
#
#         quiet_cmd_cc_o_c = Compiling $(RELDIR)/$@
#         cmd_cc_o_c       = $(CC) $(c_flags) -c -o $@ $<
#
# If $(quiet) is empty, the whole command will be printed.
# If it is set to "quiet_", only the short version will be printed.
# If it is set to "silent_", nothing will be printed at all, since
# the variable $(silent_cmd_cc_o_c) doesn't exist.
#
# A simple variant is to prefix commands with $(Q) - that's useful
# for commands that shall be hidden in non-verbose mode.
#
#	$(Q)ln $@ :<
#
# If KBUILD_VERBOSE equals 0 then the above command will be hidden.
# If KBUILD_VERBOSE equals 1 then the above command is displayed.
#
# To put more focus on warnings, be less verbose as default
# Use 'make V=1' to see the full commands

ifeq ("$(origin V)", "command line")
  KBUILD_VERBOSE = $(V)
endif
ifndef KBUILD_VERBOSE
  KBUILD_VERBOSE = 0
endif

ifeq ($(KBUILD_VERBOSE),1)
  quiet =
  Q =
else
  quiet=quiet_
  Q = @
endif

# If the user is running make -s (silent mode), suppress echoing of
# commands

ifneq ($(findstring s,$(filter-out --%,$(MAKEFLAGS))),)
  quiet=silent_
  tools_silent=s
endif

export quiet Q KBUILD_VERBOSE

# kbuild supports saving output files in a separate directory.
# To locate output files in a separate directory two syntaxes are supported.
# In both cases the working directory must be the root of the kernel src.
# 1) O=
# Use "make O=dir/to/store/output/files/"
#
# 2) Set KBUILD_OUTPUT
# Set the environment variable KBUILD_OUTPUT to point to the directory
# where the output files shall be placed.
# export KBUILD_OUTPUT=dir/to/store/output/files/
# make
#
# The O= assignment takes precedence over the KBUILD_OUTPUT environment
# variable.

# KBUILD_SRC is not intended to be used by the regular user (for now),
# it is set on invocation of make with KBUILD_OUTPUT or O= specified.
ifeq ($(KBUILD_SRC),)

# OK, Make called in directory where kernel src resides
# Do we want to locate output files in a separate directory?
ifeq ("$(origin O)", "command line")
  KBUILD_OUTPUT := $(O)
endif

# Cancel implicit rules on top Makefile
$(CURDIR)/Makefile Makefile: ;

ifneq ($(words $(subst :, ,$(CURDIR))), 1)
  $(error main directory cannot contain spaces nor colons)
endif

ifneq ($(KBUILD_OUTPUT),)
# check that the output directory actually exists
saved-output := $(KBUILD_OUTPUT)
KBUILD_OUTPUT := $(shell mkdir -p $(KBUILD_OUTPUT) && cd $(KBUILD_OUTPUT) \
								&& pwd)
$(if $(KBUILD_OUTPUT),, \
     $(error failed to create output directory "$(saved-output)"))

PHONY += $(MAKECMDGOALS) sub-make

$(filter-out _all sub-make $(CURDIR)/Makefile, $(MAKECMDGOALS)) _all: sub-make
	@:

# Invoke a second make in the output directory, passing relevant variables
sub-make:
	$(Q)$(MAKE) -C $(KBUILD_OUTPUT) KBUILD_SRC=$(CURDIR) \
	-f $(CURDIR)/Makefile $(filter-out _all sub-make,$(MAKECMDGOALS))

# Leave processing to above invocation of make
skip-makefile := 1
endif # ifneq ($(KBUILD_OUTPUT),)
endif # ifeq ($(KBUILD_SRC),)

# We process the rest of the Makefile if this is the final invocation of make
ifeq ($(skip-makefile),)

# Do not print "Entering directory ...",
# but we want to display it when entering to the output directory
# so that IDEs/editors are able to understand relative filenames.
MAKEFLAGS += --no-print-directory

# Call a source code checker (by default, "sparse") as part of the
# C compilation.
#
# Use 'make C=1' to enable checking of only re-compiled files.
# Use 'make C=2' to enable checking of *all* source files, regardless
# of whether they are re-compiled or not.
#
# See the file "Documentation/dev-tools/sparse.rst" for more details,
# including where to get the "sparse" utility.

ifeq ("$(origin C)", "command line")
  KBUILD_CHECKSRC = $(C)
endif
ifndef KBUILD_CHECKSRC
  KBUILD_CHECKSRC = 0
endif

# Use make M=dir to specify directory of external module to build
# Old syntax make ... SUBDIRS=$PWD is still supported
# Setting the environment variable KBUILD_EXTMOD take precedence
ifdef SUBDIRS
  KBUILD_EXTMOD ?= $(SUBDIRS)
endif

ifeq ("$(origin M)", "command line")
  KBUILD_EXTMOD := $(M)
endif

ifeq ($(KBUILD_SRC),)
        # building in the source tree
        srctree := .
else
        ifeq ($(KBUILD_SRC)/,$(dir $(CURDIR)))
                # building in a subdirectory of the source tree
                srctree := ..
        else
                srctree := $(KBUILD_SRC)
        endif
endif

export KBUILD_CHECKSRC KBUILD_EXTMOD KBUILD_SRC

objtree		:= .
src		:= $(srctree)
obj		:= $(objtree)

VPATH		:= $(srctree)$(if $(KBUILD_EXTMOD),:$(KBUILD_EXTMOD))

export srctree objtree VPATH

# To make sure we do not include .config for any of the *config targets
# catch them early, and hand them over to scripts/kconfig/Makefile
# It is allowed to specify more targets when calling make, including
# mixing *config targets and build targets.
# For example 'make oldconfig all'.
# Detect when mixed targets is specified, and make a second invocation
# of make so .config is not included in this case either (for *config).

version_h := include/generated/uapi/linux/version.h
old_version_h := include/linux/version.h

no-dot-config-targets := clean mrproper distclean \
			 cscope gtags TAGS tags help% %docs check% coccicheck \
			 $(version_h) headers_% archheaders archscripts \
			 kernelversion %src-pkg

config-targets := 0
mixed-targets  := 0
dot-config     := 1

ifneq ($(filter $(no-dot-config-targets), $(MAKECMDGOALS)),)
	ifeq ($(filter-out $(no-dot-config-targets), $(MAKECMDGOALS)),)
		dot-config := 0
	endif
endif

ifeq ($(KBUILD_EXTMOD),)
        ifneq ($(filter config %config,$(MAKECMDGOALS)),)
                config-targets := 1
                ifneq ($(words $(MAKECMDGOALS)),1)
                        mixed-targets := 1
                endif
        endif
endif
# install and modules_install need also be processed one by one
ifneq ($(filter install,$(MAKECMDGOALS)),)
        ifneq ($(filter modules_install,$(MAKECMDGOALS)),)
	        mixed-targets := 1
        endif
endif

ifeq ($(mixed-targets),1)
# ===========================================================================
# We're called with mixed targets (*config and build targets).
# Handle them one by one.

PHONY += $(MAKECMDGOALS) __build_one_by_one

$(filter-out __build_one_by_one, $(MAKECMDGOALS)): __build_one_by_one
	@:

__build_one_by_one:
	$(Q)set -e; \
	for i in $(MAKECMDGOALS); do \
		$(MAKE) -f $(srctree)/Makefile $$i; \
	done

else

# We need some generic definitions (do not try to remake the file).
scripts/Kbuild.include: ;
include scripts/Kbuild.include

# Read KERNELRELEASE from include/config/kernel.release (if it exists)
KERNELRELEASE = $(shell cat include/config/kernel.release 2> /dev/null)
KERNELVERSION = $(VERSION)$(if $(PATCHLEVEL),.$(PATCHLEVEL)$(if $(SUBLEVEL),.$(SUBLEVEL)))$(EXTRAVERSION)
export VERSION PATCHLEVEL SUBLEVEL KERNELRELEASE KERNELVERSION

# SUBARCH tells the usermode build what the underlying arch is.  That is set
# first, and if a usermode build is happening, the "ARCH=um" on the command
# line overrides the setting of ARCH below.  If a native build is happening,
# then ARCH is assigned, getting whatever value it gets normally, and
# SUBARCH is subsequently ignored.

SUBARCH := $(shell uname -m | sed -e s/i.86/x86/ -e s/x86_64/x86/ \
				  -e s/sun4u/sparc64/ \
				  -e s/arm.*/arm/ -e s/sa110/arm/ \
				  -e s/s390x/s390/ -e s/parisc64/parisc/ \
				  -e s/ppc.*/powerpc/ -e s/mips.*/mips/ \
				  -e s/sh[234].*/sh/ -e s/aarch64.*/arm64/ )

# Cross compiling and selecting different set of gcc/bin-utils
# ---------------------------------------------------------------------------
#
# When performing cross compilation for other architectures ARCH shall be set
# to the target architecture. (See arch/* for the possibilities).
# ARCH can be set during invocation of make:
# make ARCH=ia64
# Another way is to have ARCH set in the environment.
# The default ARCH is the host where make is executed.

# CROSS_COMPILE specify the prefix used for all executables used
# during compilation. Only gcc and related bin-utils executables
# are prefixed with $(CROSS_COMPILE).
# CROSS_COMPILE can be set on the command line
# make CROSS_COMPILE=ia64-linux-
# Alternatively CROSS_COMPILE can be set in the environment.
# A third alternative is to store a setting in .config so that plain
# "make" in the configured kernel build directory always uses that.
# Default value for CROSS_COMPILE is not to prefix executables
# Note: Some architectures assign CROSS_COMPILE in their arch/*/Makefile
ARCH		:= arm64
CROSS_COMPILE	?= $(CONFIG_CROSS_COMPILE:"%"=%)

# Architecture as present in compile.h
UTS_MACHINE 	:= $(ARCH)
SRCARCH 	:= $(ARCH)

# Additional ARCH settings for x86
ifeq ($(ARCH),i386)
        SRCARCH := x86
endif
ifeq ($(ARCH),x86_64)
        SRCARCH := x86
endif

# Additional ARCH settings for sparc
ifeq ($(ARCH),sparc32)
       SRCARCH := sparc
endif
ifeq ($(ARCH),sparc64)
       SRCARCH := sparc
endif

# Additional ARCH settings for sh
ifeq ($(ARCH),sh64)
       SRCARCH := sh
endif

# Additional ARCH settings for tile
ifeq ($(ARCH),tilepro)
       SRCARCH := tile
endif
ifeq ($(ARCH),tilegx)
       SRCARCH := tile
endif

# Where to locate arch specific headers
hdr-arch  := $(SRCARCH)

KCONFIG_CONFIG	?= .config
export KCONFIG_CONFIG

# SHELL used by kbuild
CONFIG_SHELL := $(shell if [ -x "$$BASH" ]; then echo $$BASH; \
	  else if [ -x /bin/bash ]; then echo /bin/bash; \
	  else echo sh; fi ; fi)

HOST_LFS_CFLAGS := $(shell getconf LFS_CFLAGS 2>/dev/null)
HOST_LFS_LDFLAGS := $(shell getconf LFS_LDFLAGS 2>/dev/null)
HOST_LFS_LIBS := $(shell getconf LFS_LIBS 2>/dev/null)

HOSTCC       = gcc
HOSTCXX      = g++
HOSTCFLAGS   := -Wall -Wmissing-prototypes -Wstrict-prototypes -O3 \
		-fomit-frame-pointer -std=gnu89 $(HOST_LFS_CFLAGS)
HOSTCXXFLAGS := -O3 $(HOST_LFS_CFLAGS)
HOSTLDFLAGS  := $(HOST_LFS_LDFLAGS)
HOST_LOADLIBES := $(HOST_LFS_LIBS)

ifeq ($(shell $(HOSTCC) -v 2>&1 | grep -c "clang version"), 1)
HOSTCFLAGS  += -Wno-unused-value -Wno-unused-parameter \
		-Wno-missing-field-initializers
endif

# Make variables (CC, etc...)
AS		= llvm-as
LD		= $(CROSS_COMPILE)ld
LDGOLD		= $(CROSS_COMPILE)ld.gold
CC		= $(CROSS_COMPILE)gcc
LDGOLD		= $(CROSS_COMPILE)ld.gold
CPP		= $(CC) -E
AR		= $(CROSS_COMPILE)ar
NM		= $(CROSS_COMPILE)nm
STRIP		= $(CROSS_COMPILE)strip
OBJCOPY		= $(CROSS_COMPILE)objcopy
OBJDUMP		= $(CROSS_COMPILE)objdump
AWK		= awk
GENKSYMS	= scripts/genksyms/genksyms
INSTALLKERNEL  := installkernel
DEPMOD		= depmod
PERL		= perl
PYTHON		= python
CHECK		= sparse

CHECKFLAGS     := -D__linux__ -Dlinux -D__STDC__ -Dunix -D__unix__ \
		  -Wbitwise -Wno-return-void $(CF)
NOSTDINC_FLAGS  =
CFLAGS_MODULE   =
AFLAGS_MODULE   =
LDFLAGS_MODULE  = --strip-debug
CFLAGS_KERNEL	=
AFLAGS_KERNEL	=
LDFLAGS_vmlinux =

# Use USERINCLUDE when you must reference the UAPI directories only.
USERINCLUDE    := \
		-I$(srctree)/arch/$(hdr-arch)/include/uapi \
		-I$(objtree)/arch/$(hdr-arch)/include/generated/uapi \
		-I$(srctree)/include/uapi \
		-I$(objtree)/include/generated/uapi \
                -include $(srctree)/include/linux/kconfig.h

# Use LINUXINCLUDE when you must reference the include/ directory.
# Needed to be compatible with the O= option
LINUXINCLUDE    := \
		-I$(srctree)/arch/$(hdr-arch)/include \
		-I$(objtree)/arch/$(hdr-arch)/include/generated \
		$(if $(KBUILD_SRC), -I$(srctree)/include) \
		-I$(objtree)/include \
		$(USERINCLUDE)

KBUILD_AFLAGS   := -D__ASSEMBLY__
KBUILD_CFLAGS   := -Wall -Wundef -Wstrict-prototypes -Wno-trigraphs \
		   -fno-strict-aliasing -fno-common -fshort-wchar \
		   -Werror-implicit-function-declaration \
		   -Wno-format-security \
		   -std=gnu89
ifeq ($(TARGET_BOARD_TYPE),auto)
KBUILD_CFLAGS    += -DCONFIG_PLATFORM_AUTO
endif

ifeq ($(CONFIG_EARLY_INIT),true)
KBUILD_CFLAGS    += -DCONFIG_EARLY_SERVICES
endif

KBUILD_CFLAGS    += -Werror=vla

KBUILD_CPPFLAGS := -D__KERNEL__
KBUILD_AFLAGS_KERNEL :=
KBUILD_CFLAGS_KERNEL :=
KBUILD_AFLAGS_MODULE  := -DMODULE
KBUILD_CFLAGS_MODULE  := -DMODULE
KBUILD_LDFLAGS_MODULE := -T $(srctree)/scripts/module-common.lds
LDFLAGS :=
GCC_PLUGINS_CFLAGS :=
CLANG_FLAGS :=

export ARCH SRCARCH CONFIG_SHELL HOSTCC HOSTCFLAGS CROSS_COMPILE AS LD CC
export CPP AR NM STRIP OBJCOPY OBJDUMP HOSTLDFLAGS HOST_LOADLIBES
export MAKE AWK GENKSYMS INSTALLKERNEL PERL PYTHON UTS_MACHINE
export HOSTCXX HOSTCXXFLAGS LDFLAGS_MODULE CHECK CHECKFLAGS

export KBUILD_CPPFLAGS NOSTDINC_FLAGS LINUXINCLUDE OBJCOPYFLAGS LDFLAGS
export KBUILD_CFLAGS CFLAGS_KERNEL CFLAGS_MODULE
export CFLAGS_KASAN CFLAGS_KASAN_NOSANITIZE CFLAGS_UBSAN
export KBUILD_AFLAGS AFLAGS_KERNEL AFLAGS_MODULE
export KBUILD_AFLAGS_MODULE KBUILD_CFLAGS_MODULE KBUILD_LDFLAGS_MODULE
export KBUILD_AFLAGS_KERNEL KBUILD_CFLAGS_KERNEL
export KBUILD_ARFLAGS

# When compiling out-of-tree modules, put MODVERDIR in the module
# tree rather than in the kernel tree. The kernel tree might
# even be read-only.
export MODVERDIR := $(if $(KBUILD_EXTMOD),$(firstword $(KBUILD_EXTMOD))/).tmp_versions

# Files to ignore in find ... statements

export RCS_FIND_IGNORE := \( -name SCCS -o -name BitKeeper -o -name .svn -o    \
			  -name CVS -o -name .pc -o -name .hg -o -name .git \) \
			  -prune -o
export RCS_TAR_IGNORE := --exclude SCCS --exclude BitKeeper --exclude .svn \
			 --exclude CVS --exclude .pc --exclude .hg --exclude .git

# ===========================================================================
# Rules shared between *config targets and build targets

# Basic helpers built in scripts/basic/
PHONY += scripts_basic
scripts_basic:
	$(Q)$(MAKE) $(build)=scripts/basic
	$(Q)rm -f .tmp_quiet_recordmcount

# To avoid any implicit rule to kick in, define an empty command.
scripts/basic/%: scripts_basic ;

PHONY += outputmakefile
# outputmakefile generates a Makefile in the output directory, if using a
# separate output directory. This allows convenient use of make in the
# output directory.
outputmakefile:
ifneq ($(KBUILD_SRC),)
	$(Q)ln -fsn $(srctree) source
	$(Q)$(CONFIG_SHELL) $(srctree)/scripts/mkmakefile \
	    $(srctree) $(objtree) $(VERSION) $(PATCHLEVEL)
endif

ifeq ($(cc-name),clang)
ifneq ($(CROSS_COMPILE),)
CLANG_TRIPLE	?= $(CROSS_COMPILE)
CLANG_FLAGS	+= --target=$(notdir $(CLANG_TRIPLE:%-=%))
ifeq ($(shell $(srctree)/scripts/clang-android.sh $(CC) $(CLANG_FLAGS)), y)
$(error "Clang with Android --target detected. Did you specify CLANG_TRIPLE?")
endif
GCC_TOOLCHAIN_DIR := $(dir $(shell which $(CROSS_COMPILE)elfedit))
CLANG_FLAGS	+= --prefix=$(GCC_TOOLCHAIN_DIR)$(notdir $(CROSS_COMPILE))
GCC_TOOLCHAIN	:= $(realpath $(GCC_TOOLCHAIN_DIR)/..)
endif
ifneq ($(GCC_TOOLCHAIN),)
CLANG_FLAGS	+= --gcc-toolchain=$(GCC_TOOLCHAIN)
endif
CLANG_FLAGS	+= -Werror=unknown-warning-option
CLANG_FLAGS	+= $(call cc-option, -Wno-misleading-indentation)
CLANG_FLAGS	+= $(call cc-option, -Wno-bool-operation)
CLANG_FLAGS	+= $(call cc-option, -Wno-unsequenced)
CLANG_FLAGS	+= $(call cc-option, -opaque-pointers)
KBUILD_CFLAGS	+= $(CLANG_FLAGS)
KBUILD_AFLAGS	+= $(CLANG_FLAGS)
export CLANG_FLAGS
ifeq ($(ld-name),lld)
KBUILD_CFLAGS += -fuse-ld=lld
endif
KBUILD_CPPFLAGS += -Qunused-arguments
endif

RETPOLINE_CFLAGS_GCC := -mindirect-branch=thunk-extern -mindirect-branch-register
RETPOLINE_VDSO_CFLAGS_GCC := -mindirect-branch=thunk-inline -mindirect-branch-register
RETPOLINE_CFLAGS_CLANG := -mretpoline-external-thunk
RETPOLINE_VDSO_CFLAGS_CLANG := -mretpoline
RETPOLINE_CFLAGS := $(call cc-option,$(RETPOLINE_CFLAGS_GCC),$(call cc-option,$(RETPOLINE_CFLAGS_CLANG)))
RETPOLINE_VDSO_CFLAGS := $(call cc-option,$(RETPOLINE_VDSO_CFLAGS_GCC),$(call cc-option,$(RETPOLINE_VDSO_CFLAGS_CLANG)))
export RETPOLINE_CFLAGS
export RETPOLINE_VDSO_CFLAGS

ifeq ($(config-targets),1)
# ===========================================================================
# *config targets only - make sure prerequisites are updated, and descend
# in scripts/kconfig to make the *config target

# Read arch specific Makefile to set KBUILD_DEFCONFIG as needed.
# KBUILD_DEFCONFIG may point out an alternative default configuration
# used for 'make defconfig'
include arch/$(SRCARCH)/Makefile
export KBUILD_DEFCONFIG KBUILD_KCONFIG

config: scripts_basic outputmakefile FORCE
	$(Q)$(MAKE) $(build)=scripts/kconfig $@

%config: scripts_basic outputmakefile FORCE
	$(Q)$(MAKE) $(build)=scripts/kconfig $@

else
# ===========================================================================
# Build targets only - this includes vmlinux, arch specific targets, clean
# targets and others. In general all targets except *config targets.

# If building an external module we do not care about the all: rule
# but instead _all depend on modules
PHONY += all
ifeq ($(KBUILD_EXTMOD),)
_all: all
else
_all: modules
endif

# Decide whether to build built-in, modular, or both.
# Normally, just do built-in.

KBUILD_MODULES :=
KBUILD_BUILTIN := 1

# If we have only "make modules", don't compile built-in objects.
# When we're building modules with modversions, we need to consider
# the built-in objects during the descend as well, in order to
# make sure the checksums are up to date before we record them.

ifeq ($(MAKECMDGOALS),modules)
  KBUILD_BUILTIN := $(if $(CONFIG_MODVERSIONS),1)
endif

# If we have "make <whatever> modules", compile modules
# in addition to whatever we do anyway.
# Just "make" or "make all" shall build modules as well

ifneq ($(filter all _all modules,$(MAKECMDGOALS)),)
  KBUILD_MODULES := 1
endif

ifeq ($(MAKECMDGOALS),)
  KBUILD_MODULES := 1
endif

export KBUILD_MODULES KBUILD_BUILTIN

ifeq ($(KBUILD_EXTMOD),)
# Additional helpers built in scripts/
# Carefully list dependencies so we do not try to build scripts twice
# in parallel
PHONY += scripts
scripts: scripts_basic include/config/auto.conf include/config/tristate.conf \
	 asm-generic gcc-plugins
	$(Q)$(MAKE) $(build)=$(@)

# Objects we will link into vmlinux / subdirs we need to visit
init-y		:= init/
drivers-y	:= drivers/ sound/ firmware/ techpack/
net-y		:= net/
libs-y		:= lib/
core-y		:= usr/
virt-y		:= virt/
endif # KBUILD_EXTMOD

ifeq ($(dot-config),1)
# Read in config
-include include/config/auto.conf

ifeq ($(KBUILD_EXTMOD),)
include/config/auto.conf.cmd: check-clang-specific-options

# Read in dependencies to all Kconfig* files, make sure to run
# oldconfig if changes are detected.
-include include/config/auto.conf.cmd

# To avoid any implicit rule to kick in, define an empty command
$(KCONFIG_CONFIG) include/config/auto.conf.cmd: ;

# If .config is newer than include/config/auto.conf, someone tinkered
# with it and forgot to run make oldconfig.
# if auto.conf.cmd is missing then we are probably in a cleaned tree so
# we execute the config step to be sure to catch updated Kconfig files
include/config/%.conf: $(KCONFIG_CONFIG) include/config/auto.conf.cmd
	$(Q)$(MAKE) -f $(srctree)/Makefile silentoldconfig
else
# external modules needs include/generated/autoconf.h and include/config/auto.conf
# but do not care if they are up-to-date. Use auto.conf to trigger the test
PHONY += include/config/auto.conf

include/config/auto.conf:
	$(Q)test -e include/generated/autoconf.h -a -e $@ || (		\
	echo >&2;							\
	echo >&2 "  ERROR: Kernel configuration is invalid.";		\
	echo >&2 "         include/generated/autoconf.h or $@ are missing.";\
	echo >&2 "         Run 'make oldconfig && make prepare' on kernel src to fix it.";	\
	echo >&2 ;							\
	/bin/false)

endif # KBUILD_EXTMOD

else
# Dummy target needed, because used as prerequisite
include/config/auto.conf: ;
endif # $(dot-config)

# For the kernel to actually contain only the needed exported symbols,
# we have to build modules as well to determine what those symbols are.
# (this can be evaluated only once include/config/auto.conf has been included)
ifdef CONFIG_TRIM_UNUSED_KSYMS
  KBUILD_MODULES := 1
endif

# The all: target is the default when no target is given on the
# command line.
# This allow a user to issue only 'make' to build a kernel including modules
# Defaults to vmlinux, but the arch makefile usually adds further targets
all: vmlinux

KBUILD_CFLAGS	+= $(call cc-option,-fno-PIE)
KBUILD_AFLAGS	+= $(call cc-option,-fno-PIE)
CFLAGS_GCOV	:= -fprofile-arcs -ftest-coverage \
	$(call cc-option,-fno-tree-loop-im) \
	$(call cc-disable-warning,maybe-uninitialized,)
export CFLAGS_GCOV

# Make toolchain changes before including arch/$(SRCARCH)/Makefile to ensure
# ar/cc/ld-* macros return correct values.
ifdef CONFIG_LTO_CLANG
ifneq ($(ld-name),lld)
# use GNU gold with LLVMgold for LTO linking, and LD for vmlinux_link
LDFINAL_vmlinux := $(LD)
LD		:= $(LDGOLD)
LDFLAGS		+= -plugin LLVMgold.so
endif
# use llvm-ar for building symbol tables from IR files, and llvm-dis instead
# of objdump for processing symbol versions and exports
LLVM_AR		:= llvm-ar
LLVM_NM		:= llvm-nm
export LLVM_AR LLVM_NM
<<<<<<< HEAD
# Set O3 optimization level for LTO with most linkers
LDFLAGS		+= --plugin-opt=O3
=======
>>>>>>> 668e0431
endif

# The arch Makefile can set ARCH_{CPP,A,C}FLAGS to override the default
# values of the respective KBUILD_* variables
ARCH_CPPFLAGS :=
ARCH_AFLAGS :=
ARCH_CFLAGS :=
include arch/$(SRCARCH)/Makefile

KBUILD_CFLAGS	+= $(call cc-option,-fno-delete-null-pointer-checks,)
KBUILD_CFLAGS	+= $(call cc-disable-warning,frame-address,)
KBUILD_CFLAGS	+= $(call cc-disable-warning, format-truncation)
KBUILD_CFLAGS	+= $(call cc-disable-warning, format-overflow)
KBUILD_CFLAGS	+= $(call cc-disable-warning, int-in-bool-context)
KBUILD_CFLAGS	+= $(call cc-disable-warning, address-of-packed-member)
KBUILD_CFLAGS	+= $(call cc-disable-warning, attribute-alias)

ifdef CONFIG_CC_OPTIMIZE_FOR_SIZE
KBUILD_CFLAGS   += -Os
else
KBUILD_CFLAGS   += -O3
ifeq ($(cc-name),gcc)
KBUILD_CFLAGS	+= -mcpu=cortex-a76.cortex-a55 -mtune=cortex-a76.cortex-a55
endif
ifeq ($(cc-name),clang)
KBUILD_CFLAGS   += -O3
KBUILD_CFLAGS	+= -mcpu=cortex-a76 -mtune=cortex-a76
ifdef CONFIG_LTO_CLANG
KBUILD_CFLAG	+= -fwhole-program-vtables
endif
ifdef CONFIG_LLVM_POLLY
KBUILD_CFLAGS	+= -mllvm -polly \
		   -mllvm -polly-run-dce \
		   -mllvm -polly-run-inliner \
		   -mllvm -polly-isl-arg=--no-schedule-serialize-sccs \
		   -mllvm -polly-ast-use-context \
		   -mllvm -polly-detect-keep-going \
		   -mllvm -polly-vectorizer=stripmine \
		   -mllvm -polly-invariant-load-hoisting
endif
endif
endif

# Tell gcc to never replace conditional load with a non-conditional one
KBUILD_CFLAGS	+= $(call cc-option,--param=allow-store-data-races=0)
KBUILD_CFLAGS	+= $(call cc-option,-fno-allow-store-data-races)

# check for 'asm goto'
ifeq ($(call shell-cached,$(CONFIG_SHELL) $(srctree)/scripts/gcc-goto.sh $(CC) $(KBUILD_CFLAGS)), y)
	KBUILD_CFLAGS += -DCC_HAVE_ASM_GOTO
	KBUILD_AFLAGS += -DCC_HAVE_ASM_GOTO
endif

include scripts/Makefile.kcov
include scripts/Makefile.gcc-plugins

ifdef CONFIG_READABLE_ASM
# Disable optimizations that make assembler listings hard to read.
# reorder blocks reorders the control in the function
# ipa clone creates specialized cloned functions
# partial inlining inlines only parts of functions
KBUILD_CFLAGS += $(call cc-option,-fno-reorder-blocks,) \
                 $(call cc-option,-fno-ipa-cp-clone,) \
                 $(call cc-option,-fno-partial-inlining)
endif

ifneq ($(CONFIG_FRAME_WARN),0)
KBUILD_CFLAGS += $(call cc-option,-Wframe-larger-than=${CONFIG_FRAME_WARN})
endif

# This selects the stack protector compiler flag. Testing it is delayed
# until after .config has been reprocessed, in the prepare-compiler-check
# target.
ifdef CONFIG_CC_STACKPROTECTOR_REGULAR
  stackp-flag := -fstack-protector
  stackp-name := REGULAR
else
ifdef CONFIG_CC_STACKPROTECTOR_STRONG
  stackp-flag := -fstack-protector-strong
  stackp-name := STRONG
else
  # Force off for distro compilers that enable stack protector by default.
  stackp-flag := $(call cc-option, -fno-stack-protector)
endif
endif
# Find arch-specific stack protector compiler sanity-checking script.
ifdef CONFIG_CC_STACKPROTECTOR
  stackp-path := $(srctree)/scripts/gcc-$(SRCARCH)_$(BITS)-has-stack-protector.sh
  stackp-check := $(wildcard $(stackp-path))
endif
KBUILD_CFLAGS += $(stackp-flag)

ifeq ($(cc-name),clang)
KBUILD_CFLAGS += $(call cc-disable-warning, format-invalid-specifier)
KBUILD_CFLAGS += $(call cc-disable-warning, gnu)
KBUILD_CFLAGS += $(call cc-disable-warning, duplicate-decl-specifier)
<<<<<<< HEAD
KBUILD_CFLAGS += $(call cc-option, -Wno-undefined-optimized)
KBUILD_CFLAGS += $(call cc-option, -Wno-tautological-constant-out-of-range-compare)
KBUILD_CFLAGS += $(call cc-option, -Wno-sometimes-uninitialized)

=======
>>>>>>> 668e0431
# Quiet clang warning: comparison of unsigned expression < 0 is always false

KBUILD_CFLAGS += $(call cc-disable-warning, tautological-compare)
# CLANG uses a _MergedGlobals as optimization, but this breaks modpost, as the
# source of a reference will be _MergedGlobals and not on of the whitelisted names.
# See modpost pattern 2
KBUILD_CFLAGS += $(call cc-option, -mno-global-merge,)
KBUILD_CFLAGS += $(call cc-option, -fcatch-undefined-behavior)
endif

KBUILD_CFLAGS += $(call cc-option,-fno-delete-null-pointer-checks,)
# These warnings generated too much noise in a regular build.
# Use make W=1 to enable them (see scripts/Makefile.extrawarn)
KBUILD_CFLAGS += $(call cc-disable-warning, unused-but-set-variable)

ifeq ($(ld-name),lld)
<<<<<<< HEAD
LDFLAGS += --lto-O3
=======
LDFLAGS += -O2
>>>>>>> 668e0431
endif

KBUILD_CFLAGS += $(call cc-disable-warning, unused-const-variable)
ifdef CONFIG_FRAME_POINTER
KBUILD_CFLAGS	+= -fno-omit-frame-pointer -fno-optimize-sibling-calls
else
# Some targets (ARM with Thumb2, for example), can't be built with frame
# pointers.  For those, we don't have FUNCTION_TRACER automatically
# select FRAME_POINTER.  However, FUNCTION_TRACER adds -pg, and this is
# incompatible with -fomit-frame-pointer with current GCC, so we don't use
# -fomit-frame-pointer with FUNCTION_TRACER.
ifndef CONFIG_FUNCTION_TRACER
KBUILD_CFLAGS	+= -fomit-frame-pointer
endif
endif
# Initialize all stack variables with a 0xAA pattern.
ifdef CONFIG_INIT_STACK_ALL_PATTERN
KBUILD_CFLAGS	+= -ftrivial-auto-var-init=pattern
endif

# Initialize all stack variables with a zero value.
ifdef CONFIG_INIT_STACK_ALL_ZERO
# Future support for zero initialization is still being debated, see
# https://bugs.llvm.org/show_bug.cgi?id=45497. These flags are subject to being
# renamed or dropped.
KBUILD_CFLAGS  += -ftrivial-auto-var-init=zero
KBUILD_CFLAGS  += -enable-trivial-auto-var-init-zero-knowing-it-will-be-removed-from-clang
endif

KBUILD_CFLAGS   += $(call cc-option, -fno-var-tracking-assignments)

ifdef CONFIG_DEBUG_INFO
ifdef CONFIG_DEBUG_INFO_SPLIT
KBUILD_CFLAGS   += $(call cc-option, -gsplit-dwarf, -g)
else
KBUILD_CFLAGS	+= -g
endif
KBUILD_AFLAGS	+= -Wa,-gdwarf-2
endif
ifdef CONFIG_DEBUG_INFO_DWARF4
KBUILD_CFLAGS	+= $(call cc-option, -gdwarf-4,)
endif

ifdef CONFIG_DEBUG_INFO_REDUCED
KBUILD_CFLAGS 	+= $(call cc-option, -femit-struct-debug-baseonly) \
		   $(call cc-option,-fno-var-tracking)
endif

ifdef CONFIG_FUNCTION_TRACER
ifndef CC_FLAGS_FTRACE
CC_FLAGS_FTRACE := -pg
endif
ifdef CONFIG_FTRACE_MCOUNT_RECORD
  # gcc 5 supports generating the mcount tables directly
  ifeq ($(call cc-option-yn,-mrecord-mcount),y)
    CC_FLAGS_FTRACE	+= -mrecord-mcount
    export CC_USING_RECORD_MCOUNT := 1
  endif
endif
export CC_FLAGS_FTRACE
ifdef CONFIG_HAVE_FENTRY
CC_USING_FENTRY	:= $(call cc-option, -mfentry -DCC_USING_FENTRY)
endif
KBUILD_CFLAGS	+= $(CC_FLAGS_FTRACE) $(CC_USING_FENTRY)
KBUILD_AFLAGS	+= $(CC_USING_FENTRY)
ifdef CONFIG_DYNAMIC_FTRACE
	ifdef CONFIG_HAVE_C_RECORDMCOUNT
		BUILD_C_RECORDMCOUNT := y
		export BUILD_C_RECORDMCOUNT
	endif
endif
endif

# We trigger additional mismatches with less inlining
ifdef CONFIG_DEBUG_SECTION_MISMATCH
KBUILD_CFLAGS += $(call cc-option, -fno-inline-functions-called-once)
endif

ifdef CONFIG_LD_DEAD_CODE_DATA_ELIMINATION
KBUILD_CFLAGS	+= $(call cc-option,-ffunction-sections,)
KBUILD_CFLAGS	+= $(call cc-option,-fdata-sections,)
endif

ifdef CONFIG_LTO_CLANG
ifdef CONFIG_THINLTO
lto-clang-flags	:= -flto=thin
LDFLAGS		+= --thinlto-cache-dir=.thinlto-cache
else
lto-clang-flags	:= -flto
endif
lto-clang-flags += -fvisibility=default $(call cc-option, -fsplit-lto-unit)

<<<<<<< HEAD
KBUILD_LDFLAGS_MODULE += -T scripts/module-lto.lds

KBUILD_LDS_MODULE += $(srctree)/scripts/module-lto.lds
=======
# Limit inlining across translation units to reduce binary size
LD_FLAGS_LTO_CLANG := -mllvm -import-instr-limit=5

KBUILD_LDFLAGS += $(LD_FLAGS_LTO_CLANG)
KBUILD_LDFLAGS_MODULE += $(LD_FLAGS_LTO_CLANG)

KBUILD_LDFLAGS_MODULE += -T scripts/module-lto.lds
>>>>>>> 668e0431

# allow disabling only clang LTO where needed
DISABLE_LTO_CLANG := -fno-lto
export DISABLE_LTO_CLANG
endif

ifdef CONFIG_LTO
LTO_CFLAGS	:= $(lto-clang-flags)
KBUILD_CFLAGS	+= $(LTO_CFLAGS)

DISABLE_LTO	:= $(DISABLE_LTO_CLANG)
export LTO_CFLAGS DISABLE_LTO

# LDFINAL_vmlinux and LDFLAGS_FINAL_vmlinux can be set to override
# the linker and flags for vmlinux_link.
export LDFINAL_vmlinux LDFLAGS_FINAL_vmlinux
endif

ifdef CONFIG_CFI_CLANG
cfi-clang-flags	+= -fsanitize=cfi -fno-sanitize-cfi-canonical-jump-tables
DISABLE_CFI_CLANG := -fno-sanitize=cfi
ifdef CONFIG_MODULES
cfi-clang-flags	+= -fsanitize-cfi-cross-dso
DISABLE_CFI_CLANG += -fno-sanitize-cfi-cross-dso
endif
ifdef CONFIG_CFI_PERMISSIVE
cfi-clang-flags	+= -fsanitize-recover=cfi -fno-sanitize-trap=cfi
endif

# also disable CFI when LTO is disabled
DISABLE_LTO_CLANG += $(DISABLE_CFI_CLANG)
# allow disabling only clang CFI where needed
export DISABLE_CFI_CLANG
endif

ifdef CONFIG_CFI
# cfi-flags are re-tested in prepare-compiler-check
CFI_CFLAGS	:= $(cfi-clang-flags)
KBUILD_CFLAGS	+= $(CFI_CFLAGS)

DISABLE_CFI	:= $(DISABLE_CFI_CLANG)
DISABLE_LTO	+= $(DISABLE_CFI)
export CFI_CFLAGS DISABLE_CFI
endif

ifdef CONFIG_SHADOW_CALL_STACK
CC_FLAGS_SCS	:= -fsanitize=shadow-call-stack
KBUILD_CFLAGS	+= $(CC_FLAGS_SCS)
export CC_FLAGS_SCS
endif

# arch Makefile may override CC so keep this after arch Makefile is included
NOSTDINC_FLAGS += -nostdinc -isystem $(call shell-cached,$(CC) -print-file-name=include)
CHECKFLAGS     += $(NOSTDINC_FLAGS)

# warn about C99 declaration after statement
KBUILD_CFLAGS += $(call cc-option,-Wdeclaration-after-statement,)

# disable pointer signed / unsigned warnings in gcc 4.0
KBUILD_CFLAGS += $(call cc-disable-warning, pointer-sign)

# disable stringop warnings in gcc 8+
KBUILD_CFLAGS += $(call cc-disable-warning, stringop-truncation)

# We'll want to enable this eventually, but it's not going away for 5.7 at least
KBUILD_CFLAGS += $(call cc-disable-warning, zero-length-bounds)
KBUILD_CFLAGS += $(call cc-disable-warning, array-bounds)
KBUILD_CFLAGS += $(call cc-disable-warning, stringop-overflow)

# Another good warning that we'll want to enable eventually
KBUILD_CFLAGS += $(call cc-disable-warning, restrict)

# Enabled with W=2, disabled by default as noisy
KBUILD_CFLAGS += $(call cc-disable-warning, maybe-uninitialized)

# disable invalid "can't wrap" optimizations for signed / pointers
KBUILD_CFLAGS	+= $(call cc-option,-fno-strict-overflow)

# Make sure -fstack-check isn't enabled (like gentoo apparently did)
KBUILD_CFLAGS  += $(call cc-option,-fno-stack-check,)

# conserve stack if available
KBUILD_CFLAGS   += $(call cc-option,-fconserve-stack)

# disallow errors like 'EXPORT_GPL(foo);' with missing header
KBUILD_CFLAGS   += $(call cc-option,-Werror=implicit-int)

# require functions to have arguments in prototypes, not empty 'int foo()'
KBUILD_CFLAGS   += $(call cc-option,-Werror=strict-prototypes)

# Prohibit date/time macros, which would make the build non-deterministic
KBUILD_CFLAGS   += $(call cc-option,-Werror=date-time)

# enforce correct pointer usage
KBUILD_CFLAGS   += $(call cc-option,-Werror=incompatible-pointer-types)

# Require designated initializers for all marked structures
KBUILD_CFLAGS   += $(call cc-option,-Werror=designated-init)

# change __FILE__ to the relative path from the srctree
KBUILD_CFLAGS	+= $(call cc-option,-fmacro-prefix-map=$(srctree)/=)

# use the deterministic mode of AR if available
KBUILD_ARFLAGS := $(call ar-option,D)

include scripts/Makefile.kasan
include scripts/Makefile.extrawarn
include scripts/Makefile.ubsan

# Add any arch overrides and user supplied CPPFLAGS, AFLAGS and CFLAGS as the
# last assignments
KBUILD_CPPFLAGS += $(ARCH_CPPFLAGS) $(KCPPFLAGS)
KBUILD_AFLAGS   += $(ARCH_AFLAGS)   $(KAFLAGS)
KBUILD_CFLAGS   += $(ARCH_CFLAGS)   $(KCFLAGS)

# Use --build-id when available.
LDFLAGS_BUILD_ID := $(call ld-option, --build-id)
KBUILD_LDFLAGS_MODULE += $(LDFLAGS_BUILD_ID)
LDFLAGS_vmlinux += $(LDFLAGS_BUILD_ID)

ifdef CONFIG_LD_DEAD_CODE_DATA_ELIMINATION
LDFLAGS_vmlinux	+= $(call ld-option, --gc-sections,)
endif

ifeq ($(CONFIG_STRIP_ASM_SYMS),y)
LDFLAGS_vmlinux	+= $(call ld-option, -X,)
endif

ifeq ($(CONFIG_RELR),y)
LDFLAGS_vmlinux	+= --pack-dyn-relocs=relr
endif

# Default kernel image to build when no specific target is given.
# KBUILD_IMAGE may be overruled on the command line or
# set in the environment
# Also any assignments in arch/$(ARCH)/Makefile take precedence over
# this default value
export KBUILD_IMAGE ?= vmlinux

#
# INSTALL_PATH specifies where to place the updated kernel and system map
# images. Default is /boot, but you can set it to other values
export	INSTALL_PATH ?= /boot

#
# INSTALL_DTBS_PATH specifies a prefix for relocations required by build roots.
# Like INSTALL_MOD_PATH, it isn't defined in the Makefile, but can be passed as
# an argument if needed. Otherwise it defaults to the kernel install path
#
export INSTALL_DTBS_PATH ?= $(INSTALL_PATH)/dtbs/$(KERNELRELEASE)

#
# INSTALL_MOD_PATH specifies a prefix to MODLIB for module directory
# relocations required by build roots.  This is not defined in the
# makefile but the argument can be passed to make if needed.
#

MODLIB	= $(INSTALL_MOD_PATH)/lib/modules/$(KERNELRELEASE)
export MODLIB

#
# INSTALL_MOD_STRIP, if defined, will cause modules to be
# stripped after they are installed.  If INSTALL_MOD_STRIP is '1', then
# the default option --strip-debug will be used.  Otherwise,
# INSTALL_MOD_STRIP value will be used as the options to the strip command.

ifdef INSTALL_MOD_STRIP
ifeq ($(INSTALL_MOD_STRIP),1)
mod_strip_cmd = $(STRIP) --strip-debug
else
mod_strip_cmd = $(STRIP) $(INSTALL_MOD_STRIP)
endif # INSTALL_MOD_STRIP=1
else
mod_strip_cmd = true
endif # INSTALL_MOD_STRIP
export mod_strip_cmd

# CONFIG_MODULE_COMPRESS, if defined, will cause module to be compressed
# after they are installed in agreement with CONFIG_MODULE_COMPRESS_GZIP
# or CONFIG_MODULE_COMPRESS_XZ.

mod_compress_cmd = true
ifdef CONFIG_MODULE_COMPRESS
  ifdef CONFIG_MODULE_COMPRESS_GZIP
    mod_compress_cmd = gzip -n -f
  endif # CONFIG_MODULE_COMPRESS_GZIP
  ifdef CONFIG_MODULE_COMPRESS_XZ
    mod_compress_cmd = xz -f
  endif # CONFIG_MODULE_COMPRESS_XZ
endif # CONFIG_MODULE_COMPRESS
export mod_compress_cmd

# Select initial ramdisk compression format, default is gzip(1).
# This shall be used by the dracut(8) tool while creating an initramfs image.
#
INITRD_COMPRESS-y                  := gzip
INITRD_COMPRESS-$(CONFIG_RD_BZIP2) := bzip2
INITRD_COMPRESS-$(CONFIG_RD_LZMA)  := lzma
INITRD_COMPRESS-$(CONFIG_RD_XZ)    := xz
INITRD_COMPRESS-$(CONFIG_RD_LZO)   := lzo
INITRD_COMPRESS-$(CONFIG_RD_LZ4)   := lz4
# do not export INITRD_COMPRESS, since we didn't actually
# choose a sane default compression above.
# export INITRD_COMPRESS := $(INITRD_COMPRESS-y)

ifdef CONFIG_MODULE_SIG_ALL
$(eval $(call config_filename,MODULE_SIG_KEY))

mod_sign_cmd = scripts/sign-file $(CONFIG_MODULE_SIG_HASH) $(MODULE_SIG_KEY_SRCPREFIX)$(CONFIG_MODULE_SIG_KEY) certs/signing_key.x509
else
mod_sign_cmd = true
endif
export mod_sign_cmd

HOST_LIBELF_LIBS = $(shell pkg-config libelf --libs 2>/dev/null || echo -lelf)

ifdef CONFIG_STACK_VALIDATION
  has_libelf := $(call try-run,\
		echo "int main() {}" | $(HOSTCC) -xc -o /dev/null $(HOST_LIBELF_LIBS) -,1,0)
  ifeq ($(has_libelf),1)
    objtool_target := tools/objtool FORCE
  else
    SKIP_STACK_VALIDATION := 1
    export SKIP_STACK_VALIDATION
  endif
endif

PHONY += prepare0

ifeq ($(KBUILD_EXTMOD),)
core-y		+= kernel/ certs/ mm/ fs/ ipc/ security/ crypto/ block/

vmlinux-dirs	:= $(patsubst %/,%,$(filter %/, $(init-y) $(init-m) \
		     $(core-y) $(core-m) $(drivers-y) $(drivers-m) \
		     $(net-y) $(net-m) $(libs-y) $(libs-m) $(virt-y)))

vmlinux-alldirs	:= $(sort $(vmlinux-dirs) $(patsubst %/,%,$(filter %/, \
		     $(init-) $(core-) $(drivers-) $(net-) $(libs-) $(virt-))))

init-y		:= $(patsubst %/, %/built-in.o, $(init-y))
core-y		:= $(patsubst %/, %/built-in.o, $(core-y))
drivers-y	:= $(patsubst %/, %/built-in.o, $(drivers-y))
net-y		:= $(patsubst %/, %/built-in.o, $(net-y))
libs-y1		:= $(patsubst %/, %/lib.a, $(libs-y))
libs-y2		:= $(filter-out %.a, $(patsubst %/, %/built-in.o, $(libs-y)))
virt-y		:= $(patsubst %/, %/built-in.o, $(virt-y))

# Externally visible symbols (used by link-vmlinux.sh)
export KBUILD_VMLINUX_INIT := $(head-y) $(init-y)
export KBUILD_VMLINUX_MAIN := $(core-y) $(libs-y2) $(drivers-y) $(net-y) $(virt-y)
export KBUILD_VMLINUX_LIBS := $(libs-y1)
export KBUILD_LDS          := arch/$(SRCARCH)/kernel/vmlinux.lds
export LDFLAGS_vmlinux
# used by scripts/package/Makefile
export KBUILD_ALLDIRS := $(sort $(filter-out arch/%,$(vmlinux-alldirs)) arch Documentation include samples scripts tools)

vmlinux-deps := $(KBUILD_LDS) $(KBUILD_VMLINUX_INIT) $(KBUILD_VMLINUX_MAIN) $(KBUILD_VMLINUX_LIBS)

# Include targets which we want to execute sequentially if the rest of the
# kernel build went well. If CONFIG_TRIM_UNUSED_KSYMS is set, this might be
# evaluated more than once.
PHONY += vmlinux_prereq
vmlinux_prereq: $(vmlinux-deps) FORCE
ifdef CONFIG_HEADERS_CHECK
	$(Q)$(MAKE) -f $(srctree)/Makefile headers_check
endif
ifdef CONFIG_GDB_SCRIPTS
	$(Q)ln -fsn $(abspath $(srctree)/scripts/gdb/vmlinux-gdb.py)
endif
ifdef CONFIG_TRIM_UNUSED_KSYMS
	$(Q)$(CONFIG_SHELL) $(srctree)/scripts/adjust_autoksyms.sh \
	  "$(MAKE) -f $(srctree)/Makefile vmlinux"
endif

# standalone target for easier testing
include/generated/autoksyms.h: FORCE
	$(Q)$(CONFIG_SHELL) $(srctree)/scripts/adjust_autoksyms.sh true

ARCH_POSTLINK := $(wildcard $(srctree)/arch/$(SRCARCH)/Makefile.postlink)

# Final link of vmlinux with optional arch pass after final link
cmd_link-vmlinux =                                                 \
	$(CONFIG_SHELL) $< $(LD) $(LDFLAGS) $(LDFLAGS_vmlinux) ;    \
	$(if $(ARCH_POSTLINK), $(MAKE) -f $(ARCH_POSTLINK) $@, true)

vmlinux: scripts/link-vmlinux.sh vmlinux_prereq $(vmlinux-deps) FORCE
	+$(call if_changed,link-vmlinux)

# Build samples along the rest of the kernel
ifdef CONFIG_SAMPLES
vmlinux-dirs += samples
endif

# The actual objects are generated when descending,
# make sure no implicit rule kicks in
$(sort $(vmlinux-deps)): $(vmlinux-dirs) ;

# Handle descending into subdirectories listed in $(vmlinux-dirs)
# Preset locale variables to speed up the build process. Limit locale
# tweaks to this spot to avoid wrong language settings when running
# make menuconfig etc.
# Error messages still appears in the original language

PHONY += $(vmlinux-dirs)
$(vmlinux-dirs): prepare scripts
	$(Q)$(MAKE) $(build)=$@ need-builtin=1

define filechk_kernel.release
	echo "$(KERNELVERSION)$$($(CONFIG_SHELL) $(srctree)/scripts/setlocalversion $(srctree))"
endef

# Store (new) KERNELRELEASE string in include/config/kernel.release
include/config/kernel.release: include/config/auto.conf FORCE
	$(call filechk,kernel.release)


# Things we need to do before we recursively start building the kernel
# or the modules are listed in "prepare".
# A multi level approach is used. prepareN is processed before prepareN-1.
# archprepare is used in arch Makefiles and when processed asm symlink,
# version.h and scripts_basic is processed / created.

PHONY += prepare archprepare prepare1 prepare2 prepare3

# prepare3 is used to check if we are building in a separate output directory,
# and if so do:
# 1) Check that make has not been executed in the kernel src $(srctree)
prepare3: include/config/kernel.release
ifneq ($(KBUILD_SRC),)
	@$(kecho) '  Using $(srctree) as source for kernel'
	$(Q)if [ -f $(srctree)/.config -o -d $(srctree)/include/config ]; then \
		echo >&2 "  $(srctree) is not clean, please run 'make mrproper'"; \
		echo >&2 "  in the '$(srctree)' directory.";\
		/bin/false; \
	fi;
endif

# prepare2 creates a makefile if using a separate output directory.
# From this point forward, .config has been reprocessed, so any rules
# that need to depend on updated CONFIG_* values can be checked here.
prepare2: prepare3 prepare-compiler-check outputmakefile asm-generic

prepare1: prepare2 $(version_h) include/generated/utsrelease.h \
                   include/config/auto.conf
	$(cmd_crmodverdir)

archprepare: archheaders archscripts prepare1 scripts_basic

prepare0: archprepare gcc-plugins
	$(Q)$(MAKE) $(build)=.

# All the preparing..
prepare: prepare0 prepare-objtool

# Support for using generic headers in asm-generic
PHONY += asm-generic uapi-asm-generic
asm-generic: uapi-asm-generic
	$(Q)$(MAKE) -f $(srctree)/scripts/Makefile.asm-generic \
	            src=asm obj=arch/$(SRCARCH)/include/generated/asm
uapi-asm-generic:
	$(Q)$(MAKE) -f $(srctree)/scripts/Makefile.asm-generic \
	            src=uapi/asm obj=arch/$(SRCARCH)/include/generated/uapi/asm

PHONY += prepare-objtool
prepare-objtool: $(objtool_target)
ifeq ($(SKIP_STACK_VALIDATION),1)
ifdef CONFIG_UNWINDER_ORC
	@echo "error: Cannot generate ORC metadata for CONFIG_UNWINDER_ORC=y, please install libelf-dev, libelf-devel or elfutils-libelf-devel" >&2
	@false
else
	@echo "warning: Cannot use CONFIG_STACK_VALIDATION=y, please install libelf-dev, libelf-devel or elfutils-libelf-devel" >&2
endif
endif

# Disable clang-specific config options when using a different compiler
clang-specific-configs := LTO_CLANG CFI_CLANG SHADOW_CALL_STACK INIT_STACK_ALL_ZERO

PHONY += check-clang-specific-options
check-clang-specific-options: $(KCONFIG_CONFIG) FORCE
ifneq ($(cc-name),clang)
ifneq ($(findstring y,$(shell $(CONFIG_SHELL) \
	$(srctree)/scripts/config --file $(KCONFIG_CONFIG) \
		$(foreach c,$(clang-specific-configs),-s $(c)))),)
	@echo WARNING: Disabling clang-specific options with $(cc-name) >&2
	$(Q)$(srctree)/scripts/config --file $(KCONFIG_CONFIG) \
		$(foreach c,$(clang-specific-configs),-d $(c)) && \
	$(MAKE) -f $(srctree)/Makefile olddefconfig
endif
endif

# Check for CONFIG flags that require compiler support. Abort the build
# after .config has been processed, but before the kernel build starts.
#
# For security-sensitive CONFIG options, we don't want to fallback and/or
# silently change which compiler flags will be used, since that leads to
# producing kernels with different security feature characteristics
# depending on the compiler used. (For example, "But I selected
# CC_STACKPROTECTOR_STRONG! Why did it build with _REGULAR?!")
PHONY += prepare-compiler-check
prepare-compiler-check: FORCE
# Make sure we're using a supported toolchain with LTO_CLANG
ifdef CONFIG_LTO_CLANG
  ifneq ($(call clang-ifversion, -ge, 0500, y), y)
	@echo Cannot use CONFIG_LTO_CLANG: requires clang 5.0 or later >&2 && exit 1
  endif
  ifneq ($(ld-name),lld)
    ifneq ($(call gold-ifversion, -ge, 112000000, y), y)
         @echo Cannot use CONFIG_LTO_CLANG: requires GNU gold 1.12 or later >&2 && exit 1
    endif
  endif
endif
# Make sure compiler supports LTO flags
ifdef lto-flags
  ifeq ($(call cc-option, $(lto-flags)),)
	@echo Cannot use CONFIG_LTO: $(lto-flags) not supported by compiler \
		>&2 && exit 1
  endif
endif
# Make sure compiler supports requested stack protector flag.
ifdef stackp-name
  ifeq ($(call cc-option, $(stackp-flag)),)
	@echo Cannot use CONFIG_CC_STACKPROTECTOR_$(stackp-name): \
		  $(stackp-flag) not supported by compiler >&2 && exit 1
  endif
endif
# Make sure compiler does not have buggy stack-protector support.
ifdef stackp-check
  ifneq ($(shell $(CONFIG_SHELL) $(stackp-check) $(CC) $(KBUILD_CPPFLAGS) $(biarch)),y)
	@echo Cannot use CONFIG_CC_STACKPROTECTOR_$(stackp-name): \
                  $(stackp-flag) available but compiler is broken >&2 && exit 1
  endif
endif
ifdef cfi-flags
  ifeq ($(call cc-option, $(cfi-flags)),)
	@echo Cannot use CONFIG_CFI: $(cfi-flags) not supported by compiler >&2 && exit 1
  endif
endif
	@:

# Generate some files
# ---------------------------------------------------------------------------

# KERNELRELEASE can change from a few different places, meaning version.h
# needs to be updated, so this check is forced on all builds

uts_len := 64
ifneq (,$(BUILD_NUMBER))
	UTS_RELEASE=$(KERNELRELEASE)-ab$(BUILD_NUMBER)
else
	UTS_RELEASE=$(KERNELRELEASE)
endif
define filechk_utsrelease.h
	if [ `echo -n "$(UTS_RELEASE)" | wc -c ` -gt $(uts_len) ]; then \
		echo '"$(UTS_RELEASE)" exceeds $(uts_len) characters' >&2;    \
		exit 1;                                                       \
	fi;                                                             \
	(echo \#define UTS_RELEASE \"$(UTS_RELEASE)\";)
endef

define filechk_version.h
	(echo \#define LINUX_VERSION_CODE $(shell                         \
	expr $(VERSION) \* 65536 + 0$(PATCHLEVEL) \* 256 + 255); \
	echo '#define KERNEL_VERSION(a,b,c) (((a) << 16) + ((b) << 8) + (c))';)
endef

$(version_h): $(srctree)/Makefile FORCE
	$(call filechk,version.h)
	$(Q)rm -f $(old_version_h)

include/generated/utsrelease.h: include/config/kernel.release FORCE
	$(call filechk,utsrelease.h)

PHONY += headerdep
headerdep:
	$(Q)find $(srctree)/include/ -name '*.h' | xargs --max-args 1 \
	$(srctree)/scripts/headerdep.pl -I$(srctree)/include

# ---------------------------------------------------------------------------
# Kernel headers

#Default location for installed headers
export INSTALL_HDR_PATH = $(objtree)/usr

# If we do an all arch process set dst to include/arch-$(hdr-arch)
hdr-dst = $(if $(KBUILD_HEADERS), dst=include/arch-$(hdr-arch), dst=include)

PHONY += archheaders
archheaders:

PHONY += archscripts
archscripts:

PHONY += __headers
__headers: $(version_h) scripts_basic uapi-asm-generic archheaders archscripts
	$(Q)$(MAKE) $(build)=scripts build_unifdef

PHONY += headers_install_all
headers_install_all:
	$(Q)$(CONFIG_SHELL) $(srctree)/scripts/headers.sh install

PHONY += headers_install
headers_install: __headers
	$(if $(wildcard $(srctree)/arch/$(hdr-arch)/include/uapi/asm/Kbuild),, \
	  $(error Headers not exportable for the $(SRCARCH) architecture))
	$(Q)$(MAKE) $(hdr-inst)=include/uapi dst=include
	$(Q)$(MAKE) $(hdr-inst)=arch/$(hdr-arch)/include/uapi $(hdr-dst)
	$(Q)$(MAKE) $(hdr-inst)=techpack/audio/include/uapi dst=techpack/audio/include

PHONY += headers_check_all
headers_check_all: headers_install_all
	$(Q)$(CONFIG_SHELL) $(srctree)/scripts/headers.sh check

PHONY += headers_check
headers_check: headers_install
	$(Q)$(MAKE) $(hdr-inst)=include/uapi dst=include HDRCHECK=1
	$(Q)$(MAKE) $(hdr-inst)=arch/$(hdr-arch)/include/uapi $(hdr-dst) HDRCHECK=1
	$(Q)$(MAKE) $(hdr-inst)=techpack/audio/include/uapi dst=techpack/audio/include HDRCHECK=1

# ---------------------------------------------------------------------------
# Kernel selftest

PHONY += kselftest
kselftest:
	$(Q)$(MAKE) -C $(srctree)/tools/testing/selftests run_tests

PHONY += kselftest-clean
kselftest-clean:
	$(Q)$(MAKE) -C $(srctree)/tools/testing/selftests clean

PHONY += kselftest-merge
kselftest-merge:
	$(if $(wildcard $(objtree)/.config),, $(error No .config exists, config your kernel first!))
	$(Q)$(CONFIG_SHELL) $(srctree)/scripts/kconfig/merge_config.sh \
		-m $(objtree)/.config \
		$(srctree)/tools/testing/selftests/*/config
	+$(Q)$(MAKE) -f $(srctree)/Makefile olddefconfig

# ---------------------------------------------------------------------------
# Modules

ifdef CONFIG_MODULES

# By default, build modules as well

all: modules

# Build modules
#
# A module can be listed more than once in obj-m resulting in
# duplicate lines in modules.order files.  Those are removed
# using awk while concatenating to the final file.

PHONY += modules
modules: $(vmlinux-dirs) $(if $(KBUILD_BUILTIN),vmlinux) modules.builtin
	@$(kecho) '  Building modules, stage 2.';
	$(Q)$(MAKE) -f $(srctree)/scripts/Makefile.modpost

modules.builtin: $(vmlinux-dirs:%=%/modules.builtin)
	$(Q)$(AWK) '!x[$$0]++' $^ > $(objtree)/modules.builtin

%/modules.builtin: include/config/auto.conf
	$(Q)$(MAKE) $(modbuiltin)=$*


# Target to prepare building external modules
PHONY += modules_prepare
modules_prepare: prepare scripts

# Target to install modules
PHONY += modules_install
modules_install: _modinst_ _modinst_post

PHONY += _modinst_
_modinst_:
	@rm -rf $(MODLIB)/kernel
	@rm -f $(MODLIB)/source
	@mkdir -p $(MODLIB)/kernel
	@ln -s $(abspath $(srctree)) $(MODLIB)/source
	@if [ ! $(objtree) -ef  $(MODLIB)/build ]; then \
		rm -f $(MODLIB)/build ; \
		ln -s $(CURDIR) $(MODLIB)/build ; \
	fi
	@cp -f $(objtree)/modules.builtin $(MODLIB)/
	$(Q)$(MAKE) -f $(srctree)/scripts/Makefile.modinst

# This depmod is only for convenience to give the initial
# boot a modules.dep even before / is mounted read-write.  However the
# boot script depmod is the master version.
PHONY += _modinst_post
_modinst_post: _modinst_
	$(call cmd,depmod)

ifeq ($(CONFIG_MODULE_SIG), y)
PHONY += modules_sign
modules_sign:
	$(Q)$(MAKE) -f $(srctree)/scripts/Makefile.modsign
endif

else # CONFIG_MODULES

# Modules not configured
# ---------------------------------------------------------------------------

PHONY += modules modules_install
modules modules_install:
	@echo >&2
	@echo >&2 "The present kernel configuration has modules disabled."
	@echo >&2 "Type 'make config' and enable loadable module support."
	@echo >&2 "Then build a kernel with module support enabled."
	@echo >&2
	@exit 1

endif # CONFIG_MODULES

###
# Cleaning is done on three levels.
# make clean     Delete most generated files
#                Leave enough to build external modules
# make mrproper  Delete the current configuration, and all generated files
# make distclean Remove editor backup files, patch leftover files and the like

# Directories & files removed with 'make clean'
CLEAN_DIRS  += $(MODVERDIR)

# Directories & files removed with 'make mrproper'
MRPROPER_DIRS  += include/config usr/include include/generated          \
		  arch/*/include/generated .tmp_objdiff
MRPROPER_FILES += .config .config.old .version .old_version \
		  Module.symvers tags TAGS cscope* GPATH GTAGS GRTAGS GSYMS \
		  signing_key.pem signing_key.priv signing_key.x509	\
		  x509.genkey extra_certificates signing_key.x509.keyid	\
		  signing_key.x509.signer vmlinux-gdb.py

# clean - Delete most, but leave enough to build external modules
#
clean: rm-dirs  := $(CLEAN_DIRS)
clean: rm-files := $(CLEAN_FILES)
clean-dirs      := $(addprefix _clean_, . $(vmlinux-alldirs) Documentation samples)

PHONY += $(clean-dirs) clean archclean vmlinuxclean
$(clean-dirs):
	$(Q)$(MAKE) $(clean)=$(patsubst _clean_%,%,$@)

vmlinuxclean:
	$(Q)$(CONFIG_SHELL) $(srctree)/scripts/link-vmlinux.sh clean
	$(Q)$(if $(ARCH_POSTLINK), $(MAKE) -f $(ARCH_POSTLINK) clean)

clean: archclean vmlinuxclean

# mrproper - Delete all generated files, including .config
#
mrproper: rm-dirs  := $(wildcard $(MRPROPER_DIRS))
mrproper: rm-files := $(wildcard $(MRPROPER_FILES))
mrproper-dirs      := $(addprefix _mrproper_,scripts)

PHONY += $(mrproper-dirs) mrproper archmrproper
$(mrproper-dirs):
	$(Q)$(MAKE) $(clean)=$(patsubst _mrproper_%,%,$@)

mrproper: clean archmrproper $(mrproper-dirs)
	$(call cmd,rmdirs)
	$(call cmd,rmfiles)

# distclean
#
PHONY += distclean

distclean: mrproper
	@find $(srctree) $(RCS_FIND_IGNORE) \
		\( -name '*.orig' -o -name '*.rej' -o -name '*~' \
		-o -name '*.bak' -o -name '#*#' -o -name '*%' \
		-o -name 'core' \) \
		-type f -print | xargs rm -f


# Packaging of the kernel to various formats
# ---------------------------------------------------------------------------
# rpm target kept for backward compatibility
package-dir	:= scripts/package

%src-pkg: FORCE
	$(Q)$(MAKE) $(build)=$(package-dir) $@
%pkg: include/config/kernel.release FORCE
	$(Q)$(MAKE) $(build)=$(package-dir) $@
rpm: include/config/kernel.release FORCE
	$(Q)$(MAKE) $(build)=$(package-dir) $@


# Brief documentation of the typical targets used
# ---------------------------------------------------------------------------

boards := $(wildcard $(srctree)/arch/$(SRCARCH)/configs/*_defconfig)
boards := $(sort $(notdir $(boards)))
board-dirs := $(dir $(wildcard $(srctree)/arch/$(SRCARCH)/configs/*/*_defconfig))
board-dirs := $(sort $(notdir $(board-dirs:/=)))

PHONY += help
help:
	@echo  'Cleaning targets:'
	@echo  '  clean		  - Remove most generated files but keep the config and'
	@echo  '                    enough build support to build external modules'
	@echo  '  mrproper	  - Remove all generated files + config + various backup files'
	@echo  '  distclean	  - mrproper + remove editor backup and patch files'
	@echo  ''
	@echo  'Configuration targets:'
	@$(MAKE) -f $(srctree)/scripts/kconfig/Makefile help
	@echo  ''
	@echo  'Other generic targets:'
	@echo  '  all		  - Build all targets marked with [*]'
	@echo  '* vmlinux	  - Build the bare kernel'
	@echo  '* modules	  - Build all modules'
	@echo  '  modules_install - Install all modules to INSTALL_MOD_PATH (default: /)'
	@echo  '  dir/            - Build all files in dir and below'
	@echo  '  dir/file.[ois]  - Build specified target only'
	@echo  '  dir/file.ll     - Build the LLVM assembly file'
	@echo  '                    (requires compiler support for LLVM assembly generation)'
	@echo  '  dir/file.lst    - Build specified mixed source/assembly target only'
	@echo  '                    (requires a recent binutils and recent build (System.map))'
	@echo  '  dir/file.ko     - Build module including final link'
	@echo  '  modules_prepare - Set up for building external modules'
	@echo  '  tags/TAGS	  - Generate tags file for editors'
	@echo  '  cscope	  - Generate cscope index'
	@echo  '  gtags           - Generate GNU GLOBAL index'
	@echo  '  kernelrelease	  - Output the release version string (use with make -s)'
	@echo  '  kernelversion	  - Output the version stored in Makefile (use with make -s)'
	@echo  '  image_name	  - Output the image name (use with make -s)'
	@echo  '  headers_install - Install sanitised kernel headers to INSTALL_HDR_PATH'; \
	 echo  '                    (default: $(INSTALL_HDR_PATH))'; \
	 echo  ''
	@echo  'Static analysers:'
	@echo  '  checkstack      - Generate a list of stack hogs'
	@echo  '  namespacecheck  - Name space analysis on compiled kernel'
	@echo  '  versioncheck    - Sanity check on version.h usage'
	@echo  '  includecheck    - Check for duplicate included header files'
	@echo  '  export_report   - List the usages of all exported symbols'
	@echo  '  headers_check   - Sanity check on exported headers'
	@echo  '  headerdep       - Detect inclusion cycles in headers'
	@$(MAKE) -f $(srctree)/scripts/Makefile.help checker-help
	@echo  ''
	@echo  'Kernel selftest:'
	@echo  '  kselftest       - Build and run kernel selftest (run as root)'
	@echo  '                    Build, install, and boot kernel before'
	@echo  '                    running kselftest on it'
	@echo  '  kselftest-clean - Remove all generated kselftest files'
	@echo  '  kselftest-merge - Merge all the config dependencies of kselftest to existing'
	@echo  '                    .config.'
	@echo  ''
	@echo 'Userspace tools targets:'
	@echo '  use "make tools/help"'
	@echo '  or  "cd tools; make help"'
	@echo  ''
	@echo  'Kernel packaging:'
	@$(MAKE) $(build)=$(package-dir) help
	@echo  ''
	@echo  'Documentation targets:'
	@$(MAKE) -f $(srctree)/Documentation/Makefile dochelp
	@echo  ''
	@echo  'Architecture specific targets ($(SRCARCH)):'
	@$(if $(archhelp),$(archhelp),\
		echo '  No architecture specific help defined for $(SRCARCH)')
	@echo  ''
	@$(if $(boards), \
		$(foreach b, $(boards), \
		printf "  %-24s - Build for %s\\n" $(b) $(subst _defconfig,,$(b));) \
		echo '')
	@$(if $(board-dirs), \
		$(foreach b, $(board-dirs), \
		printf "  %-16s - Show %s-specific targets\\n" help-$(b) $(b);) \
		printf "  %-16s - Show all of the above\\n" help-boards; \
		echo '')

	@echo  '  make V=0|1 [targets] 0 => quiet build (default), 1 => verbose build'
	@echo  '  make V=2   [targets] 2 => give reason for rebuild of target'
	@echo  '  make O=dir [targets] Locate all output files in "dir", including .config'
	@echo  '  make C=1   [targets] Check re-compiled c source with $$CHECK (sparse by default)'
	@echo  '  make C=2   [targets] Force check of all c source with $$CHECK'
	@echo  '  make RECORDMCOUNT_WARN=1 [targets] Warn about ignored mcount sections'
	@echo  '  make W=n   [targets] Enable extra gcc checks, n=1,2,3 where'
	@echo  '		1: warnings which may be relevant and do not occur too often'
	@echo  '		2: warnings which occur quite often but may still be relevant'
	@echo  '		3: more obscure warnings, can most likely be ignored'
	@echo  '		Multiple levels can be combined with W=12 or W=123'
	@echo  ''
	@echo  'Execute "make" or "make all" to build all targets marked with [*] '
	@echo  'For further info see the ./README file'


help-board-dirs := $(addprefix help-,$(board-dirs))

help-boards: $(help-board-dirs)

boards-per-dir = $(sort $(notdir $(wildcard $(srctree)/arch/$(SRCARCH)/configs/$*/*_defconfig)))

$(help-board-dirs): help-%:
	@echo  'Architecture specific targets ($(SRCARCH) $*):'
	@$(if $(boards-per-dir), \
		$(foreach b, $(boards-per-dir), \
		printf "  %-24s - Build for %s\\n" $*/$(b) $(subst _defconfig,,$(b));) \
		echo '')


# Documentation targets
# ---------------------------------------------------------------------------
DOC_TARGETS := xmldocs latexdocs pdfdocs htmldocs epubdocs cleandocs linkcheckdocs
PHONY += $(DOC_TARGETS)
$(DOC_TARGETS): scripts_basic FORCE
	$(Q)$(MAKE) $(build)=Documentation $@

else # KBUILD_EXTMOD

###
# External module support.
# When building external modules the kernel used as basis is considered
# read-only, and no consistency checks are made and the make
# system is not used on the basis kernel. If updates are required
# in the basis kernel ordinary make commands (without M=...) must
# be used.
#
# The following are the only valid targets when building external
# modules.
# make M=dir clean     Delete all automatically generated files
# make M=dir modules   Make all modules in specified dir
# make M=dir	       Same as 'make M=dir modules'
# make M=dir modules_install
#                      Install the modules built in the module directory
#                      Assumes install directory is already created

# We are always building modules
KBUILD_MODULES := 1

PHONY += $(objtree)/Module.symvers
$(objtree)/Module.symvers:
	@test -e $(objtree)/Module.symvers || ( \
	echo; \
	echo "  WARNING: Symbol version dump $(objtree)/Module.symvers"; \
	echo "           is missing; modules will have no dependencies and modversions."; \
	echo )

module-dirs := $(addprefix _module_,$(KBUILD_EXTMOD))
PHONY += $(module-dirs) modules
$(module-dirs): prepare $(objtree)/Module.symvers
	$(Q)$(MAKE) $(build)=$(patsubst _module_%,%,$@)

modules: $(module-dirs)
	@$(kecho) '  Building modules, stage 2.';
	$(Q)$(MAKE) -f $(srctree)/scripts/Makefile.modpost

PHONY += modules_install
modules_install: _emodinst_ _emodinst_post

install-dir := $(if $(INSTALL_MOD_DIR),$(INSTALL_MOD_DIR),extra)
PHONY += _emodinst_
_emodinst_:
	$(Q)mkdir -p $(MODLIB)/$(install-dir)
	$(Q)$(MAKE) -f $(srctree)/scripts/Makefile.modinst

PHONY += _emodinst_post
_emodinst_post: _emodinst_
	$(call cmd,depmod)

clean-dirs := $(addprefix _clean_,$(KBUILD_EXTMOD))

PHONY += $(clean-dirs) clean
$(clean-dirs):
	$(Q)$(MAKE) $(clean)=$(patsubst _clean_%,%,$@)

clean:	rm-dirs := $(MODVERDIR)
clean: rm-files := $(KBUILD_EXTMOD)/Module.symvers

PHONY += help
help:
	@echo  '  Building external modules.'
	@echo  '  Syntax: make -C path/to/kernel/src M=$$PWD target'
	@echo  ''
	@echo  '  modules         - default target, build the module(s)'
	@echo  '  modules_install - install the module'
	@echo  '  clean           - remove generated files in module directory only'
	@echo  ''

# Dummies...
PHONY += prepare scripts
prepare:
	$(cmd_crmodverdir)
scripts: ;
endif # KBUILD_EXTMOD

clean: $(clean-dirs)
	$(call cmd,rmdirs)
	$(call cmd,rmfiles)
	@find $(if $(KBUILD_EXTMOD), $(KBUILD_EXTMOD), .) $(RCS_FIND_IGNORE) \
		\( -name '*.[oas]' -o -name '*.ko' -o -name '.*.cmd' \
		-o -name '*.ko.*' \
		-o -name '*.dwo'  \
		-o -name '*.su'  \
		-o -name '.*.d' -o -name '.*.tmp' -o -name '*.mod.c' \
		-o -name '*.symtypes' -o -name 'modules.order' \
		-o -name modules.builtin -o -name '.tmp_*.o.*' \
		-o -name .cache.mk \
		-o -name '*.c.[012]*.*' \
		-o -name '*.ll' \
		-o -name '*.gcno' \
		-o -name '*.*.symversions' \) -type f -print | xargs rm -f

# Generate tags for editors
# ---------------------------------------------------------------------------
quiet_cmd_tags = GEN     $@
      cmd_tags = $(CONFIG_SHELL) $(srctree)/scripts/tags.sh $@

tags TAGS cscope gtags: FORCE
	$(call cmd,tags)

# Scripts to check various things for consistency
# ---------------------------------------------------------------------------

PHONY += includecheck versioncheck coccicheck namespacecheck export_report

includecheck:
	find $(srctree)/* $(RCS_FIND_IGNORE) \
		-name '*.[hcS]' -type f -print | sort \
		| xargs $(PERL) -w $(srctree)/scripts/checkincludes.pl

versioncheck:
	find $(srctree)/* $(RCS_FIND_IGNORE) \
		-name '*.[hcS]' -type f -print | sort \
		| xargs $(PERL) -w $(srctree)/scripts/checkversion.pl

coccicheck:
	$(Q)$(CONFIG_SHELL) $(srctree)/scripts/$@

namespacecheck:
	$(PERL) $(srctree)/scripts/namespace.pl

export_report:
	$(PERL) $(srctree)/scripts/export_report.pl

endif #ifeq ($(config-targets),1)
endif #ifeq ($(mixed-targets),1)

PHONY += checkstack kernelrelease kernelversion image_name

# UML needs a little special treatment here.  It wants to use the host
# toolchain, so needs $(SUBARCH) passed to checkstack.pl.  Everyone
# else wants $(ARCH), including people doing cross-builds, which means
# that $(SUBARCH) doesn't work here.
ifeq ($(ARCH), um)
CHECKSTACK_ARCH := $(SUBARCH)
else
CHECKSTACK_ARCH := $(ARCH)
endif
checkstack:
	$(OBJDUMP) -d vmlinux $$(find . -name '*.ko') | \
	$(PERL) $(src)/scripts/checkstack.pl $(CHECKSTACK_ARCH)

kernelrelease:
	@echo "$(KERNELVERSION)$$($(CONFIG_SHELL) $(srctree)/scripts/setlocalversion $(srctree))"

kernelversion:
	@echo $(KERNELVERSION)

image_name:
	@echo $(KBUILD_IMAGE)

# Clear a bunch of variables before executing the submake
tools/: FORCE
	$(Q)mkdir -p $(objtree)/tools
	$(Q)$(MAKE) LDFLAGS= MAKEFLAGS="$(tools_silent) $(filter --j% -j,$(MAKEFLAGS))" O=$(abspath $(objtree)) subdir=tools -C $(src)/tools/

tools/%: FORCE
	$(Q)mkdir -p $(objtree)/tools
	$(Q)$(MAKE) LDFLAGS= MAKEFLAGS="$(tools_silent) $(filter --j% -j,$(MAKEFLAGS))" O=$(abspath $(objtree)) subdir=tools -C $(src)/tools/ $*

# Single targets
# ---------------------------------------------------------------------------
# Single targets are compatible with:
# - build with mixed source and output
# - build with separate output dir 'make O=...'
# - external modules
#
#  target-dir => where to store outputfile
#  build-dir  => directory in kernel source tree to use

ifeq ($(KBUILD_EXTMOD),)
        build-dir  = $(patsubst %/,%,$(dir $@))
        target-dir = $(dir $@)
else
        zap-slash=$(filter-out .,$(patsubst %/,%,$(dir $@)))
        build-dir  = $(KBUILD_EXTMOD)$(if $(zap-slash),/$(zap-slash))
        target-dir = $(if $(KBUILD_EXTMOD),$(dir $<),$(dir $@))
endif

%.s: %.c prepare scripts FORCE
	$(Q)$(MAKE) $(build)=$(build-dir) $(target-dir)$(notdir $@)
%.i: %.c prepare scripts FORCE
	$(Q)$(MAKE) $(build)=$(build-dir) $(target-dir)$(notdir $@)
%.o: %.c prepare scripts FORCE
	$(Q)$(MAKE) $(build)=$(build-dir) $(target-dir)$(notdir $@)
%.lst: %.c prepare scripts FORCE
	$(Q)$(MAKE) $(build)=$(build-dir) $(target-dir)$(notdir $@)
%.s: %.S prepare scripts FORCE
	$(Q)$(MAKE) $(build)=$(build-dir) $(target-dir)$(notdir $@)
%.o: %.S prepare scripts FORCE
	$(Q)$(MAKE) $(build)=$(build-dir) $(target-dir)$(notdir $@)
%.symtypes: %.c prepare scripts FORCE
	$(Q)$(MAKE) $(build)=$(build-dir) $(target-dir)$(notdir $@)
%.ll: %.c prepare scripts FORCE
	$(Q)$(MAKE) $(build)=$(build-dir) $(target-dir)$(notdir $@)

# Modules
/: prepare scripts FORCE
	$(Q)$(MAKE) KBUILD_MODULES=$(if $(CONFIG_MODULES),1) \
	$(build)=$(build-dir)
# Make sure the latest headers are built for Documentation
Documentation/ samples/: headers_install
%/: prepare scripts FORCE
	$(Q)$(MAKE) KBUILD_MODULES=$(if $(CONFIG_MODULES),1) \
	$(build)=$(build-dir)
%.ko: prepare scripts FORCE
	$(Q)$(MAKE) KBUILD_MODULES=$(if $(CONFIG_MODULES),1)   \
	$(build)=$(build-dir) $(@:.ko=.o)
	$(Q)$(MAKE) -f $(srctree)/scripts/Makefile.modpost

# FIXME Should go into a make.lib or something
# ===========================================================================

quiet_cmd_rmdirs = $(if $(wildcard $(rm-dirs)),CLEAN   $(wildcard $(rm-dirs)))
      cmd_rmdirs = rm -rf $(rm-dirs)

quiet_cmd_rmfiles = $(if $(wildcard $(rm-files)),CLEAN   $(wildcard $(rm-files)))
      cmd_rmfiles = rm -f $(rm-files)

# Run depmod only if we have System.map and depmod is executable
quiet_cmd_depmod = DEPMOD  $(KERNELRELEASE)
      cmd_depmod = $(CONFIG_SHELL) $(srctree)/scripts/depmod.sh $(DEPMOD) \
                   $(KERNELRELEASE) "$(patsubst y,_,$(CONFIG_HAVE_UNDERSCORE_SYMBOL_PREFIX))"

# Create temporary dir for module support files
# clean it up only when building all modules
cmd_crmodverdir = $(Q)mkdir -p $(MODVERDIR) \
                  $(if $(KBUILD_MODULES),; rm -f $(MODVERDIR)/*)

# read all saved command lines

cmd_files := $(wildcard .*.cmd $(foreach f,$(sort $(targets)),$(dir $(f)).$(notdir $(f)).cmd))

ifneq ($(cmd_files),)
  $(cmd_files): ;	# Do not try to update included dependency files
  include $(cmd_files)
endif

endif	# skip-makefile

PHONY += FORCE
FORCE:

# Declare the contents of the .PHONY variable as phony.  We keep that
# information in a variable so we can use it in if_changed and friends.
.PHONY: $(PHONY)<|MERGE_RESOLUTION|>--- conflicted
+++ resolved
@@ -1,11 +1,7 @@
 # SPDX-License-Identifier: GPL-2.0
 VERSION = 4
 PATCHLEVEL = 14
-<<<<<<< HEAD
-SUBLEVEL = 281
-=======
 SUBLEVEL = 282
->>>>>>> 668e0431
 EXTRAVERSION =
 NAME = Petit Gorille
 
@@ -381,7 +377,6 @@
 # Make variables (CC, etc...)
 AS		= llvm-as
 LD		= $(CROSS_COMPILE)ld
-LDGOLD		= $(CROSS_COMPILE)ld.gold
 CC		= $(CROSS_COMPILE)gcc
 LDGOLD		= $(CROSS_COMPILE)ld.gold
 CPP		= $(CC) -E
@@ -690,11 +685,8 @@
 LLVM_AR		:= llvm-ar
 LLVM_NM		:= llvm-nm
 export LLVM_AR LLVM_NM
-<<<<<<< HEAD
 # Set O3 optimization level for LTO with most linkers
 LDFLAGS		+= --plugin-opt=O3
-=======
->>>>>>> 668e0431
 endif
 
 # The arch Makefile can set ARCH_{CPP,A,C}FLAGS to override the default
@@ -791,13 +783,10 @@
 KBUILD_CFLAGS += $(call cc-disable-warning, format-invalid-specifier)
 KBUILD_CFLAGS += $(call cc-disable-warning, gnu)
 KBUILD_CFLAGS += $(call cc-disable-warning, duplicate-decl-specifier)
-<<<<<<< HEAD
 KBUILD_CFLAGS += $(call cc-option, -Wno-undefined-optimized)
 KBUILD_CFLAGS += $(call cc-option, -Wno-tautological-constant-out-of-range-compare)
 KBUILD_CFLAGS += $(call cc-option, -Wno-sometimes-uninitialized)
 
-=======
->>>>>>> 668e0431
 # Quiet clang warning: comparison of unsigned expression < 0 is always false
 
 KBUILD_CFLAGS += $(call cc-disable-warning, tautological-compare)
@@ -814,11 +803,7 @@
 KBUILD_CFLAGS += $(call cc-disable-warning, unused-but-set-variable)
 
 ifeq ($(ld-name),lld)
-<<<<<<< HEAD
 LDFLAGS += --lto-O3
-=======
-LDFLAGS += -O2
->>>>>>> 668e0431
 endif
 
 KBUILD_CFLAGS += $(call cc-disable-warning, unused-const-variable)
@@ -911,19 +896,9 @@
 endif
 lto-clang-flags += -fvisibility=default $(call cc-option, -fsplit-lto-unit)
 
-<<<<<<< HEAD
 KBUILD_LDFLAGS_MODULE += -T scripts/module-lto.lds
 
 KBUILD_LDS_MODULE += $(srctree)/scripts/module-lto.lds
-=======
-# Limit inlining across translation units to reduce binary size
-LD_FLAGS_LTO_CLANG := -mllvm -import-instr-limit=5
-
-KBUILD_LDFLAGS += $(LD_FLAGS_LTO_CLANG)
-KBUILD_LDFLAGS_MODULE += $(LD_FLAGS_LTO_CLANG)
-
-KBUILD_LDFLAGS_MODULE += -T scripts/module-lto.lds
->>>>>>> 668e0431
 
 # allow disabling only clang LTO where needed
 DISABLE_LTO_CLANG := -fno-lto
