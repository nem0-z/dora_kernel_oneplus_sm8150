/*
 * (C) Copyright David Gibson <dwg@au1.ibm.com>, IBM Corporation.  2005.
 *
 *
 * This program is free software; you can redistribute it and/or
 * modify it under the terms of the GNU General Public License as
 * published by the Free Software Foundation; either version 2 of the
 * License, or (at your option) any later version.
 *
 *  This program is distributed in the hope that it will be useful,
 *  but WITHOUT ANY WARRANTY; without even the implied warranty of
 *  MERCHANTABILITY or FITNESS FOR A PARTICULAR PURPOSE.  See the GNU
 *  General Public License for more details.
 *
 *  You should have received a copy of the GNU General Public License
 *  along with this program; if not, write to the Free Software
 *  Foundation, Inc., 59 Temple Place, Suite 330, Boston, MA  02111-1307
 *                                                                   USA
 */

#include "dtc.h"

/*
 * Tree building functions
 */

void add_label(struct label **labels, char *label)
{
	struct label *new;

	/* Make sure the label isn't already there */
	for_each_label_withdel(*labels, new)
		if (streq(new->label, label)) {
			new->deleted = 0;
			return;
		}

	new = xmalloc(sizeof(*new));
	memset(new, 0, sizeof(*new));
	new->label = label;
	new->next = *labels;
	*labels = new;
}

void delete_labels(struct label **labels)
{
	struct label *label;

	for_each_label(*labels, label)
		label->deleted = 1;
}

struct property *build_property(char *name, struct data val)
{
	struct property *new = xmalloc(sizeof(*new));

	memset(new, 0, sizeof(*new));

	new->name = name;
	new->val = val;

	return new;
}

struct property *build_property_delete(char *name)
{
	struct property *new = xmalloc(sizeof(*new));

	memset(new, 0, sizeof(*new));

	new->name = name;
	new->deleted = 1;

	return new;
}

struct property *chain_property(struct property *first, struct property *list)
{
	assert(first->next == NULL);

	first->next = list;
	return first;
}

struct property *reverse_properties(struct property *first)
{
	struct property *p = first;
	struct property *head = NULL;
	struct property *next;

	while (p) {
		next = p->next;
		p->next = head;
		head = p;
		p = next;
	}
	return head;
}

struct node *build_node(struct property *proplist, struct node *children)
{
	struct node *new = xmalloc(sizeof(*new));
	struct node *child;

	memset(new, 0, sizeof(*new));

	new->proplist = reverse_properties(proplist);
	new->children = children;

	for_each_child(new, child) {
		child->parent = new;
	}

	return new;
}

struct node *build_node_delete(void)
{
	struct node *new = xmalloc(sizeof(*new));

	memset(new, 0, sizeof(*new));

	new->deleted = 1;

	return new;
}

struct node *name_node(struct node *node, char *name)
{
	assert(node->name == NULL);

	node->name = name;

	return node;
}

struct node *merge_nodes(struct node *old_node, struct node *new_node)
{
	struct property *new_prop, *old_prop;
	struct node *new_child, *old_child;
	struct label *l;

	old_node->deleted = 0;

	/* Add new node labels to old node */
	for_each_label_withdel(new_node->labels, l)
		add_label(&old_node->labels, l->label);

	/* Move properties from the new node to the old node.  If there
	 * is a collision, replace the old value with the new */
	while (new_node->proplist) {
		/* Pop the property off the list */
		new_prop = new_node->proplist;
		new_node->proplist = new_prop->next;
		new_prop->next = NULL;

		if (new_prop->deleted) {
			delete_property_by_name(old_node, new_prop->name);
			free(new_prop);
			continue;
		}

		/* Look for a collision, set new value if there is */
		for_each_property_withdel(old_node, old_prop) {
			if (streq(old_prop->name, new_prop->name)) {
				/* Add new labels to old property */
				for_each_label_withdel(new_prop->labels, l)
					add_label(&old_prop->labels, l->label);

				old_prop->val = new_prop->val;
				old_prop->deleted = 0;
				free(new_prop);
				new_prop = NULL;
				break;
			}
		}

		/* if no collision occurred, add property to the old node. */
		if (new_prop)
			add_property(old_node, new_prop);
	}

	/* Move the override child nodes into the primary node.  If
	 * there is a collision, then merge the nodes. */
	while (new_node->children) {
		/* Pop the child node off the list */
		new_child = new_node->children;
		new_node->children = new_child->next_sibling;
		new_child->parent = NULL;
		new_child->next_sibling = NULL;

		if (new_child->deleted) {
			delete_node_by_name(old_node, new_child->name);
			free(new_child);
			continue;
		}

		/* Search for a collision.  Merge if there is */
		for_each_child_withdel(old_node, old_child) {
			if (streq(old_child->name, new_child->name)) {
				merge_nodes(old_child, new_child);
				new_child = NULL;
				break;
			}
		}

		/* if no collision occurred, add child to the old node. */
		if (new_child)
			add_child(old_node, new_child);
	}

	/* The new node contents are now merged into the old node.  Free
	 * the new node. */
	free(new_node);

	return old_node;
}

void add_orphan_node(struct node *dt, struct node *new_node, char *ref)
{
	static unsigned int next_orphan_fragment = 0;
	struct node *ovl = xmalloc(sizeof(*ovl));
	struct property *p;
	struct data d = empty_data;
	char *name;
	int ret;

	memset(ovl, 0, sizeof(*ovl));

	d = data_add_marker(d, REF_PHANDLE, ref);
	d = data_append_integer(d, 0xffffffff, 32);

	p = build_property("target", d);
	add_property(ovl, p);

	ret = asprintf(&name, "fragment@%u",
			next_orphan_fragment++);
	if (ret == -1)
		die("asprintf() failed\n");
	name_node(ovl, name);
	name_node(new_node, "__overlay__");

	add_child(dt, ovl);
	add_child(ovl, new_node);
}

struct node *chain_node(struct node *first, struct node *list)
{
	assert(first->next_sibling == NULL);

	first->next_sibling = list;
	return first;
}

void add_property(struct node *node, struct property *prop)
{
	struct property **p;

	prop->next = NULL;

	p = &node->proplist;
	while (*p)
		p = &((*p)->next);

	*p = prop;
}

void delete_property_by_name(struct node *node, char *name)
{
	struct property *prop = node->proplist;

	while (prop) {
		if (streq(prop->name, name)) {
			delete_property(prop);
			return;
		}
		prop = prop->next;
	}
}

void delete_property(struct property *prop)
{
	prop->deleted = 1;
	delete_labels(&prop->labels);
}

void add_child(struct node *parent, struct node *child)
{
	struct node **p;

	child->next_sibling = NULL;
	child->parent = parent;

	p = &parent->children;
	while (*p)
		p = &((*p)->next_sibling);

	*p = child;
}

void delete_node_by_name(struct node *parent, char *name)
{
	struct node *node = parent->children;

	while (node) {
		if (streq(node->name, name)) {
			delete_node(node);
			return;
		}
		node = node->next_sibling;
	}
}

void delete_node(struct node *node)
{
	struct property *prop;
	struct node *child;

	node->deleted = 1;
	for_each_child(node, child)
		delete_node(child);
	for_each_property(node, prop)
		delete_property(prop);
	delete_labels(&node->labels);
}

void append_to_property(struct node *node,
				    char *name, const void *data, int len)
{
	struct data d;
	struct property *p;

	p = get_property(node, name);
	if (p) {
		d = data_append_data(p->val, data, len);
		p->val = d;
	} else {
		d = data_append_data(empty_data, data, len);
		p = build_property(name, d);
		add_property(node, p);
	}
}

struct reserve_info *build_reserve_entry(uint64_t address, uint64_t size)
{
	struct reserve_info *new = xmalloc(sizeof(*new));

	memset(new, 0, sizeof(*new));

	new->re.address = address;
	new->re.size = size;

	return new;
}

struct reserve_info *chain_reserve_entry(struct reserve_info *first,
					struct reserve_info *list)
{
	assert(first->next == NULL);

	first->next = list;
	return first;
}

struct reserve_info *add_reserve_entry(struct reserve_info *list,
				      struct reserve_info *new)
{
	struct reserve_info *last;

	new->next = NULL;

	if (! list)
		return new;

	for (last = list; last->next; last = last->next)
		;

	last->next = new;

	return list;
}

struct dt_info *build_dt_info(unsigned int dtsflags,
			      struct reserve_info *reservelist,
			      struct node *tree, uint32_t boot_cpuid_phys)
{
	struct dt_info *dti;

	dti = xmalloc(sizeof(*dti));
	dti->dtsflags = dtsflags;
	dti->reservelist = reservelist;
	dti->dt = tree;
	dti->boot_cpuid_phys = boot_cpuid_phys;

	return dti;
}

/*
 * Tree accessor functions
 */

const char *get_unitname(struct node *node)
{
	if (node->name[node->basenamelen] == '\0')
		return "";
	else
		return node->name + node->basenamelen + 1;
}

struct property *get_property(struct node *node, const char *propname)
{
	struct property *prop;

	for_each_property(node, prop)
		if (streq(prop->name, propname))
			return prop;

	return NULL;
}

cell_t propval_cell(struct property *prop)
{
	assert(prop->val.len == sizeof(cell_t));
	return fdt32_to_cpu(*((cell_t *)prop->val.val));
}

struct property *get_property_by_label(struct node *tree, const char *label,
				       struct node **node)
{
	struct property *prop;
	struct node *c;

	*node = tree;

	for_each_property(tree, prop) {
		struct label *l;

		for_each_label(prop->labels, l)
			if (streq(l->label, label))
				return prop;
	}

	for_each_child(tree, c) {
		prop = get_property_by_label(c, label, node);
		if (prop)
			return prop;
	}

	*node = NULL;
	return NULL;
}

struct marker *get_marker_label(struct node *tree, const char *label,
				struct node **node, struct property **prop)
{
	struct marker *m;
	struct property *p;
	struct node *c;

	*node = tree;

	for_each_property(tree, p) {
		*prop = p;
		m = p->val.markers;
		for_each_marker_of_type(m, LABEL)
			if (streq(m->ref, label))
				return m;
	}

	for_each_child(tree, c) {
		m = get_marker_label(c, label, node, prop);
		if (m)
			return m;
	}

	*prop = NULL;
	*node = NULL;
	return NULL;
}

struct node *get_subnode(struct node *node, const char *nodename)
{
	struct node *child;

	for_each_child(node, child)
		if (streq(child->name, nodename))
			return child;

	return NULL;
}

struct node *get_node_by_path(struct node *tree, const char *path)
{
	const char *p;
	struct node *child;

	if (!path || ! (*path)) {
		if (tree->deleted)
			return NULL;
		return tree;
	}

	while (path[0] == '/')
		path++;

	p = strchr(path, '/');

	for_each_child(tree, child) {
		if (p && strneq(path, child->name, p-path))
			return get_node_by_path(child, p+1);
		else if (!p && streq(path, child->name))
			return child;
	}

	return NULL;
}

struct node *get_node_by_label(struct node *tree, const char *label)
{
	struct node *child, *node;
	struct label *l;

	assert(label && (strlen(label) > 0));

	for_each_label(tree->labels, l)
		if (streq(l->label, label))
			return tree;

	for_each_child(tree, child) {
		node = get_node_by_label(child, label);
		if (node)
			return node;
	}

	return NULL;
}

struct node *get_node_by_phandle(struct node *tree, cell_t phandle)
{
	struct node *child, *node;

	assert((phandle != 0) && (phandle != -1));

	if (tree->phandle == phandle) {
		if (tree->deleted)
			return NULL;
		return tree;
	}

	for_each_child(tree, child) {
		node = get_node_by_phandle(child, phandle);
		if (node)
			return node;
	}

	return NULL;
}

struct node *get_node_by_ref(struct node *tree, const char *ref)
{
	if (streq(ref, "/"))
		return tree;
	else if (ref[0] == '/')
		return get_node_by_path(tree, ref);
	else
		return get_node_by_label(tree, ref);
}

cell_t get_node_phandle(struct node *root, struct node *node)
{
	static cell_t phandle = 1; /* FIXME: ick, static local */

	if ((node->phandle != 0) && (node->phandle != -1))
		return node->phandle;

	while (get_node_by_phandle(root, phandle))
		phandle++;

	node->phandle = phandle;

	if (!get_property(node, "linux,phandle")
	    && (phandle_format & PHANDLE_LEGACY))
		add_property(node,
			     build_property("linux,phandle",
					    data_append_cell(empty_data, phandle)));

	if (!get_property(node, "phandle")
	    && (phandle_format & PHANDLE_EPAPR))
		add_property(node,
			     build_property("phandle",
					    data_append_cell(empty_data, phandle)));

	/* If the node *does* have a phandle property, we must
	 * be dealing with a self-referencing phandle, which will be
	 * fixed up momentarily in the caller */

	return node->phandle;
}

uint32_t guess_boot_cpuid(struct node *tree)
{
	struct node *cpus, *bootcpu;
	struct property *reg;

	cpus = get_node_by_path(tree, "/cpus");
	if (!cpus)
		return 0;


	bootcpu = cpus->children;
	if (!bootcpu)
		return 0;

	reg = get_property(bootcpu, "reg");
	if (!reg || (reg->val.len != sizeof(uint32_t)))
		return 0;

	/* FIXME: Sanity check node? */

	return propval_cell(reg);
}

static int cmp_reserve_info(const void *ax, const void *bx)
{
	const struct reserve_info *a, *b;

	a = *((const struct reserve_info * const *)ax);
	b = *((const struct reserve_info * const *)bx);

	if (a->re.address < b->re.address)
		return -1;
	else if (a->re.address > b->re.address)
		return 1;
	else if (a->re.size < b->re.size)
		return -1;
	else if (a->re.size > b->re.size)
		return 1;
	else
		return 0;
}

static void sort_reserve_entries(struct dt_info *dti)
{
	struct reserve_info *ri, **tbl;
	int n = 0, i = 0;

	for (ri = dti->reservelist;
	     ri;
	     ri = ri->next)
		n++;

	if (n == 0)
		return;

	tbl = xmalloc(n * sizeof(*tbl));

	for (ri = dti->reservelist;
	     ri;
	     ri = ri->next)
		tbl[i++] = ri;

	qsort(tbl, n, sizeof(*tbl), cmp_reserve_info);

	dti->reservelist = tbl[0];
	for (i = 0; i < (n-1); i++)
		tbl[i]->next = tbl[i+1];
	tbl[n-1]->next = NULL;

	free(tbl);
}

static int cmp_prop(const void *ax, const void *bx)
{
	const struct property *a, *b;

	a = *((const struct property * const *)ax);
	b = *((const struct property * const *)bx);

	return strcmp(a->name, b->name);
}

static void sort_properties(struct node *node)
{
	int n = 0, i = 0;
	struct property *prop, **tbl;

	for_each_property_withdel(node, prop)
		n++;

	if (n == 0)
		return;

	tbl = xmalloc(n * sizeof(*tbl));

	for_each_property_withdel(node, prop)
		tbl[i++] = prop;

	qsort(tbl, n, sizeof(*tbl), cmp_prop);

	node->proplist = tbl[0];
	for (i = 0; i < (n-1); i++)
		tbl[i]->next = tbl[i+1];
	tbl[n-1]->next = NULL;

	free(tbl);
}

static int cmp_subnode(const void *ax, const void *bx)
{
	const struct node *a, *b;

	a = *((const struct node * const *)ax);
	b = *((const struct node * const *)bx);

	return strcmp(a->name, b->name);
}

static void sort_subnodes(struct node *node)
{
	int n = 0, i = 0;
	struct node *subnode, **tbl;

	for_each_child_withdel(node, subnode)
		n++;

	if (n == 0)
		return;

	tbl = xmalloc(n * sizeof(*tbl));

	for_each_child_withdel(node, subnode)
		tbl[i++] = subnode;

	qsort(tbl, n, sizeof(*tbl), cmp_subnode);

	node->children = tbl[0];
	for (i = 0; i < (n-1); i++)
		tbl[i]->next_sibling = tbl[i+1];
	tbl[n-1]->next_sibling = NULL;

	free(tbl);
}

static void sort_node(struct node *node)
{
	struct node *c;

	sort_properties(node);
	sort_subnodes(node);
	for_each_child_withdel(node, c)
		sort_node(c);
}

void sort_tree(struct dt_info *dti)
{
	sort_reserve_entries(dti);
	sort_node(dti->dt);
}

/* utility helper to avoid code duplication */
static struct node *build_and_name_child_node(struct node *parent, char *name)
{
	struct node *node;

	node = build_node(NULL, NULL);
	name_node(node, xstrdup(name));
	add_child(parent, node);

	return node;
}

static struct node *build_root_node(struct node *dt, char *name)
{
	struct node *an;

	an = get_subnode(dt, name);
	if (!an)
		an = build_and_name_child_node(dt, name);

	if (!an)
		die("Could not build root node /%s\n", name);

	return an;
}

static bool any_label_tree(struct dt_info *dti, struct node *node)
{
	struct node *c;

	if (node->labels)
		return true;

	for_each_child(node, c)
		if (any_label_tree(dti, c))
			return true;

	return false;
}

static void generate_label_tree_internal(struct dt_info *dti,
					 struct node *an, struct node *node,
					 bool allocph)
{
<<<<<<< HEAD
	sort_reserve_entries(bi);
	sort_node(bi->dt);
}

void generate_label_node(struct node *node, struct node *dt)
{
	struct node *c, *an;
	struct property *p;
	struct label *l;
	int has_label;
	char *gen_node_name;

	if (auto_label_aliases)
		gen_node_name = "aliases";
	else
		gen_node_name = "__symbols__";

	/* Make sure the label isn't already there */
	has_label = 0;
	for_each_label(node->labels, l) {
		has_label = 1;
		break;
	}

	if (has_label) {

		/* an is the aliases/__symbols__ node */
		an = get_subnode(dt, gen_node_name);
		/* if no node exists, create it */
		if (!an) {
			an = build_node(NULL, NULL);
			name_node(an, gen_node_name);
			add_child(dt, an);
		}

		/* now add the label in the node */
		for_each_label(node->labels, l) {
=======
	struct node *dt = dti->dt;
	struct node *c;
	struct property *p;
	struct label *l;

	/* if there are labels */
	if (node->labels) {

		/* now add the label in the node */
		for_each_label(node->labels, l) {

>>>>>>> 120775eb
			/* check whether the label already exists */
			p = get_property(an, l->label);
			if (p) {
				fprintf(stderr, "WARNING: label %s already"
					" exists in /%s", l->label,
<<<<<<< HEAD
					gen_node_name);
=======
					an->name);
>>>>>>> 120775eb
				continue;
			}

			/* insert it */
			p = build_property(l->label,
<<<<<<< HEAD
				data_copy_escape_string(node->fullpath,
						strlen(node->fullpath)));
=======
				data_copy_mem(node->fullpath,
						strlen(node->fullpath) + 1));
>>>>>>> 120775eb
			add_property(an, p);
		}

		/* force allocation of a phandle for this node */
<<<<<<< HEAD
		if (symbol_fixup_support)
=======
		if (allocph)
>>>>>>> 120775eb
			(void)get_node_phandle(dt, node);
	}

	for_each_child(node, c)
<<<<<<< HEAD
		generate_label_node(c, dt);
}

static void add_fixup_entry(struct node *dt, struct node *node,
		struct property *prop, struct marker *m)
{
	struct node *fn;	/* local fixup node */
	struct property *p;
	char *fixups_name = "__fixups__";
	struct data d;
	char *entry;
	int ret;

	/* fn is the node we're putting entries in */
	fn = get_subnode(dt, fixups_name);
	/* if no node exists, create it */
	if (!fn) {
		fn = build_node(NULL, NULL);
		name_node(fn, fixups_name);
		add_child(dt, fn);
	}

	ret = asprintf(&entry, "%s:%s:%u",
			node->fullpath, prop->name, m->offset);
	if (ret == -1)
		die("asprintf() failed\n");

	p = get_property(fn, m->ref);
	d = data_append_data(p ? p->val : empty_data, entry, strlen(entry) + 1);
	if (!p)
		add_property(fn, build_property(m->ref, d));
	else
		p->val = d;
}

static void add_local_fixup_entry(struct node *dt, struct node *node,
		struct property *prop, struct marker *m,
		struct node *refnode)
{
	struct node *lfn, *wn, *nwn;	/* local fixup node, walk node, new */
	struct property *p;
	struct data d;
	char *local_fixups_name = "__local_fixups__";
	char *s, *e, *comp;
	int len;

	/* fn is the node we're putting entries in */
	lfn = get_subnode(dt, local_fixups_name);
	/* if no node exists, create it */
	if (!lfn) {
		lfn = build_node(NULL, NULL);
		name_node(lfn, local_fixups_name);
		add_child(dt, lfn);
	}

	/* walk the path components creating nodes if they don't exist */
	comp = NULL;
	/* start skipping the first / */
	s = node->fullpath + 1;
	wn = lfn;
	while (*s) {
		/* retrieve path component */
		e = strchr(s, '/');
		if (e == NULL)
			e = s + strlen(s);
		len = e - s;
		comp = xrealloc(comp, len + 1);
		memcpy(comp, s, len);
		comp[len] = '\0';

		/* if no node exists, create it */
		nwn = get_subnode(wn, comp);
		if (!nwn) {
			nwn = build_node(NULL, NULL);
			name_node(nwn, strdup(comp));
			add_child(wn, nwn);
		}
		wn = nwn;

		/* last path component */
		if (!*e)
			break;

		/* next path component */
		s = e + 1;
	}
	free(comp);

	p = get_property(wn, prop->name);
	d = data_append_cell(p ? p->val : empty_data, (cell_t)m->offset);
	if (!p)
		add_property(wn, build_property(prop->name, d));
	else
		p->val = d;
}

void generate_fixups_node(struct node *node, struct node *dt)
{
=======
		generate_label_tree_internal(dti, an, c, allocph);
}

static bool any_fixup_tree(struct dt_info *dti, struct node *node)
{
	struct node *c;
	struct property *prop;
	struct marker *m;

	for_each_property(node, prop) {
		m = prop->val.markers;
		for_each_marker_of_type(m, REF_PHANDLE) {
			if (!get_node_by_ref(dti->dt, m->ref))
				return true;
		}
	}

	for_each_child(node, c) {
		if (any_fixup_tree(dti, c))
			return true;
	}

	return false;
}

static void add_fixup_entry(struct dt_info *dti, struct node *fn,
			    struct node *node, struct property *prop,
			    struct marker *m)
{
	char *entry;

	/* m->ref can only be a REF_PHANDLE, but check anyway */
	assert(m->type == REF_PHANDLE);

	/* there shouldn't be any ':' in the arguments */
	if (strchr(node->fullpath, ':') || strchr(prop->name, ':'))
		die("arguments should not contain ':'\n");

	xasprintf(&entry, "%s:%s:%u",
			node->fullpath, prop->name, m->offset);
	append_to_property(fn, m->ref, entry, strlen(entry) + 1);

	free(entry);
}

static void generate_fixups_tree_internal(struct dt_info *dti,
					  struct node *fn,
					  struct node *node)
{
	struct node *dt = dti->dt;
	struct node *c;
	struct property *prop;
	struct marker *m;
	struct node *refnode;

	for_each_property(node, prop) {
		m = prop->val.markers;
		for_each_marker_of_type(m, REF_PHANDLE) {
			refnode = get_node_by_ref(dt, m->ref);
			if (!refnode)
				add_fixup_entry(dti, fn, node, prop, m);
		}
	}

	for_each_child(node, c)
		generate_fixups_tree_internal(dti, fn, c);
}

static bool any_local_fixup_tree(struct dt_info *dti, struct node *node)
{
	struct node *c;
	struct property *prop;
	struct marker *m;

	for_each_property(node, prop) {
		m = prop->val.markers;
		for_each_marker_of_type(m, REF_PHANDLE) {
			if (get_node_by_ref(dti->dt, m->ref))
				return true;
		}
	}

	for_each_child(node, c) {
		if (any_local_fixup_tree(dti, c))
			return true;
	}

	return false;
}

static void add_local_fixup_entry(struct dt_info *dti,
		struct node *lfn, struct node *node,
		struct property *prop, struct marker *m,
		struct node *refnode)
{
	struct node *wn, *nwn;	/* local fixup node, walk node, new */
	uint32_t value_32;
	char **compp;
	int i, depth;

	/* walk back retreiving depth */
	depth = 0;
	for (wn = node; wn; wn = wn->parent)
		depth++;

	/* allocate name array */
	compp = xmalloc(sizeof(*compp) * depth);

	/* store names in the array */
	for (wn = node, i = depth - 1; wn; wn = wn->parent, i--)
		compp[i] = wn->name;

	/* walk the path components creating nodes if they don't exist */
	for (wn = lfn, i = 1; i < depth; i++, wn = nwn) {
		/* if no node exists, create it */
		nwn = get_subnode(wn, compp[i]);
		if (!nwn)
			nwn = build_and_name_child_node(wn, compp[i]);
	}

	free(compp);

	value_32 = cpu_to_fdt32(m->offset);
	append_to_property(wn, prop->name, &value_32, sizeof(value_32));
}

static void generate_local_fixups_tree_internal(struct dt_info *dti,
						struct node *lfn,
						struct node *node)
{
	struct node *dt = dti->dt;
>>>>>>> 120775eb
	struct node *c;
	struct property *prop;
	struct marker *m;
	struct node *refnode;

	for_each_property(node, prop) {
		m = prop->val.markers;
		for_each_marker_of_type(m, REF_PHANDLE) {
			refnode = get_node_by_ref(dt, m->ref);
<<<<<<< HEAD
			if (!refnode)
				add_fixup_entry(dt, node, prop, m);
			else
				add_local_fixup_entry(dt, node, prop, m,
						refnode);
=======
			if (refnode)
				add_local_fixup_entry(dti, lfn, node, prop, m, refnode);
>>>>>>> 120775eb
		}
	}

	for_each_child(node, c)
<<<<<<< HEAD
		generate_fixups_node(c, dt);
=======
		generate_local_fixups_tree_internal(dti, lfn, c);
}

void generate_label_tree(struct dt_info *dti, char *name, bool allocph)
{
	if (!any_label_tree(dti, dti->dt))
		return;
	generate_label_tree_internal(dti, build_root_node(dti->dt, name),
				     dti->dt, allocph);
}

void generate_fixups_tree(struct dt_info *dti, char *name)
{
	if (!any_fixup_tree(dti, dti->dt))
		return;
	generate_fixups_tree_internal(dti, build_root_node(dti->dt, name),
				      dti->dt);
}

void generate_local_fixups_tree(struct dt_info *dti, char *name)
{
	if (!any_local_fixup_tree(dti, dti->dt))
		return;
	generate_local_fixups_tree_internal(dti, build_root_node(dti->dt, name),
					    dti->dt);
>>>>>>> 120775eb
}<|MERGE_RESOLUTION|>--- conflicted
+++ resolved
@@ -216,34 +216,6 @@
 	return old_node;
 }
 
-void add_orphan_node(struct node *dt, struct node *new_node, char *ref)
-{
-	static unsigned int next_orphan_fragment = 0;
-	struct node *ovl = xmalloc(sizeof(*ovl));
-	struct property *p;
-	struct data d = empty_data;
-	char *name;
-	int ret;
-
-	memset(ovl, 0, sizeof(*ovl));
-
-	d = data_add_marker(d, REF_PHANDLE, ref);
-	d = data_append_integer(d, 0xffffffff, 32);
-
-	p = build_property("target", d);
-	add_property(ovl, p);
-
-	ret = asprintf(&name, "fragment@%u",
-			next_orphan_fragment++);
-	if (ret == -1)
-		die("asprintf() failed\n");
-	name_node(ovl, name);
-	name_node(new_node, "__overlay__");
-
-	add_child(dt, ovl);
-	add_child(ovl, new_node);
-}
-
 struct node *chain_node(struct node *first, struct node *list)
 {
 	assert(first->next_sibling == NULL);
@@ -801,45 +773,6 @@
 					 struct node *an, struct node *node,
 					 bool allocph)
 {
-<<<<<<< HEAD
-	sort_reserve_entries(bi);
-	sort_node(bi->dt);
-}
-
-void generate_label_node(struct node *node, struct node *dt)
-{
-	struct node *c, *an;
-	struct property *p;
-	struct label *l;
-	int has_label;
-	char *gen_node_name;
-
-	if (auto_label_aliases)
-		gen_node_name = "aliases";
-	else
-		gen_node_name = "__symbols__";
-
-	/* Make sure the label isn't already there */
-	has_label = 0;
-	for_each_label(node->labels, l) {
-		has_label = 1;
-		break;
-	}
-
-	if (has_label) {
-
-		/* an is the aliases/__symbols__ node */
-		an = get_subnode(dt, gen_node_name);
-		/* if no node exists, create it */
-		if (!an) {
-			an = build_node(NULL, NULL);
-			name_node(an, gen_node_name);
-			add_child(dt, an);
-		}
-
-		/* now add the label in the node */
-		for_each_label(node->labels, l) {
-=======
 	struct node *dt = dti->dt;
 	struct node *c;
 	struct property *p;
@@ -851,142 +784,28 @@
 		/* now add the label in the node */
 		for_each_label(node->labels, l) {
 
->>>>>>> 120775eb
 			/* check whether the label already exists */
 			p = get_property(an, l->label);
 			if (p) {
 				fprintf(stderr, "WARNING: label %s already"
 					" exists in /%s", l->label,
-<<<<<<< HEAD
-					gen_node_name);
-=======
 					an->name);
->>>>>>> 120775eb
 				continue;
 			}
 
 			/* insert it */
 			p = build_property(l->label,
-<<<<<<< HEAD
-				data_copy_escape_string(node->fullpath,
-						strlen(node->fullpath)));
-=======
 				data_copy_mem(node->fullpath,
 						strlen(node->fullpath) + 1));
->>>>>>> 120775eb
 			add_property(an, p);
 		}
 
 		/* force allocation of a phandle for this node */
-<<<<<<< HEAD
-		if (symbol_fixup_support)
-=======
 		if (allocph)
->>>>>>> 120775eb
 			(void)get_node_phandle(dt, node);
 	}
 
 	for_each_child(node, c)
-<<<<<<< HEAD
-		generate_label_node(c, dt);
-}
-
-static void add_fixup_entry(struct node *dt, struct node *node,
-		struct property *prop, struct marker *m)
-{
-	struct node *fn;	/* local fixup node */
-	struct property *p;
-	char *fixups_name = "__fixups__";
-	struct data d;
-	char *entry;
-	int ret;
-
-	/* fn is the node we're putting entries in */
-	fn = get_subnode(dt, fixups_name);
-	/* if no node exists, create it */
-	if (!fn) {
-		fn = build_node(NULL, NULL);
-		name_node(fn, fixups_name);
-		add_child(dt, fn);
-	}
-
-	ret = asprintf(&entry, "%s:%s:%u",
-			node->fullpath, prop->name, m->offset);
-	if (ret == -1)
-		die("asprintf() failed\n");
-
-	p = get_property(fn, m->ref);
-	d = data_append_data(p ? p->val : empty_data, entry, strlen(entry) + 1);
-	if (!p)
-		add_property(fn, build_property(m->ref, d));
-	else
-		p->val = d;
-}
-
-static void add_local_fixup_entry(struct node *dt, struct node *node,
-		struct property *prop, struct marker *m,
-		struct node *refnode)
-{
-	struct node *lfn, *wn, *nwn;	/* local fixup node, walk node, new */
-	struct property *p;
-	struct data d;
-	char *local_fixups_name = "__local_fixups__";
-	char *s, *e, *comp;
-	int len;
-
-	/* fn is the node we're putting entries in */
-	lfn = get_subnode(dt, local_fixups_name);
-	/* if no node exists, create it */
-	if (!lfn) {
-		lfn = build_node(NULL, NULL);
-		name_node(lfn, local_fixups_name);
-		add_child(dt, lfn);
-	}
-
-	/* walk the path components creating nodes if they don't exist */
-	comp = NULL;
-	/* start skipping the first / */
-	s = node->fullpath + 1;
-	wn = lfn;
-	while (*s) {
-		/* retrieve path component */
-		e = strchr(s, '/');
-		if (e == NULL)
-			e = s + strlen(s);
-		len = e - s;
-		comp = xrealloc(comp, len + 1);
-		memcpy(comp, s, len);
-		comp[len] = '\0';
-
-		/* if no node exists, create it */
-		nwn = get_subnode(wn, comp);
-		if (!nwn) {
-			nwn = build_node(NULL, NULL);
-			name_node(nwn, strdup(comp));
-			add_child(wn, nwn);
-		}
-		wn = nwn;
-
-		/* last path component */
-		if (!*e)
-			break;
-
-		/* next path component */
-		s = e + 1;
-	}
-	free(comp);
-
-	p = get_property(wn, prop->name);
-	d = data_append_cell(p ? p->val : empty_data, (cell_t)m->offset);
-	if (!p)
-		add_property(wn, build_property(prop->name, d));
-	else
-		p->val = d;
-}
-
-void generate_fixups_node(struct node *node, struct node *dt)
-{
-=======
 		generate_label_tree_internal(dti, an, c, allocph);
 }
 
@@ -1118,7 +937,6 @@
 						struct node *node)
 {
 	struct node *dt = dti->dt;
->>>>>>> 120775eb
 	struct node *c;
 	struct property *prop;
 	struct marker *m;
@@ -1128,23 +946,12 @@
 		m = prop->val.markers;
 		for_each_marker_of_type(m, REF_PHANDLE) {
 			refnode = get_node_by_ref(dt, m->ref);
-<<<<<<< HEAD
-			if (!refnode)
-				add_fixup_entry(dt, node, prop, m);
-			else
-				add_local_fixup_entry(dt, node, prop, m,
-						refnode);
-=======
 			if (refnode)
 				add_local_fixup_entry(dti, lfn, node, prop, m, refnode);
->>>>>>> 120775eb
 		}
 	}
 
 	for_each_child(node, c)
-<<<<<<< HEAD
-		generate_fixups_node(c, dt);
-=======
 		generate_local_fixups_tree_internal(dti, lfn, c);
 }
 
@@ -1170,5 +977,4 @@
 		return;
 	generate_local_fixups_tree_internal(dti, build_root_node(dti->dt, name),
 					    dti->dt);
->>>>>>> 120775eb
 }