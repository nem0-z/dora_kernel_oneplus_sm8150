/*
 *  Generic process-grouping system.
 *
 *  Based originally on the cpuset system, extracted by Paul Menage
 *  Copyright (C) 2006 Google, Inc
 *
 *  Notifications support
 *  Copyright (C) 2009 Nokia Corporation
 *  Author: Kirill A. Shutemov
 *
 *  Copyright notices from the original cpuset code:
 *  --------------------------------------------------
 *  Copyright (C) 2003 BULL SA.
 *  Copyright (C) 2004-2006 Silicon Graphics, Inc.
 *
 *  Portions derived from Patrick Mochel's sysfs code.
 *  sysfs is Copyright (c) 2001-3 Patrick Mochel
 *
 *  2003-10-10 Written by Simon Derr.
 *  2003-10-22 Updates by Stephen Hemminger.
 *  2004 May-July Rework by Paul Jackson.
 *  ---------------------------------------------------
 *
 *  This file is subject to the terms and conditions of the GNU General Public
 *  License.  See the file COPYING in the main directory of the Linux
 *  distribution for more details.
 */

#define pr_fmt(fmt) KBUILD_MODNAME ": " fmt

#include "cgroup-internal.h"

#include <linux/cred.h>
#include <linux/errno.h>
#include <linux/init_task.h>
#include <linux/kernel.h>
#include <linux/magic.h>
#include <linux/mutex.h>
#include <linux/mount.h>
#include <linux/pagemap.h>
#include <linux/proc_fs.h>
#include <linux/rcupdate.h>
#include <linux/sched.h>
#include <linux/sched/task.h>
#include <linux/slab.h>
#include <linux/spinlock.h>
#include <linux/percpu-rwsem.h>
#include <linux/string.h>
#include <linux/hashtable.h>
#include <linux/idr.h>
#include <linux/kthread.h>
#include <linux/atomic.h>
#include <linux/cpuset.h>
#include <linux/proc_ns.h>
#include <linux/nsproxy.h>
#include <linux/file.h>
#include <linux/psi.h>
#include <net/sock.h>

#define CREATE_TRACE_POINTS
#include <trace/events/cgroup.h>

#define CGROUP_FILE_NAME_MAX		(MAX_CGROUP_TYPE_NAMELEN +	\
					 MAX_CFTYPE_NAME + 2)

/*
 * cgroup_mutex is the master lock.  Any modification to cgroup or its
 * hierarchy must be performed while holding it.
 *
 * css_set_lock protects task->cgroups pointer, the list of css_set
 * objects, and the chain of tasks off each css_set.
 *
 * These locks are exported if CONFIG_PROVE_RCU so that accessors in
 * cgroup.h can use them for lockdep annotations.
 */
DEFINE_MUTEX(cgroup_mutex);
DEFINE_SPINLOCK(css_set_lock);

#ifdef CONFIG_PROVE_RCU
EXPORT_SYMBOL_GPL(cgroup_mutex);
EXPORT_SYMBOL_GPL(css_set_lock);
#endif

/*
 * Protects cgroup_idr and css_idr so that IDs can be released without
 * grabbing cgroup_mutex.
 */
static DEFINE_SPINLOCK(cgroup_idr_lock);

/*
 * Protects cgroup_file->kn for !self csses.  It synchronizes notifications
 * against file removal/re-creation across css hiding.
 */
static DEFINE_SPINLOCK(cgroup_file_kn_lock);

struct percpu_rw_semaphore cgroup_threadgroup_rwsem;

#define cgroup_assert_mutex_or_rcu_locked()				\
	RCU_LOCKDEP_WARN(!rcu_read_lock_held() &&			\
			   !lockdep_is_held(&cgroup_mutex),		\
			   "cgroup_mutex or RCU read lock required");

/*
 * cgroup destruction makes heavy use of work items and there can be a lot
 * of concurrent destructions.  Use a separate workqueue so that cgroup
 * destruction work items don't end up filling up max_active of system_wq
 * which may lead to deadlock.
 */
static struct workqueue_struct *cgroup_destroy_wq;

/* generate an array of cgroup subsystem pointers */
#define SUBSYS(_x) [_x ## _cgrp_id] = &_x ## _cgrp_subsys,
struct cgroup_subsys *cgroup_subsys[] = {
#include <linux/cgroup_subsys.h>
};
#undef SUBSYS

/* array of cgroup subsystem names */
#define SUBSYS(_x) [_x ## _cgrp_id] = #_x,
static const char *cgroup_subsys_name[] = {
#include <linux/cgroup_subsys.h>
};
#undef SUBSYS

/* array of static_keys for cgroup_subsys_enabled() and cgroup_subsys_on_dfl() */
#define SUBSYS(_x)								\
	DEFINE_STATIC_KEY_TRUE(_x ## _cgrp_subsys_enabled_key);			\
	DEFINE_STATIC_KEY_TRUE(_x ## _cgrp_subsys_on_dfl_key);			\
	EXPORT_SYMBOL_GPL(_x ## _cgrp_subsys_enabled_key);			\
	EXPORT_SYMBOL_GPL(_x ## _cgrp_subsys_on_dfl_key);
#include <linux/cgroup_subsys.h>
#undef SUBSYS

#define SUBSYS(_x) [_x ## _cgrp_id] = &_x ## _cgrp_subsys_enabled_key,
static struct static_key_true *cgroup_subsys_enabled_key[] = {
#include <linux/cgroup_subsys.h>
};
#undef SUBSYS

#define SUBSYS(_x) [_x ## _cgrp_id] = &_x ## _cgrp_subsys_on_dfl_key,
static struct static_key_true *cgroup_subsys_on_dfl_key[] = {
#include <linux/cgroup_subsys.h>
};
#undef SUBSYS

/*
 * The default hierarchy, reserved for the subsystems that are otherwise
 * unattached - it never has more than a single cgroup, and all tasks are
 * part of that cgroup.
 */
struct cgroup_root cgrp_dfl_root;
EXPORT_SYMBOL_GPL(cgrp_dfl_root);

/*
 * The default hierarchy always exists but is hidden until mounted for the
 * first time.  This is for backward compatibility.
 */
static bool cgrp_dfl_visible;

/* some controllers are not supported in the default hierarchy */
static u16 cgrp_dfl_inhibit_ss_mask;

/* some controllers are implicitly enabled on the default hierarchy */
static u16 cgrp_dfl_implicit_ss_mask;

/* some controllers can be threaded on the default hierarchy */
static u16 cgrp_dfl_threaded_ss_mask;

/* The list of hierarchy roots */
LIST_HEAD(cgroup_roots);
static int cgroup_root_count;

/* hierarchy ID allocation and mapping, protected by cgroup_mutex */
static DEFINE_IDR(cgroup_hierarchy_idr);

/*
 * Assign a monotonically increasing serial number to csses.  It guarantees
 * cgroups with bigger numbers are newer than those with smaller numbers.
 * Also, as csses are always appended to the parent's ->children list, it
 * guarantees that sibling csses are always sorted in the ascending serial
 * number order on the list.  Protected by cgroup_mutex.
 */
static u64 css_serial_nr_next = 1;

/*
 * These bitmasks identify subsystems with specific features to avoid
 * having to do iterative checks repeatedly.
 */
static u16 have_fork_callback __read_mostly;
static u16 have_exit_callback __read_mostly;
static u16 have_release_callback __read_mostly;
static u16 have_canfork_callback __read_mostly;

/* cgroup namespace for init task */
struct cgroup_namespace init_cgroup_ns = {
	.count		= REFCOUNT_INIT(2),
	.user_ns	= &init_user_ns,
	.ns.ops		= &cgroupns_operations,
	.ns.inum	= PROC_CGROUP_INIT_INO,
	.root_cset	= &init_css_set,
};

static struct file_system_type cgroup2_fs_type;
static struct cftype cgroup_base_files[];

/* cgroup optional features */
enum cgroup_opt_features {
#ifdef CONFIG_PSI
	OPT_FEATURE_PRESSURE,
#endif
	OPT_FEATURE_COUNT
};

static const char *cgroup_opt_feature_names[OPT_FEATURE_COUNT] = {
#ifdef CONFIG_PSI
	"pressure",
#endif
};

static u16 cgroup_feature_disable_mask __read_mostly;

static int cgroup_apply_control(struct cgroup *cgrp);
static void cgroup_finalize_control(struct cgroup *cgrp, int ret);
static void css_task_iter_skip(struct css_task_iter *it,
			       struct task_struct *task);
static int cgroup_destroy_locked(struct cgroup *cgrp);
static struct cgroup_subsys_state *css_create(struct cgroup *cgrp,
					      struct cgroup_subsys *ss);
static void css_release(struct percpu_ref *ref);
static void kill_css(struct cgroup_subsys_state *css);
static int cgroup_addrm_files(struct cgroup_subsys_state *css,
			      struct cgroup *cgrp, struct cftype cfts[],
			      bool is_add);

/**
 * cgroup_ssid_enabled - cgroup subsys enabled test by subsys ID
 * @ssid: subsys ID of interest
 *
 * cgroup_subsys_enabled() can only be used with literal subsys names which
 * is fine for individual subsystems but unsuitable for cgroup core.  This
 * is slower static_key_enabled() based test indexed by @ssid.
 */
bool cgroup_ssid_enabled(int ssid)
{
	if (CGROUP_SUBSYS_COUNT == 0)
		return false;

	return static_key_enabled(cgroup_subsys_enabled_key[ssid]);
}

/**
 * cgroup_on_dfl - test whether a cgroup is on the default hierarchy
 * @cgrp: the cgroup of interest
 *
 * The default hierarchy is the v2 interface of cgroup and this function
 * can be used to test whether a cgroup is on the default hierarchy for
 * cases where a subsystem should behave differnetly depending on the
 * interface version.
 *
 * The set of behaviors which change on the default hierarchy are still
 * being determined and the mount option is prefixed with __DEVEL__.
 *
 * List of changed behaviors:
 *
 * - Mount options "noprefix", "xattr", "clone_children", "release_agent"
 *   and "name" are disallowed.
 *
 * - When mounting an existing superblock, mount options should match.
 *
 * - Remount is disallowed.
 *
 * - rename(2) is disallowed.
 *
 * - "tasks" is removed.  Everything should be at process granularity.  Use
 *   "cgroup.procs" instead.
 *
 * - "cgroup.procs" is not sorted.  pids will be unique unless they got
 *   recycled inbetween reads.
 *
 * - "release_agent" and "notify_on_release" are removed.  Replacement
 *   notification mechanism will be implemented.
 *
 * - "cgroup.clone_children" is removed.
 *
 * - "cgroup.subtree_populated" is available.  Its value is 0 if the cgroup
 *   and its descendants contain no task; otherwise, 1.  The file also
 *   generates kernfs notification which can be monitored through poll and
 *   [di]notify when the value of the file changes.
 *
 * - cpuset: tasks will be kept in empty cpusets when hotplug happens and
 *   take masks of ancestors with non-empty cpus/mems, instead of being
 *   moved to an ancestor.
 *
 * - cpuset: a task can be moved into an empty cpuset, and again it takes
 *   masks of ancestors.
 *
 * - memcg: use_hierarchy is on by default and the cgroup file for the flag
 *   is not created.
 *
 * - blkcg: blk-throttle becomes properly hierarchical.
 *
 * - debug: disallowed on the default hierarchy.
 */
bool cgroup_on_dfl(const struct cgroup *cgrp)
{
	return cgrp->root == &cgrp_dfl_root;
}

/* IDR wrappers which synchronize using cgroup_idr_lock */
static int cgroup_idr_alloc(struct idr *idr, void *ptr, int start, int end,
			    gfp_t gfp_mask)
{
	int ret;

	idr_preload(gfp_mask);
	spin_lock_bh(&cgroup_idr_lock);
	ret = idr_alloc(idr, ptr, start, end, gfp_mask & ~__GFP_DIRECT_RECLAIM);
	spin_unlock_bh(&cgroup_idr_lock);
	idr_preload_end();
	return ret;
}

static void *cgroup_idr_replace(struct idr *idr, void *ptr, int id)
{
	void *ret;

	spin_lock_bh(&cgroup_idr_lock);
	ret = idr_replace(idr, ptr, id);
	spin_unlock_bh(&cgroup_idr_lock);
	return ret;
}

static void cgroup_idr_remove(struct idr *idr, int id)
{
	spin_lock_bh(&cgroup_idr_lock);
	idr_remove(idr, id);
	spin_unlock_bh(&cgroup_idr_lock);
}

static bool cgroup_has_tasks(struct cgroup *cgrp)
{
	return cgrp->nr_populated_csets;
}

bool cgroup_is_threaded(struct cgroup *cgrp)
{
	return cgrp->dom_cgrp != cgrp;
}

/* can @cgrp host both domain and threaded children? */
static bool cgroup_is_mixable(struct cgroup *cgrp)
{
	/*
	 * Root isn't under domain level resource control exempting it from
	 * the no-internal-process constraint, so it can serve as a thread
	 * root and a parent of resource domains at the same time.
	 */
	return !cgroup_parent(cgrp);
}

/* can @cgrp become a thread root? should always be true for a thread root */
static bool cgroup_can_be_thread_root(struct cgroup *cgrp)
{
	/* mixables don't care */
	if (cgroup_is_mixable(cgrp))
		return true;

	/* domain roots can't be nested under threaded */
	if (cgroup_is_threaded(cgrp))
		return false;

	/* can only have either domain or threaded children */
	if (cgrp->nr_populated_domain_children)
		return false;

	/* and no domain controllers can be enabled */
	if (cgrp->subtree_control & ~cgrp_dfl_threaded_ss_mask)
		return false;

	return true;
}

/* is @cgrp root of a threaded subtree? */
bool cgroup_is_thread_root(struct cgroup *cgrp)
{
	/* thread root should be a domain */
	if (cgroup_is_threaded(cgrp))
		return false;

	/* a domain w/ threaded children is a thread root */
	if (cgrp->nr_threaded_children)
		return true;

	/*
	 * A domain which has tasks and explicit threaded controllers
	 * enabled is a thread root.
	 */
	if (cgroup_has_tasks(cgrp) &&
	    (cgrp->subtree_control & cgrp_dfl_threaded_ss_mask))
		return true;

	return false;
}

/* a domain which isn't connected to the root w/o brekage can't be used */
static bool cgroup_is_valid_domain(struct cgroup *cgrp)
{
	/* the cgroup itself can be a thread root */
	if (cgroup_is_threaded(cgrp))
		return false;

	/* but the ancestors can't be unless mixable */
	while ((cgrp = cgroup_parent(cgrp))) {
		if (!cgroup_is_mixable(cgrp) && cgroup_is_thread_root(cgrp))
			return false;
		if (cgroup_is_threaded(cgrp))
			return false;
	}

	return true;
}

/* subsystems visibly enabled on a cgroup */
static u16 cgroup_control(struct cgroup *cgrp)
{
	struct cgroup *parent = cgroup_parent(cgrp);
	u16 root_ss_mask = cgrp->root->subsys_mask;

	if (parent) {
		u16 ss_mask = parent->subtree_control;

		/* threaded cgroups can only have threaded controllers */
		if (cgroup_is_threaded(cgrp))
			ss_mask &= cgrp_dfl_threaded_ss_mask;
		return ss_mask;
	}

	if (cgroup_on_dfl(cgrp))
		root_ss_mask &= ~(cgrp_dfl_inhibit_ss_mask |
				  cgrp_dfl_implicit_ss_mask);
	return root_ss_mask;
}

/* subsystems enabled on a cgroup */
static u16 cgroup_ss_mask(struct cgroup *cgrp)
{
	struct cgroup *parent = cgroup_parent(cgrp);

	if (parent) {
		u16 ss_mask = parent->subtree_ss_mask;

		/* threaded cgroups can only have threaded controllers */
		if (cgroup_is_threaded(cgrp))
			ss_mask &= cgrp_dfl_threaded_ss_mask;
		return ss_mask;
	}

	return cgrp->root->subsys_mask;
}

/**
 * cgroup_css - obtain a cgroup's css for the specified subsystem
 * @cgrp: the cgroup of interest
 * @ss: the subsystem of interest (%NULL returns @cgrp->self)
 *
 * Return @cgrp's css (cgroup_subsys_state) associated with @ss.  This
 * function must be called either under cgroup_mutex or rcu_read_lock() and
 * the caller is responsible for pinning the returned css if it wants to
 * keep accessing it outside the said locks.  This function may return
 * %NULL if @cgrp doesn't have @subsys_id enabled.
 */
static struct cgroup_subsys_state *cgroup_css(struct cgroup *cgrp,
					      struct cgroup_subsys *ss)
{
	if (ss)
		return rcu_dereference_check(cgrp->subsys[ss->id],
					lockdep_is_held(&cgroup_mutex));
	else
		return &cgrp->self;
}

/**
 * cgroup_e_css - obtain a cgroup's effective css for the specified subsystem
 * @cgrp: the cgroup of interest
 * @ss: the subsystem of interest (%NULL returns @cgrp->self)
 *
 * Similar to cgroup_css() but returns the effective css, which is defined
 * as the matching css of the nearest ancestor including self which has @ss
 * enabled.  If @ss is associated with the hierarchy @cgrp is on, this
 * function is guaranteed to return non-NULL css.
 */
static struct cgroup_subsys_state *cgroup_e_css(struct cgroup *cgrp,
						struct cgroup_subsys *ss)
{
	lockdep_assert_held(&cgroup_mutex);

	if (!ss)
		return &cgrp->self;

	/*
	 * This function is used while updating css associations and thus
	 * can't test the csses directly.  Test ss_mask.
	 */
	while (!(cgroup_ss_mask(cgrp) & (1 << ss->id))) {
		cgrp = cgroup_parent(cgrp);
		if (!cgrp)
			return NULL;
	}

	return cgroup_css(cgrp, ss);
}

/**
 * cgroup_get_e_css - get a cgroup's effective css for the specified subsystem
 * @cgrp: the cgroup of interest
 * @ss: the subsystem of interest
 *
 * Find and get the effective css of @cgrp for @ss.  The effective css is
 * defined as the matching css of the nearest ancestor including self which
 * has @ss enabled.  If @ss is not mounted on the hierarchy @cgrp is on,
 * the root css is returned, so this function always returns a valid css.
 * The returned css must be put using css_put().
 */
struct cgroup_subsys_state *cgroup_get_e_css(struct cgroup *cgrp,
					     struct cgroup_subsys *ss)
{
	struct cgroup_subsys_state *css;

	rcu_read_lock();

	do {
		css = cgroup_css(cgrp, ss);

		if (css && css_tryget_online(css))
			goto out_unlock;
		cgrp = cgroup_parent(cgrp);
	} while (cgrp);

	css = init_css_set.subsys[ss->id];
	css_get(css);
out_unlock:
	rcu_read_unlock();
	return css;
}

static void cgroup_get_live(struct cgroup *cgrp)
{
	WARN_ON_ONCE(cgroup_is_dead(cgrp));
	css_get(&cgrp->self);
}

/**
 * __cgroup_task_count - count the number of tasks in a cgroup. The caller
 * is responsible for taking the css_set_lock.
 * @cgrp: the cgroup in question
 */
int __cgroup_task_count(const struct cgroup *cgrp)
{
	int count = 0;
	struct cgrp_cset_link *link;

	lockdep_assert_held(&css_set_lock);

	list_for_each_entry(link, &cgrp->cset_links, cset_link)
		count += link->cset->nr_tasks;

	return count;
}

/**
 * cgroup_task_count - count the number of tasks in a cgroup.
 * @cgrp: the cgroup in question
 */
int cgroup_task_count(const struct cgroup *cgrp)
{
	int count;

	spin_lock_irq(&css_set_lock);
	count = __cgroup_task_count(cgrp);
	spin_unlock_irq(&css_set_lock);

	return count;
}

struct cgroup_subsys_state *of_css(struct kernfs_open_file *of)
{
	struct cgroup *cgrp = of->kn->parent->priv;
	struct cftype *cft = of_cft(of);

	/*
	 * This is open and unprotected implementation of cgroup_css().
	 * seq_css() is only called from a kernfs file operation which has
	 * an active reference on the file.  Because all the subsystem
	 * files are drained before a css is disassociated with a cgroup,
	 * the matching css from the cgroup's subsys table is guaranteed to
	 * be and stay valid until the enclosing operation is complete.
	 */
	if (cft->ss)
		return rcu_dereference_raw(cgrp->subsys[cft->ss->id]);
	else
		return &cgrp->self;
}
EXPORT_SYMBOL_GPL(of_css);

/**
 * for_each_css - iterate all css's of a cgroup
 * @css: the iteration cursor
 * @ssid: the index of the subsystem, CGROUP_SUBSYS_COUNT after reaching the end
 * @cgrp: the target cgroup to iterate css's of
 *
 * Should be called under cgroup_[tree_]mutex.
 */
#define for_each_css(css, ssid, cgrp)					\
	for ((ssid) = 0; (ssid) < CGROUP_SUBSYS_COUNT; (ssid)++)	\
		if (!((css) = rcu_dereference_check(			\
				(cgrp)->subsys[(ssid)],			\
				lockdep_is_held(&cgroup_mutex)))) { }	\
		else

/**
 * for_each_e_css - iterate all effective css's of a cgroup
 * @css: the iteration cursor
 * @ssid: the index of the subsystem, CGROUP_SUBSYS_COUNT after reaching the end
 * @cgrp: the target cgroup to iterate css's of
 *
 * Should be called under cgroup_[tree_]mutex.
 */
#define for_each_e_css(css, ssid, cgrp)					\
	for ((ssid) = 0; (ssid) < CGROUP_SUBSYS_COUNT; (ssid)++)	\
		if (!((css) = cgroup_e_css(cgrp, cgroup_subsys[(ssid)]))) \
			;						\
		else

/**
 * do_each_subsys_mask - filter for_each_subsys with a bitmask
 * @ss: the iteration cursor
 * @ssid: the index of @ss, CGROUP_SUBSYS_COUNT after reaching the end
 * @ss_mask: the bitmask
 *
 * The block will only run for cases where the ssid-th bit (1 << ssid) of
 * @ss_mask is set.
 */
#define do_each_subsys_mask(ss, ssid, ss_mask) do {			\
	unsigned long __ss_mask = (ss_mask);				\
	if (!CGROUP_SUBSYS_COUNT) { /* to avoid spurious gcc warning */	\
		(ssid) = 0;						\
		break;							\
	}								\
	for_each_set_bit(ssid, &__ss_mask, CGROUP_SUBSYS_COUNT) {	\
		(ss) = cgroup_subsys[ssid];				\
		{

#define while_each_subsys_mask()					\
		}							\
	}								\
} while (false)

/* iterate over child cgrps, lock should be held throughout iteration */
#define cgroup_for_each_live_child(child, cgrp)				\
	list_for_each_entry((child), &(cgrp)->self.children, self.sibling) \
		if (({ lockdep_assert_held(&cgroup_mutex);		\
		       cgroup_is_dead(child); }))			\
			;						\
		else

/* walk live descendants in preorder */
#define cgroup_for_each_live_descendant_pre(dsct, d_css, cgrp)		\
	css_for_each_descendant_pre((d_css), cgroup_css((cgrp), NULL))	\
		if (({ lockdep_assert_held(&cgroup_mutex);		\
		       (dsct) = (d_css)->cgroup;			\
		       cgroup_is_dead(dsct); }))			\
			;						\
		else

/* walk live descendants in postorder */
#define cgroup_for_each_live_descendant_post(dsct, d_css, cgrp)		\
	css_for_each_descendant_post((d_css), cgroup_css((cgrp), NULL))	\
		if (({ lockdep_assert_held(&cgroup_mutex);		\
		       (dsct) = (d_css)->cgroup;			\
		       cgroup_is_dead(dsct); }))			\
			;						\
		else

static struct kmem_cache *cgrp_cset_link_pool;

/*
 * The default css_set - used by init and its children prior to any
 * hierarchies being mounted. It contains a pointer to the root state
 * for each subsystem. Also used to anchor the list of css_sets. Not
 * reference-counted, to improve performance when child cgroups
 * haven't been created.
 */
struct css_set init_css_set = {
	.refcount		= REFCOUNT_INIT(1),
	.dom_cset		= &init_css_set,
	.tasks			= LIST_HEAD_INIT(init_css_set.tasks),
	.mg_tasks		= LIST_HEAD_INIT(init_css_set.mg_tasks),
	.dying_tasks		= LIST_HEAD_INIT(init_css_set.dying_tasks),
	.task_iters		= LIST_HEAD_INIT(init_css_set.task_iters),
	.threaded_csets		= LIST_HEAD_INIT(init_css_set.threaded_csets),
	.cgrp_links		= LIST_HEAD_INIT(init_css_set.cgrp_links),
	.mg_preload_node	= LIST_HEAD_INIT(init_css_set.mg_preload_node),
	.mg_node		= LIST_HEAD_INIT(init_css_set.mg_node),

	/*
	 * The following field is re-initialized when this cset gets linked
	 * in cgroup_init().  However, let's initialize the field
	 * statically too so that the default cgroup can be accessed safely
	 * early during boot.
	 */
	.dfl_cgrp		= &cgrp_dfl_root.cgrp,
};

static int css_set_count	= 1;	/* 1 for init_css_set */

static bool css_set_threaded(struct css_set *cset)
{
	return cset->dom_cset != cset;
}

/**
 * css_set_populated - does a css_set contain any tasks?
 * @cset: target css_set
 *
 * css_set_populated() should be the same as !!cset->nr_tasks at steady
 * state. However, css_set_populated() can be called while a task is being
 * added to or removed from the linked list before the nr_tasks is
 * properly updated. Hence, we can't just look at ->nr_tasks here.
 */
static bool css_set_populated(struct css_set *cset)
{
	lockdep_assert_held(&css_set_lock);

	return !list_empty(&cset->tasks) || !list_empty(&cset->mg_tasks);
}

/**
 * cgroup_update_populated - update the populated count of a cgroup
 * @cgrp: the target cgroup
 * @populated: inc or dec populated count
 *
 * One of the css_sets associated with @cgrp is either getting its first
 * task or losing the last.  Update @cgrp->nr_populated_* accordingly.  The
 * count is propagated towards root so that a given cgroup's
 * nr_populated_children is zero iff none of its descendants contain any
 * tasks.
 *
 * @cgrp's interface file "cgroup.populated" is zero if both
 * @cgrp->nr_populated_csets and @cgrp->nr_populated_children are zero and
 * 1 otherwise.  When the sum changes from or to zero, userland is notified
 * that the content of the interface file has changed.  This can be used to
 * detect when @cgrp and its descendants become populated or empty.
 */
static void cgroup_update_populated(struct cgroup *cgrp, bool populated)
{
	struct cgroup *child = NULL;
	int adj = populated ? 1 : -1;

	lockdep_assert_held(&css_set_lock);

	do {
		bool was_populated = cgroup_is_populated(cgrp);

		if (!child) {
			cgrp->nr_populated_csets += adj;
		} else {
			if (cgroup_is_threaded(child))
				cgrp->nr_populated_threaded_children += adj;
			else
				cgrp->nr_populated_domain_children += adj;
		}

		if (was_populated == cgroup_is_populated(cgrp))
			break;

		cgroup1_check_for_release(cgrp);
		cgroup_file_notify(&cgrp->events_file);

		child = cgrp;
		cgrp = cgroup_parent(cgrp);
	} while (cgrp);
}

/**
 * css_set_update_populated - update populated state of a css_set
 * @cset: target css_set
 * @populated: whether @cset is populated or depopulated
 *
 * @cset is either getting the first task or losing the last.  Update the
 * populated counters of all associated cgroups accordingly.
 */
static void css_set_update_populated(struct css_set *cset, bool populated)
{
	struct cgrp_cset_link *link;

	lockdep_assert_held(&css_set_lock);

	list_for_each_entry(link, &cset->cgrp_links, cgrp_link)
		cgroup_update_populated(link->cgrp, populated);
}

/*
 * @task is leaving, advance task iterators which are pointing to it so
 * that they can resume at the next position.  Advancing an iterator might
 * remove it from the list, use safe walk.  See css_task_iter_skip() for
 * details.
 */
static void css_set_skip_task_iters(struct css_set *cset,
				    struct task_struct *task)
{
	struct css_task_iter *it, *pos;

	list_for_each_entry_safe(it, pos, &cset->task_iters, iters_node)
		css_task_iter_skip(it, task);
}

/**
 * css_set_move_task - move a task from one css_set to another
 * @task: task being moved
 * @from_cset: css_set @task currently belongs to (may be NULL)
 * @to_cset: new css_set @task is being moved to (may be NULL)
 * @use_mg_tasks: move to @to_cset->mg_tasks instead of ->tasks
 *
 * Move @task from @from_cset to @to_cset.  If @task didn't belong to any
 * css_set, @from_cset can be NULL.  If @task is being disassociated
 * instead of moved, @to_cset can be NULL.
 *
 * This function automatically handles populated counter updates and
 * css_task_iter adjustments but the caller is responsible for managing
 * @from_cset and @to_cset's reference counts.
 */
static void css_set_move_task(struct task_struct *task,
			      struct css_set *from_cset, struct css_set *to_cset,
			      bool use_mg_tasks)
{
	lockdep_assert_held(&css_set_lock);

	if (to_cset && !css_set_populated(to_cset))
		css_set_update_populated(to_cset, true);

	if (from_cset) {
		WARN_ON_ONCE(list_empty(&task->cg_list));

		css_set_skip_task_iters(from_cset, task);
		list_del_init(&task->cg_list);
		if (!css_set_populated(from_cset))
			css_set_update_populated(from_cset, false);
	} else {
		WARN_ON_ONCE(!list_empty(&task->cg_list));
	}

	if (to_cset) {
		/*
		 * We are synchronized through cgroup_threadgroup_rwsem
		 * against PF_EXITING setting such that we can't race
		 * against cgroup_exit() changing the css_set to
		 * init_css_set and dropping the old one.
		 */
		WARN_ON_ONCE(task->flags & PF_EXITING);

		cgroup_move_task(task, to_cset);
		list_add_tail(&task->cg_list, use_mg_tasks ? &to_cset->mg_tasks :
							     &to_cset->tasks);
	}
}

/*
 * hash table for cgroup groups. This improves the performance to find
 * an existing css_set. This hash doesn't (currently) take into
 * account cgroups in empty hierarchies.
 */
#define CSS_SET_HASH_BITS	7
static DEFINE_HASHTABLE(css_set_table, CSS_SET_HASH_BITS);

static unsigned long css_set_hash(struct cgroup_subsys_state *css[])
{
	unsigned long key = 0UL;
	struct cgroup_subsys *ss;
	int i;

	for_each_subsys(ss, i)
		key += (unsigned long)css[i];
	key = (key >> 16) ^ key;

	return key;
}

void put_css_set_locked(struct css_set *cset)
{
	struct cgrp_cset_link *link, *tmp_link;
	struct cgroup_subsys *ss;
	int ssid;

	lockdep_assert_held(&css_set_lock);

	if (!refcount_dec_and_test(&cset->refcount))
		return;

	WARN_ON_ONCE(!list_empty(&cset->threaded_csets));

	/* This css_set is dead. unlink it and release cgroup and css refs */
	for_each_subsys(ss, ssid) {
		list_del(&cset->e_cset_node[ssid]);
		css_put(cset->subsys[ssid]);
	}
	hash_del(&cset->hlist);
	css_set_count--;

	list_for_each_entry_safe(link, tmp_link, &cset->cgrp_links, cgrp_link) {
		list_del(&link->cset_link);
		list_del(&link->cgrp_link);
		if (cgroup_parent(link->cgrp))
			cgroup_put(link->cgrp);
		kmem_cache_free(cgrp_cset_link_pool, link);
	}

	if (css_set_threaded(cset)) {
		list_del(&cset->threaded_csets_node);
		put_css_set_locked(cset->dom_cset);
	}

	kfree_rcu(cset, rcu_head);
}

/**
 * compare_css_sets - helper function for find_existing_css_set().
 * @cset: candidate css_set being tested
 * @old_cset: existing css_set for a task
 * @new_cgrp: cgroup that's being entered by the task
 * @template: desired set of css pointers in css_set (pre-calculated)
 *
 * Returns true if "cset" matches "old_cset" except for the hierarchy
 * which "new_cgrp" belongs to, for which it should match "new_cgrp".
 */
static bool compare_css_sets(struct css_set *cset,
			     struct css_set *old_cset,
			     struct cgroup *new_cgrp,
			     struct cgroup_subsys_state *template[])
{
	struct cgroup *new_dfl_cgrp;
	struct list_head *l1, *l2;

	/*
	 * On the default hierarchy, there can be csets which are
	 * associated with the same set of cgroups but different csses.
	 * Let's first ensure that csses match.
	 */
	if (memcmp(template, cset->subsys, sizeof(cset->subsys)))
		return false;


	/* @cset's domain should match the default cgroup's */
	if (cgroup_on_dfl(new_cgrp))
		new_dfl_cgrp = new_cgrp;
	else
		new_dfl_cgrp = old_cset->dfl_cgrp;

	if (new_dfl_cgrp->dom_cgrp != cset->dom_cset->dfl_cgrp)
		return false;

	/*
	 * Compare cgroup pointers in order to distinguish between
	 * different cgroups in hierarchies.  As different cgroups may
	 * share the same effective css, this comparison is always
	 * necessary.
	 */
	l1 = &cset->cgrp_links;
	l2 = &old_cset->cgrp_links;
	while (1) {
		struct cgrp_cset_link *link1, *link2;
		struct cgroup *cgrp1, *cgrp2;

		l1 = l1->next;
		l2 = l2->next;
		/* See if we reached the end - both lists are equal length. */
		if (l1 == &cset->cgrp_links) {
			BUG_ON(l2 != &old_cset->cgrp_links);
			break;
		} else {
			BUG_ON(l2 == &old_cset->cgrp_links);
		}
		/* Locate the cgroups associated with these links. */
		link1 = list_entry(l1, struct cgrp_cset_link, cgrp_link);
		link2 = list_entry(l2, struct cgrp_cset_link, cgrp_link);
		cgrp1 = link1->cgrp;
		cgrp2 = link2->cgrp;
		/* Hierarchies should be linked in the same order. */
		BUG_ON(cgrp1->root != cgrp2->root);

		/*
		 * If this hierarchy is the hierarchy of the cgroup
		 * that's changing, then we need to check that this
		 * css_set points to the new cgroup; if it's any other
		 * hierarchy, then this css_set should point to the
		 * same cgroup as the old css_set.
		 */
		if (cgrp1->root == new_cgrp->root) {
			if (cgrp1 != new_cgrp)
				return false;
		} else {
			if (cgrp1 != cgrp2)
				return false;
		}
	}
	return true;
}

/**
 * find_existing_css_set - init css array and find the matching css_set
 * @old_cset: the css_set that we're using before the cgroup transition
 * @cgrp: the cgroup that we're moving into
 * @template: out param for the new set of csses, should be clear on entry
 */
static struct css_set *find_existing_css_set(struct css_set *old_cset,
					struct cgroup *cgrp,
					struct cgroup_subsys_state *template[])
{
	struct cgroup_root *root = cgrp->root;
	struct cgroup_subsys *ss;
	struct css_set *cset;
	unsigned long key;
	int i;

	/*
	 * Build the set of subsystem state objects that we want to see in the
	 * new css_set. while subsystems can change globally, the entries here
	 * won't change, so no need for locking.
	 */
	for_each_subsys(ss, i) {
		if (root->subsys_mask & (1UL << i)) {
			/*
			 * @ss is in this hierarchy, so we want the
			 * effective css from @cgrp.
			 */
			template[i] = cgroup_e_css(cgrp, ss);
		} else {
			/*
			 * @ss is not in this hierarchy, so we don't want
			 * to change the css.
			 */
			template[i] = old_cset->subsys[i];
		}
	}

	key = css_set_hash(template);
	hash_for_each_possible(css_set_table, cset, hlist, key) {
		if (!compare_css_sets(cset, old_cset, cgrp, template))
			continue;

		/* This css_set matches what we need */
		return cset;
	}

	/* No existing cgroup group matched */
	return NULL;
}

static void free_cgrp_cset_links(struct list_head *links_to_free)
{
	struct cgrp_cset_link *link, *tmp_link;

	list_for_each_entry_safe(link, tmp_link, links_to_free, cset_link) {
		list_del(&link->cset_link);
		kmem_cache_free(cgrp_cset_link_pool, link);
	}
}

/**
 * allocate_cgrp_cset_links - allocate cgrp_cset_links
 * @count: the number of links to allocate
 * @tmp_links: list_head the allocated links are put on
 *
 * Allocate @count cgrp_cset_link structures and chain them on @tmp_links
 * through ->cset_link.  Returns 0 on success or -errno.
 */
static int allocate_cgrp_cset_links(int count, struct list_head *tmp_links)
{
	struct cgrp_cset_link *link;
	int i;

	INIT_LIST_HEAD(tmp_links);

	for (i = 0; i < count; i++) {
		link = kmem_cache_zalloc(cgrp_cset_link_pool, GFP_KERNEL);
		if (!link) {
			free_cgrp_cset_links(tmp_links);
			return -ENOMEM;
		}
		list_add(&link->cset_link, tmp_links);
	}
	return 0;
}

/**
 * link_css_set - a helper function to link a css_set to a cgroup
 * @tmp_links: cgrp_cset_link objects allocated by allocate_cgrp_cset_links()
 * @cset: the css_set to be linked
 * @cgrp: the destination cgroup
 */
static void link_css_set(struct list_head *tmp_links, struct css_set *cset,
			 struct cgroup *cgrp)
{
	struct cgrp_cset_link *link;

	BUG_ON(list_empty(tmp_links));

	if (cgroup_on_dfl(cgrp))
		cset->dfl_cgrp = cgrp;

	link = list_first_entry(tmp_links, struct cgrp_cset_link, cset_link);
	link->cset = cset;
	link->cgrp = cgrp;

	/*
	 * Always add links to the tail of the lists so that the lists are
	 * in choronological order.
	 */
	list_move_tail(&link->cset_link, &cgrp->cset_links);
	list_add_tail(&link->cgrp_link, &cset->cgrp_links);

	if (cgroup_parent(cgrp))
		cgroup_get_live(cgrp);
}

/**
 * find_css_set - return a new css_set with one cgroup updated
 * @old_cset: the baseline css_set
 * @cgrp: the cgroup to be updated
 *
 * Return a new css_set that's equivalent to @old_cset, but with @cgrp
 * substituted into the appropriate hierarchy.
 */
static struct css_set *find_css_set(struct css_set *old_cset,
				    struct cgroup *cgrp)
{
	struct cgroup_subsys_state *template[CGROUP_SUBSYS_COUNT] = { };
	struct css_set *cset;
	struct list_head tmp_links;
	struct cgrp_cset_link *link;
	struct cgroup_subsys *ss;
	unsigned long key;
	int ssid;

	lockdep_assert_held(&cgroup_mutex);

	/* First see if we already have a cgroup group that matches
	 * the desired set */
	spin_lock_irq(&css_set_lock);
	cset = find_existing_css_set(old_cset, cgrp, template);
	if (cset)
		get_css_set(cset);
	spin_unlock_irq(&css_set_lock);

	if (cset)
		return cset;

	cset = kzalloc(sizeof(*cset), GFP_KERNEL);
	if (!cset)
		return NULL;

	/* Allocate all the cgrp_cset_link objects that we'll need */
	if (allocate_cgrp_cset_links(cgroup_root_count, &tmp_links) < 0) {
		kfree(cset);
		return NULL;
	}

	refcount_set(&cset->refcount, 1);
	cset->dom_cset = cset;
	INIT_LIST_HEAD(&cset->tasks);
	INIT_LIST_HEAD(&cset->mg_tasks);
	INIT_LIST_HEAD(&cset->dying_tasks);
	INIT_LIST_HEAD(&cset->task_iters);
	INIT_LIST_HEAD(&cset->threaded_csets);
	INIT_HLIST_NODE(&cset->hlist);
	INIT_LIST_HEAD(&cset->cgrp_links);
	INIT_LIST_HEAD(&cset->mg_preload_node);
	INIT_LIST_HEAD(&cset->mg_node);

	/* Copy the set of subsystem state objects generated in
	 * find_existing_css_set() */
	memcpy(cset->subsys, template, sizeof(cset->subsys));

	spin_lock_irq(&css_set_lock);
	/* Add reference counts and links from the new css_set. */
	list_for_each_entry(link, &old_cset->cgrp_links, cgrp_link) {
		struct cgroup *c = link->cgrp;

		if (c->root == cgrp->root)
			c = cgrp;
		link_css_set(&tmp_links, cset, c);
	}

	BUG_ON(!list_empty(&tmp_links));

	css_set_count++;

	/* Add @cset to the hash table */
	key = css_set_hash(cset->subsys);
	hash_add(css_set_table, &cset->hlist, key);

	for_each_subsys(ss, ssid) {
		struct cgroup_subsys_state *css = cset->subsys[ssid];

		list_add_tail(&cset->e_cset_node[ssid],
			      &css->cgroup->e_csets[ssid]);
		css_get(css);
	}

	spin_unlock_irq(&css_set_lock);

	/*
	 * If @cset should be threaded, look up the matching dom_cset and
	 * link them up.  We first fully initialize @cset then look for the
	 * dom_cset.  It's simpler this way and safe as @cset is guaranteed
	 * to stay empty until we return.
	 */
	if (cgroup_is_threaded(cset->dfl_cgrp)) {
		struct css_set *dcset;

		dcset = find_css_set(cset, cset->dfl_cgrp->dom_cgrp);
		if (!dcset) {
			put_css_set(cset);
			return NULL;
		}

		spin_lock_irq(&css_set_lock);
		cset->dom_cset = dcset;
		list_add_tail(&cset->threaded_csets_node,
			      &dcset->threaded_csets);
		spin_unlock_irq(&css_set_lock);
	}

	return cset;
}

struct cgroup_root *cgroup_root_from_kf(struct kernfs_root *kf_root)
{
	struct cgroup *root_cgrp = kf_root->kn->priv;

	return root_cgrp->root;
}

static int cgroup_init_root_id(struct cgroup_root *root)
{
	int id;

	lockdep_assert_held(&cgroup_mutex);

	id = idr_alloc_cyclic(&cgroup_hierarchy_idr, root, 0, 0, GFP_KERNEL);
	if (id < 0)
		return id;

	root->hierarchy_id = id;
	return 0;
}

static void cgroup_exit_root_id(struct cgroup_root *root)
{
	lockdep_assert_held(&cgroup_mutex);

	idr_remove(&cgroup_hierarchy_idr, root->hierarchy_id);
}

void cgroup_free_root(struct cgroup_root *root)
{
	if (root) {
		idr_destroy(&root->cgroup_idr);
		kfree(root);
	}
}

static void cgroup_destroy_root(struct cgroup_root *root)
{
	struct cgroup *cgrp = &root->cgrp;
	struct cgrp_cset_link *link, *tmp_link;

	trace_cgroup_destroy_root(root);

	cgroup_lock_and_drain_offline(&cgrp_dfl_root.cgrp);

	BUG_ON(atomic_read(&root->nr_cgrps));
	BUG_ON(!list_empty(&cgrp->self.children));

	/* Rebind all subsystems back to the default hierarchy */
	WARN_ON(rebind_subsystems(&cgrp_dfl_root, root->subsys_mask));

	/*
	 * Release all the links from cset_links to this hierarchy's
	 * root cgroup
	 */
	spin_lock_irq(&css_set_lock);

	list_for_each_entry_safe(link, tmp_link, &cgrp->cset_links, cset_link) {
		list_del(&link->cset_link);
		list_del(&link->cgrp_link);
		kmem_cache_free(cgrp_cset_link_pool, link);
	}

	spin_unlock_irq(&css_set_lock);

	if (!list_empty(&root->root_list)) {
		list_del(&root->root_list);
		cgroup_root_count--;
	}

	cgroup_exit_root_id(root);

	mutex_unlock(&cgroup_mutex);

	kernfs_destroy_root(root->kf_root);
	cgroup_free_root(root);
}

/*
 * look up cgroup associated with current task's cgroup namespace on the
 * specified hierarchy
 */
static struct cgroup *
current_cgns_cgroup_from_root(struct cgroup_root *root)
{
	struct cgroup *res = NULL;
	struct css_set *cset;

	lockdep_assert_held(&css_set_lock);

	rcu_read_lock();

	cset = current->nsproxy->cgroup_ns->root_cset;
	if (cset == &init_css_set) {
		res = &root->cgrp;
	} else if (root == &cgrp_dfl_root) {
		res = cset->dfl_cgrp;
	} else {
		struct cgrp_cset_link *link;

		list_for_each_entry(link, &cset->cgrp_links, cgrp_link) {
			struct cgroup *c = link->cgrp;

			if (c->root == root) {
				res = c;
				break;
			}
		}
	}
	rcu_read_unlock();

	BUG_ON(!res);
	return res;
}

/* look up cgroup associated with given css_set on the specified hierarchy */
static struct cgroup *cset_cgroup_from_root(struct css_set *cset,
					    struct cgroup_root *root)
{
	struct cgroup *res = NULL;

	lockdep_assert_held(&cgroup_mutex);
	lockdep_assert_held(&css_set_lock);

	if (cset == &init_css_set) {
		res = &root->cgrp;
	} else if (root == &cgrp_dfl_root) {
		res = cset->dfl_cgrp;
	} else {
		struct cgrp_cset_link *link;

		list_for_each_entry(link, &cset->cgrp_links, cgrp_link) {
			struct cgroup *c = link->cgrp;

			if (c->root == root) {
				res = c;
				break;
			}
		}
	}

	BUG_ON(!res);
	return res;
}

/*
 * Return the cgroup for "task" from the given hierarchy. Must be
 * called with cgroup_mutex and css_set_lock held.
 */
struct cgroup *task_cgroup_from_root(struct task_struct *task,
				     struct cgroup_root *root)
{
	/*
	 * No need to lock the task - since we hold cgroup_mutex the
	 * task can't change groups, so the only thing that can happen
	 * is that it exits and its css is set back to init_css_set.
	 */
	return cset_cgroup_from_root(task_css_set(task), root);
}

/*
 * A task must hold cgroup_mutex to modify cgroups.
 *
 * Any task can increment and decrement the count field without lock.
 * So in general, code holding cgroup_mutex can't rely on the count
 * field not changing.  However, if the count goes to zero, then only
 * cgroup_attach_task() can increment it again.  Because a count of zero
 * means that no tasks are currently attached, therefore there is no
 * way a task attached to that cgroup can fork (the other way to
 * increment the count).  So code holding cgroup_mutex can safely
 * assume that if the count is zero, it will stay zero. Similarly, if
 * a task holds cgroup_mutex on a cgroup with zero count, it
 * knows that the cgroup won't be removed, as cgroup_rmdir()
 * needs that mutex.
 *
 * A cgroup can only be deleted if both its 'count' of using tasks
 * is zero, and its list of 'children' cgroups is empty.  Since all
 * tasks in the system use _some_ cgroup, and since there is always at
 * least one task in the system (init, pid == 1), therefore, root cgroup
 * always has either children cgroups and/or using tasks.  So we don't
 * need a special hack to ensure that root cgroup cannot be deleted.
 *
 * P.S.  One more locking exception.  RCU is used to guard the
 * update of a tasks cgroup pointer by cgroup_attach_task()
 */

static struct kernfs_syscall_ops cgroup_kf_syscall_ops;

static char *cgroup_file_name(struct cgroup *cgrp, const struct cftype *cft,
			      char *buf)
{
	struct cgroup_subsys *ss = cft->ss;

	if (cft->ss && !(cft->flags & CFTYPE_NO_PREFIX) &&
	    !(cgrp->root->flags & CGRP_ROOT_NOPREFIX))
		snprintf(buf, CGROUP_FILE_NAME_MAX, "%s.%s",
			 cgroup_on_dfl(cgrp) ? ss->name : ss->legacy_name,
			 cft->name);
	else
		strscpy(buf, cft->name, CGROUP_FILE_NAME_MAX);
	return buf;
}

/**
 * cgroup_file_mode - deduce file mode of a control file
 * @cft: the control file in question
 *
 * S_IRUGO for read, S_IWUSR for write.
 */
static umode_t cgroup_file_mode(const struct cftype *cft)
{
	umode_t mode = 0;

	if (cft->read_u64 || cft->read_s64 || cft->seq_show)
		mode |= S_IRUGO;

	if (cft->write_u64 || cft->write_s64 || cft->write) {
		if (cft->flags & CFTYPE_WORLD_WRITABLE)
			mode |= S_IWUGO;
		else
			mode |= S_IWUSR;
	}

	return mode;
}

/**
 * cgroup_calc_subtree_ss_mask - calculate subtree_ss_mask
 * @subtree_control: the new subtree_control mask to consider
 * @this_ss_mask: available subsystems
 *
 * On the default hierarchy, a subsystem may request other subsystems to be
 * enabled together through its ->depends_on mask.  In such cases, more
 * subsystems than specified in "cgroup.subtree_control" may be enabled.
 *
 * This function calculates which subsystems need to be enabled if
 * @subtree_control is to be applied while restricted to @this_ss_mask.
 */
static u16 cgroup_calc_subtree_ss_mask(u16 subtree_control, u16 this_ss_mask)
{
	u16 cur_ss_mask = subtree_control;
	struct cgroup_subsys *ss;
	int ssid;

	lockdep_assert_held(&cgroup_mutex);

	cur_ss_mask |= cgrp_dfl_implicit_ss_mask;

	while (true) {
		u16 new_ss_mask = cur_ss_mask;

		do_each_subsys_mask(ss, ssid, cur_ss_mask) {
			new_ss_mask |= ss->depends_on;
		} while_each_subsys_mask();

		/*
		 * Mask out subsystems which aren't available.  This can
		 * happen only if some depended-upon subsystems were bound
		 * to non-default hierarchies.
		 */
		new_ss_mask &= this_ss_mask;

		if (new_ss_mask == cur_ss_mask)
			break;
		cur_ss_mask = new_ss_mask;
	}

	return cur_ss_mask;
}

/**
 * cgroup_kn_unlock - unlocking helper for cgroup kernfs methods
 * @kn: the kernfs_node being serviced
 *
 * This helper undoes cgroup_kn_lock_live() and should be invoked before
 * the method finishes if locking succeeded.  Note that once this function
 * returns the cgroup returned by cgroup_kn_lock_live() may become
 * inaccessible any time.  If the caller intends to continue to access the
 * cgroup, it should pin it before invoking this function.
 */
void cgroup_kn_unlock(struct kernfs_node *kn)
{
	struct cgroup *cgrp;

	if (kernfs_type(kn) == KERNFS_DIR)
		cgrp = kn->priv;
	else
		cgrp = kn->parent->priv;

	mutex_unlock(&cgroup_mutex);

	kernfs_unbreak_active_protection(kn);
	cgroup_put(cgrp);
}

/**
 * cgroup_kn_lock_live - locking helper for cgroup kernfs methods
 * @kn: the kernfs_node being serviced
 * @drain_offline: perform offline draining on the cgroup
 *
 * This helper is to be used by a cgroup kernfs method currently servicing
 * @kn.  It breaks the active protection, performs cgroup locking and
 * verifies that the associated cgroup is alive.  Returns the cgroup if
 * alive; otherwise, %NULL.  A successful return should be undone by a
 * matching cgroup_kn_unlock() invocation.  If @drain_offline is %true, the
 * cgroup is drained of offlining csses before return.
 *
 * Any cgroup kernfs method implementation which requires locking the
 * associated cgroup should use this helper.  It avoids nesting cgroup
 * locking under kernfs active protection and allows all kernfs operations
 * including self-removal.
 */
struct cgroup *cgroup_kn_lock_live(struct kernfs_node *kn, bool drain_offline)
{
	struct cgroup *cgrp;

	if (kernfs_type(kn) == KERNFS_DIR)
		cgrp = kn->priv;
	else
		cgrp = kn->parent->priv;

	/*
	 * We're gonna grab cgroup_mutex which nests outside kernfs
	 * active_ref.  cgroup liveliness check alone provides enough
	 * protection against removal.  Ensure @cgrp stays accessible and
	 * break the active_ref protection.
	 */
	if (!cgroup_tryget(cgrp))
		return NULL;
	kernfs_break_active_protection(kn);

	if (drain_offline)
		cgroup_lock_and_drain_offline(cgrp);
	else
		mutex_lock(&cgroup_mutex);

	if (!cgroup_is_dead(cgrp))
		return cgrp;

	cgroup_kn_unlock(kn);
	return NULL;
}

static void cgroup_rm_file(struct cgroup *cgrp, const struct cftype *cft)
{
	char name[CGROUP_FILE_NAME_MAX];

	lockdep_assert_held(&cgroup_mutex);

	if (cft->file_offset) {
		struct cgroup_subsys_state *css = cgroup_css(cgrp, cft->ss);
		struct cgroup_file *cfile = (void *)css + cft->file_offset;

		spin_lock_irq(&cgroup_file_kn_lock);
		cfile->kn = NULL;
		spin_unlock_irq(&cgroup_file_kn_lock);
	}

	kernfs_remove_by_name(cgrp->kn, cgroup_file_name(cgrp, cft, name));
}

/**
 * css_clear_dir - remove subsys files in a cgroup directory
 * @css: taget css
 */
static void css_clear_dir(struct cgroup_subsys_state *css)
{
	struct cgroup *cgrp = css->cgroup;
	struct cftype *cfts;

	if (!(css->flags & CSS_VISIBLE))
		return;

	css->flags &= ~CSS_VISIBLE;

	if (!css->ss) {
		if (cgroup_on_dfl(cgrp))
			cfts = cgroup_base_files;
		else
			cfts = cgroup1_base_files;

		cgroup_addrm_files(css, cgrp, cfts, false);
	} else {
		list_for_each_entry(cfts, &css->ss->cfts, node)
			cgroup_addrm_files(css, cgrp, cfts, false);
	}
}

/**
 * css_populate_dir - create subsys files in a cgroup directory
 * @css: target css
 *
 * On failure, no file is added.
 */
static int css_populate_dir(struct cgroup_subsys_state *css)
{
	struct cgroup *cgrp = css->cgroup;
	struct cftype *cfts, *failed_cfts;
	int ret;

	if ((css->flags & CSS_VISIBLE) || !cgrp->kn)
		return 0;

	if (!css->ss) {
		if (cgroup_on_dfl(cgrp))
			cfts = cgroup_base_files;
		else
			cfts = cgroup1_base_files;

		ret = cgroup_addrm_files(&cgrp->self, cgrp, cfts, true);
		if (ret < 0)
			return ret;
	} else {
		list_for_each_entry(cfts, &css->ss->cfts, node) {
			ret = cgroup_addrm_files(css, cgrp, cfts, true);
			if (ret < 0) {
				failed_cfts = cfts;
				goto err;
			}
		}
	}

	css->flags |= CSS_VISIBLE;

	return 0;
err:
	list_for_each_entry(cfts, &css->ss->cfts, node) {
		if (cfts == failed_cfts)
			break;
		cgroup_addrm_files(css, cgrp, cfts, false);
	}
	return ret;
}

int rebind_subsystems(struct cgroup_root *dst_root, u16 ss_mask)
{
	struct cgroup *dcgrp = &dst_root->cgrp;
	struct cgroup_subsys *ss;
	int ssid, i, ret;
	u16 dfl_disable_ss_mask = 0;

	lockdep_assert_held(&cgroup_mutex);

	do_each_subsys_mask(ss, ssid, ss_mask) {
		/*
		 * If @ss has non-root csses attached to it, can't move.
		 * If @ss is an implicit controller, it is exempt from this
		 * rule and can be stolen.
		 */
		if (css_next_child(NULL, cgroup_css(&ss->root->cgrp, ss)) &&
		    !ss->implicit_on_dfl)
			return -EBUSY;

		/* can't move between two non-dummy roots either */
		if (ss->root != &cgrp_dfl_root && dst_root != &cgrp_dfl_root)
			return -EBUSY;

		/*
		 * Collect ssid's that need to be disabled from default
		 * hierarchy.
		 */
		if (ss->root == &cgrp_dfl_root)
			dfl_disable_ss_mask |= 1 << ssid;

	} while_each_subsys_mask();

	if (dfl_disable_ss_mask) {
		struct cgroup *scgrp = &cgrp_dfl_root.cgrp;

		/*
		 * Controllers from default hierarchy that need to be rebound
		 * are all disabled together in one go.
		 */
		cgrp_dfl_root.subsys_mask &= ~dfl_disable_ss_mask;
		WARN_ON(cgroup_apply_control(scgrp));
		cgroup_finalize_control(scgrp, 0);
	}

	do_each_subsys_mask(ss, ssid, ss_mask) {
		struct cgroup_root *src_root = ss->root;
		struct cgroup *scgrp = &src_root->cgrp;
		struct cgroup_subsys_state *css = cgroup_css(scgrp, ss);
		struct css_set *cset;

		WARN_ON(!css || cgroup_css(dcgrp, ss));

		if (src_root != &cgrp_dfl_root) {
			/* disable from the source */
			src_root->subsys_mask &= ~(1 << ssid);
			WARN_ON(cgroup_apply_control(scgrp));
			cgroup_finalize_control(scgrp, 0);
		}

		/* rebind */
		RCU_INIT_POINTER(scgrp->subsys[ssid], NULL);
		rcu_assign_pointer(dcgrp->subsys[ssid], css);
		ss->root = dst_root;
		css->cgroup = dcgrp;

		spin_lock_irq(&css_set_lock);
		hash_for_each(css_set_table, i, cset, hlist)
			list_move_tail(&cset->e_cset_node[ss->id],
				       &dcgrp->e_csets[ss->id]);
		spin_unlock_irq(&css_set_lock);

		/* default hierarchy doesn't enable controllers by default */
		dst_root->subsys_mask |= 1 << ssid;
		if (dst_root == &cgrp_dfl_root) {
			static_branch_enable(cgroup_subsys_on_dfl_key[ssid]);
		} else {
			dcgrp->subtree_control |= 1 << ssid;
			static_branch_disable(cgroup_subsys_on_dfl_key[ssid]);
		}

		ret = cgroup_apply_control(dcgrp);
		if (ret)
			pr_warn("partial failure to rebind %s controller (err=%d)\n",
				ss->name, ret);

		if (ss->bind)
			ss->bind(css);
	} while_each_subsys_mask();

	kernfs_activate(dcgrp->kn);
	return 0;
}

int cgroup_show_path(struct seq_file *sf, struct kernfs_node *kf_node,
		     struct kernfs_root *kf_root)
{
	int len = 0;
	char *buf = NULL;
	struct cgroup_root *kf_cgroot = cgroup_root_from_kf(kf_root);
	struct cgroup *ns_cgroup;

	buf = kmalloc(PATH_MAX, GFP_KERNEL);
	if (!buf)
		return -ENOMEM;

	spin_lock_irq(&css_set_lock);
	ns_cgroup = current_cgns_cgroup_from_root(kf_cgroot);
	len = kernfs_path_from_node(kf_node, ns_cgroup->kn, buf, PATH_MAX);
	spin_unlock_irq(&css_set_lock);

	if (len >= PATH_MAX)
		len = -ERANGE;
	else if (len > 0) {
		seq_escape(sf, buf, " \t\n\\");
		len = 0;
	}
	kfree(buf);
	return len;
}

static int parse_cgroup_root_flags(char *data, unsigned int *root_flags)
{
	char *token;

	*root_flags = 0;

	if (!data || *data == '\0')
		return 0;

	while ((token = strsep(&data, ",")) != NULL) {
		if (!strcmp(token, "nsdelegate")) {
			*root_flags |= CGRP_ROOT_NS_DELEGATE;
			continue;
		}

		pr_err("cgroup2: unknown option \"%s\"\n", token);
		return -EINVAL;
	}

	return 0;
}

static void apply_cgroup_root_flags(unsigned int root_flags)
{
	if (current->nsproxy->cgroup_ns == &init_cgroup_ns) {
		if (root_flags & CGRP_ROOT_NS_DELEGATE)
			cgrp_dfl_root.flags |= CGRP_ROOT_NS_DELEGATE;
		else
			cgrp_dfl_root.flags &= ~CGRP_ROOT_NS_DELEGATE;
	}
}

static int cgroup_show_options(struct seq_file *seq, struct kernfs_root *kf_root)
{
	if (cgrp_dfl_root.flags & CGRP_ROOT_NS_DELEGATE)
		seq_puts(seq, ",nsdelegate");
	return 0;
}

static int cgroup_remount(struct kernfs_root *kf_root, int *flags, char *data)
{
	unsigned int root_flags;
	int ret;

	ret = parse_cgroup_root_flags(data, &root_flags);
	if (ret)
		return ret;

	apply_cgroup_root_flags(root_flags);
	return 0;
}

/*
 * To reduce the fork() overhead for systems that are not actually using
 * their cgroups capability, we don't maintain the lists running through
 * each css_set to its tasks until we see the list actually used - in other
 * words after the first mount.
 */
static bool use_task_css_set_links __read_mostly;

static void cgroup_enable_task_cg_lists(void)
{
	struct task_struct *p, *g;

	spin_lock_irq(&css_set_lock);

	if (use_task_css_set_links)
		goto out_unlock;

	use_task_css_set_links = true;

	/*
	 * We need tasklist_lock because RCU is not safe against
	 * while_each_thread(). Besides, a forking task that has passed
	 * cgroup_post_fork() without seeing use_task_css_set_links = 1
	 * is not guaranteed to have its child immediately visible in the
	 * tasklist if we walk through it with RCU.
	 */
	read_lock(&tasklist_lock);
	do_each_thread(g, p) {
		WARN_ON_ONCE(!list_empty(&p->cg_list) ||
			     task_css_set(p) != &init_css_set);

		/*
		 * We should check if the process is exiting, otherwise
		 * it will race with cgroup_exit() in that the list
		 * entry won't be deleted though the process has exited.
		 * Do it while holding siglock so that we don't end up
		 * racing against cgroup_exit().
		 *
		 * Interrupts were already disabled while acquiring
		 * the css_set_lock, so we do not need to disable it
		 * again when acquiring the sighand->siglock here.
		 */
		spin_lock(&p->sighand->siglock);
		if (!(p->flags & PF_EXITING)) {
			struct css_set *cset = task_css_set(p);

			if (!css_set_populated(cset))
				css_set_update_populated(cset, true);
			list_add_tail(&p->cg_list, &cset->tasks);
			get_css_set(cset);
			cset->nr_tasks++;
		}
		spin_unlock(&p->sighand->siglock);
	} while_each_thread(g, p);
	read_unlock(&tasklist_lock);
out_unlock:
	spin_unlock_irq(&css_set_lock);
}

static void init_cgroup_housekeeping(struct cgroup *cgrp)
{
	struct cgroup_subsys *ss;
	int ssid;

	INIT_LIST_HEAD(&cgrp->self.sibling);
	INIT_LIST_HEAD(&cgrp->self.children);
	INIT_LIST_HEAD(&cgrp->cset_links);
	INIT_LIST_HEAD(&cgrp->pidlists);
	mutex_init(&cgrp->pidlist_mutex);
	cgrp->self.cgroup = cgrp;
	cgrp->self.flags |= CSS_ONLINE;
	cgrp->dom_cgrp = cgrp;
	cgrp->max_descendants = INT_MAX;
	cgrp->max_depth = INT_MAX;

	for_each_subsys(ss, ssid)
		INIT_LIST_HEAD(&cgrp->e_csets[ssid]);

	init_waitqueue_head(&cgrp->offline_waitq);
	INIT_WORK(&cgrp->release_agent_work, cgroup1_release_agent);
}

void init_cgroup_root(struct cgroup_root *root, struct cgroup_sb_opts *opts)
{
	struct cgroup *cgrp = &root->cgrp;

	INIT_LIST_HEAD(&root->root_list);
	atomic_set(&root->nr_cgrps, 1);
	cgrp->root = root;
	init_cgroup_housekeeping(cgrp);
	idr_init(&root->cgroup_idr);

	root->flags = opts->flags;
	if (opts->release_agent)
		strscpy(root->release_agent_path, opts->release_agent, PATH_MAX);
	if (opts->name)
		strscpy(root->name, opts->name, MAX_CGROUP_ROOT_NAMELEN);
	if (opts->cpuset_clone_children)
		set_bit(CGRP_CPUSET_CLONE_CHILDREN, &root->cgrp.flags);
}

int cgroup_setup_root(struct cgroup_root *root, u16 ss_mask)
{
	LIST_HEAD(tmp_links);
	struct cgroup *root_cgrp = &root->cgrp;
	struct kernfs_syscall_ops *kf_sops;
	struct css_set *cset;
	int i, ret;

	lockdep_assert_held(&cgroup_mutex);

	ret = cgroup_idr_alloc(&root->cgroup_idr, root_cgrp, 1, 2, GFP_KERNEL);
	if (ret < 0)
		goto out;
	root_cgrp->id = ret;
	root_cgrp->ancestor_ids[0] = ret;

	ret = percpu_ref_init(&root_cgrp->self.refcnt, css_release,
			      0, GFP_KERNEL);
	if (ret)
		goto out;

	/*
	 * We're accessing css_set_count without locking css_set_lock here,
	 * but that's OK - it can only be increased by someone holding
	 * cgroup_lock, and that's us.  Later rebinding may disable
	 * controllers on the default hierarchy and thus create new csets,
	 * which can't be more than the existing ones.  Allocate 2x.
	 */
	ret = allocate_cgrp_cset_links(2 * css_set_count, &tmp_links);
	if (ret)
		goto cancel_ref;

	ret = cgroup_init_root_id(root);
	if (ret)
		goto cancel_ref;

	kf_sops = root == &cgrp_dfl_root ?
		&cgroup_kf_syscall_ops : &cgroup1_kf_syscall_ops;

	root->kf_root = kernfs_create_root(kf_sops,
					   KERNFS_ROOT_CREATE_DEACTIVATED |
					   KERNFS_ROOT_SUPPORT_EXPORTOP,
					   root_cgrp);
	if (IS_ERR(root->kf_root)) {
		ret = PTR_ERR(root->kf_root);
		goto exit_root_id;
	}
	root_cgrp->kn = root->kf_root->kn;

	ret = css_populate_dir(&root_cgrp->self);
	if (ret)
		goto destroy_root;

	ret = rebind_subsystems(root, ss_mask);
	if (ret)
		goto destroy_root;

	ret = cgroup_bpf_inherit(root_cgrp);
	WARN_ON_ONCE(ret);

	trace_cgroup_setup_root(root);

	/*
	 * There must be no failure case after here, since rebinding takes
	 * care of subsystems' refcounts, which are explicitly dropped in
	 * the failure exit path.
	 */
	list_add(&root->root_list, &cgroup_roots);
	cgroup_root_count++;

	/*
	 * Link the root cgroup in this hierarchy into all the css_set
	 * objects.
	 */
	spin_lock_irq(&css_set_lock);
	hash_for_each(css_set_table, i, cset, hlist) {
		link_css_set(&tmp_links, cset, root_cgrp);
		if (css_set_populated(cset))
			cgroup_update_populated(root_cgrp, true);
	}
	spin_unlock_irq(&css_set_lock);

	BUG_ON(!list_empty(&root_cgrp->self.children));
	BUG_ON(atomic_read(&root->nr_cgrps) != 1);

	ret = 0;
	goto out;

destroy_root:
	kernfs_destroy_root(root->kf_root);
	root->kf_root = NULL;
exit_root_id:
	cgroup_exit_root_id(root);
cancel_ref:
	percpu_ref_exit(&root_cgrp->self.refcnt);
out:
	free_cgrp_cset_links(&tmp_links);
	return ret;
}

struct dentry *cgroup_do_mount(struct file_system_type *fs_type, int flags,
			       struct cgroup_root *root, unsigned long magic,
			       struct cgroup_namespace *ns)
{
	struct dentry *dentry;
	bool new_sb = false;

	dentry = kernfs_mount(fs_type, flags, root->kf_root, magic, &new_sb);

	/*
	 * In non-init cgroup namespace, instead of root cgroup's dentry,
	 * we return the dentry corresponding to the cgroupns->root_cgrp.
	 */
	if (!IS_ERR(dentry) && ns != &init_cgroup_ns) {
		struct dentry *nsdentry;
		struct super_block *sb = dentry->d_sb;
		struct cgroup *cgrp;

		mutex_lock(&cgroup_mutex);
		spin_lock_irq(&css_set_lock);

		cgrp = cset_cgroup_from_root(ns->root_cset, root);

		spin_unlock_irq(&css_set_lock);
		mutex_unlock(&cgroup_mutex);

		nsdentry = kernfs_node_dentry(cgrp->kn, sb);
		dput(dentry);
		if (IS_ERR(nsdentry))
			deactivate_locked_super(sb);
		dentry = nsdentry;
	}

	if (!new_sb)
		cgroup_put(&root->cgrp);

	return dentry;
}

static struct dentry *cgroup_mount(struct file_system_type *fs_type,
			 int flags, const char *unused_dev_name,
			 void *data)
{
	struct cgroup_namespace *ns = current->nsproxy->cgroup_ns;
	struct dentry *dentry;
	int ret;

	get_cgroup_ns(ns);

	/* Check if the caller has permission to mount. */
	if (!ns_capable(ns->user_ns, CAP_SYS_ADMIN)) {
		put_cgroup_ns(ns);
		return ERR_PTR(-EPERM);
	}

	/*
	 * The first time anyone tries to mount a cgroup, enable the list
	 * linking each css_set to its tasks and fix up all existing tasks.
	 */
	if (!use_task_css_set_links)
		cgroup_enable_task_cg_lists();

	if (fs_type == &cgroup2_fs_type) {
		unsigned int root_flags;

		ret = parse_cgroup_root_flags(data, &root_flags);
		if (ret) {
			put_cgroup_ns(ns);
			return ERR_PTR(ret);
		}

		cgrp_dfl_visible = true;
		cgroup_get_live(&cgrp_dfl_root.cgrp);

		dentry = cgroup_do_mount(&cgroup2_fs_type, flags, &cgrp_dfl_root,
					 CGROUP2_SUPER_MAGIC, ns);
		if (!IS_ERR(dentry))
			apply_cgroup_root_flags(root_flags);
	} else {
		dentry = cgroup1_mount(&cgroup_fs_type, flags, data,
				       CGROUP_SUPER_MAGIC, ns);
	}

	put_cgroup_ns(ns);
	return dentry;
}

static void cgroup_kill_sb(struct super_block *sb)
{
	struct kernfs_root *kf_root = kernfs_root_from_sb(sb);
	struct cgroup_root *root = cgroup_root_from_kf(kf_root);

	/*
	 * If @root doesn't have any children, start killing it.
	 * This prevents new mounts by disabling percpu_ref_tryget_live().
	 * cgroup_mount() may wait for @root's release.
	 *
	 * And don't kill the default root.
	 */
	if (list_empty(&root->cgrp.self.children) && root != &cgrp_dfl_root &&
	    !percpu_ref_is_dying(&root->cgrp.self.refcnt))
		percpu_ref_kill(&root->cgrp.self.refcnt);
	cgroup_put(&root->cgrp);
	kernfs_kill_sb(sb);
}

struct file_system_type cgroup_fs_type = {
	.name = "cgroup",
	.mount = cgroup_mount,
	.kill_sb = cgroup_kill_sb,
	.fs_flags = FS_USERNS_MOUNT,
};

static struct file_system_type cgroup2_fs_type = {
	.name = "cgroup2",
	.mount = cgroup_mount,
	.kill_sb = cgroup_kill_sb,
	.fs_flags = FS_USERNS_MOUNT,
};

int cgroup_path_ns_locked(struct cgroup *cgrp, char *buf, size_t buflen,
			  struct cgroup_namespace *ns)
{
	struct cgroup *root = cset_cgroup_from_root(ns->root_cset, cgrp->root);

	return kernfs_path_from_node(cgrp->kn, root->kn, buf, buflen);
}

int cgroup_path_ns(struct cgroup *cgrp, char *buf, size_t buflen,
		   struct cgroup_namespace *ns)
{
	int ret;

	mutex_lock(&cgroup_mutex);
	spin_lock_irq(&css_set_lock);

	ret = cgroup_path_ns_locked(cgrp, buf, buflen, ns);

	spin_unlock_irq(&css_set_lock);
	mutex_unlock(&cgroup_mutex);

	return ret;
}
EXPORT_SYMBOL_GPL(cgroup_path_ns);

/**
 * task_cgroup_path - cgroup path of a task in the first cgroup hierarchy
 * @task: target task
 * @buf: the buffer to write the path into
 * @buflen: the length of the buffer
 *
 * Determine @task's cgroup on the first (the one with the lowest non-zero
 * hierarchy_id) cgroup hierarchy and copy its path into @buf.  This
 * function grabs cgroup_mutex and shouldn't be used inside locks used by
 * cgroup controller callbacks.
 *
 * Return value is the same as kernfs_path().
 */
int task_cgroup_path(struct task_struct *task, char *buf, size_t buflen)
{
	struct cgroup_root *root;
	struct cgroup *cgrp;
	int hierarchy_id = 1;
	int ret;

	mutex_lock(&cgroup_mutex);
	spin_lock_irq(&css_set_lock);

	root = idr_get_next(&cgroup_hierarchy_idr, &hierarchy_id);

	if (root) {
		cgrp = task_cgroup_from_root(task, root);
		ret = cgroup_path_ns_locked(cgrp, buf, buflen, &init_cgroup_ns);
	} else {
		/* if no hierarchy exists, everyone is in "/" */
		ret = strlcpy(buf, "/", buflen);
	}

	spin_unlock_irq(&css_set_lock);
	mutex_unlock(&cgroup_mutex);
	return ret;
}
EXPORT_SYMBOL_GPL(task_cgroup_path);

/**
 * cgroup_migrate_add_task - add a migration target task to a migration context
 * @task: target task
 * @mgctx: target migration context
 *
 * Add @task, which is a migration target, to @mgctx->tset.  This function
 * becomes noop if @task doesn't need to be migrated.  @task's css_set
 * should have been added as a migration source and @task->cg_list will be
 * moved from the css_set's tasks list to mg_tasks one.
 */
static void cgroup_migrate_add_task(struct task_struct *task,
				    struct cgroup_mgctx *mgctx)
{
	struct css_set *cset;

	lockdep_assert_held(&css_set_lock);

	/* @task either already exited or can't exit until the end */
	if (task->flags & PF_EXITING)
		return;

	/* leave @task alone if post_fork() hasn't linked it yet */
	if (list_empty(&task->cg_list))
		return;

	cset = task_css_set(task);
	if (!cset->mg_src_cgrp)
		return;

	mgctx->tset.nr_tasks++;

	list_move_tail(&task->cg_list, &cset->mg_tasks);
	if (list_empty(&cset->mg_node))
		list_add_tail(&cset->mg_node,
			      &mgctx->tset.src_csets);
	if (list_empty(&cset->mg_dst_cset->mg_node))
		list_add_tail(&cset->mg_dst_cset->mg_node,
			      &mgctx->tset.dst_csets);
}

/**
 * cgroup_taskset_first - reset taskset and return the first task
 * @tset: taskset of interest
 * @dst_cssp: output variable for the destination css
 *
 * @tset iteration is initialized and the first task is returned.
 */
struct task_struct *cgroup_taskset_first(struct cgroup_taskset *tset,
					 struct cgroup_subsys_state **dst_cssp)
{
	tset->cur_cset = list_first_entry(tset->csets, struct css_set, mg_node);
	tset->cur_task = NULL;

	return cgroup_taskset_next(tset, dst_cssp);
}

/**
 * cgroup_taskset_next - iterate to the next task in taskset
 * @tset: taskset of interest
 * @dst_cssp: output variable for the destination css
 *
 * Return the next task in @tset.  Iteration must have been initialized
 * with cgroup_taskset_first().
 */
struct task_struct *cgroup_taskset_next(struct cgroup_taskset *tset,
					struct cgroup_subsys_state **dst_cssp)
{
	struct css_set *cset = tset->cur_cset;
	struct task_struct *task = tset->cur_task;

	while (&cset->mg_node != tset->csets) {
		if (!task)
			task = list_first_entry(&cset->mg_tasks,
						struct task_struct, cg_list);
		else
			task = list_next_entry(task, cg_list);

		if (&task->cg_list != &cset->mg_tasks) {
			tset->cur_cset = cset;
			tset->cur_task = task;

			/*
			 * This function may be called both before and
			 * after cgroup_taskset_migrate().  The two cases
			 * can be distinguished by looking at whether @cset
			 * has its ->mg_dst_cset set.
			 */
			if (cset->mg_dst_cset)
				*dst_cssp = cset->mg_dst_cset->subsys[tset->ssid];
			else
				*dst_cssp = cset->subsys[tset->ssid];

			return task;
		}

		cset = list_next_entry(cset, mg_node);
		task = NULL;
	}

	return NULL;
}

/**
 * cgroup_taskset_migrate - migrate a taskset
 * @mgctx: migration context
 *
 * Migrate tasks in @mgctx as setup by migration preparation functions.
 * This function fails iff one of the ->can_attach callbacks fails and
 * guarantees that either all or none of the tasks in @mgctx are migrated.
 * @mgctx is consumed regardless of success.
 */
static int cgroup_migrate_execute(struct cgroup_mgctx *mgctx)
{
	struct cgroup_taskset *tset = &mgctx->tset;
	struct cgroup_subsys *ss;
	struct task_struct *task, *tmp_task;
	struct css_set *cset, *tmp_cset;
	int ssid, failed_ssid, ret;

	/* check that we can legitimately attach to the cgroup */
	if (tset->nr_tasks) {
		do_each_subsys_mask(ss, ssid, mgctx->ss_mask) {
			if (ss->can_attach) {
				tset->ssid = ssid;
				ret = ss->can_attach(tset);
				if (ret) {
					failed_ssid = ssid;
					goto out_cancel_attach;
				}
			}
		} while_each_subsys_mask();
	}

	/*
	 * Now that we're guaranteed success, proceed to move all tasks to
	 * the new cgroup.  There are no failure cases after here, so this
	 * is the commit point.
	 */
	spin_lock_irq(&css_set_lock);
	list_for_each_entry(cset, &tset->src_csets, mg_node) {
		list_for_each_entry_safe(task, tmp_task, &cset->mg_tasks, cg_list) {
			struct css_set *from_cset = task_css_set(task);
			struct css_set *to_cset = cset->mg_dst_cset;

			get_css_set(to_cset);
			to_cset->nr_tasks++;
			css_set_move_task(task, from_cset, to_cset, true);
			from_cset->nr_tasks--;
			/*
			 * If the source or destination cgroup is frozen,
			 * the task might require to change its state.
			 */
			cgroup_freezer_migrate_task(task, from_cset->dfl_cgrp,
						    to_cset->dfl_cgrp);
			put_css_set_locked(from_cset);

		}
	}
	spin_unlock_irq(&css_set_lock);

	/*
	 * Migration is committed, all target tasks are now on dst_csets.
	 * Nothing is sensitive to fork() after this point.  Notify
	 * controllers that migration is complete.
	 */
	tset->csets = &tset->dst_csets;

	if (tset->nr_tasks) {
		do_each_subsys_mask(ss, ssid, mgctx->ss_mask) {
			if (ss->attach) {
				tset->ssid = ssid;
				ss->attach(tset);
			}
		} while_each_subsys_mask();
	}

	ret = 0;
	goto out_release_tset;

out_cancel_attach:
	if (tset->nr_tasks) {
		do_each_subsys_mask(ss, ssid, mgctx->ss_mask) {
			if (ssid == failed_ssid)
				break;
			if (ss->cancel_attach) {
				tset->ssid = ssid;
				ss->cancel_attach(tset);
			}
		} while_each_subsys_mask();
	}
out_release_tset:
	spin_lock_irq(&css_set_lock);
	list_splice_init(&tset->dst_csets, &tset->src_csets);
	list_for_each_entry_safe(cset, tmp_cset, &tset->src_csets, mg_node) {
		list_splice_tail_init(&cset->mg_tasks, &cset->tasks);
		list_del_init(&cset->mg_node);
	}
	spin_unlock_irq(&css_set_lock);

	/*
	 * Re-initialize the cgroup_taskset structure in case it is reused
	 * again in another cgroup_migrate_add_task()/cgroup_migrate_execute()
	 * iteration.
	 */
	tset->nr_tasks = 0;
	tset->csets    = &tset->src_csets;
	return ret;
}

/**
 * cgroup_migrate_vet_dst - verify whether a cgroup can be migration destination
 * @dst_cgrp: destination cgroup to test
 *
 * On the default hierarchy, except for the mixable, (possible) thread root
 * and threaded cgroups, subtree_control must be zero for migration
 * destination cgroups with tasks so that child cgroups don't compete
 * against tasks.
 */
int cgroup_migrate_vet_dst(struct cgroup *dst_cgrp)
{
	/* v1 doesn't have any restriction */
	if (!cgroup_on_dfl(dst_cgrp))
		return 0;

	/* verify @dst_cgrp can host resources */
	if (!cgroup_is_valid_domain(dst_cgrp->dom_cgrp))
		return -EOPNOTSUPP;

	/* mixables don't care */
	if (cgroup_is_mixable(dst_cgrp))
		return 0;

	/*
	 * If @dst_cgrp is already or can become a thread root or is
	 * threaded, it doesn't matter.
	 */
	if (cgroup_can_be_thread_root(dst_cgrp) || cgroup_is_threaded(dst_cgrp))
		return 0;

	/* apply no-internal-process constraint */
	if (dst_cgrp->subtree_control)
		return -EBUSY;

	return 0;
}

/**
 * cgroup_migrate_finish - cleanup after attach
 * @mgctx: migration context
 *
 * Undo cgroup_migrate_add_src() and cgroup_migrate_prepare_dst().  See
 * those functions for details.
 */
void cgroup_migrate_finish(struct cgroup_mgctx *mgctx)
{
	LIST_HEAD(preloaded);
	struct css_set *cset, *tmp_cset;

	lockdep_assert_held(&cgroup_mutex);

	spin_lock_irq(&css_set_lock);

	list_splice_tail_init(&mgctx->preloaded_src_csets, &preloaded);
	list_splice_tail_init(&mgctx->preloaded_dst_csets, &preloaded);

	list_for_each_entry_safe(cset, tmp_cset, &preloaded, mg_preload_node) {
		cset->mg_src_cgrp = NULL;
		cset->mg_dst_cgrp = NULL;
		cset->mg_dst_cset = NULL;
		list_del_init(&cset->mg_preload_node);
		put_css_set_locked(cset);
	}

	spin_unlock_irq(&css_set_lock);
}

/**
 * cgroup_migrate_add_src - add a migration source css_set
 * @src_cset: the source css_set to add
 * @dst_cgrp: the destination cgroup
 * @mgctx: migration context
 *
 * Tasks belonging to @src_cset are about to be migrated to @dst_cgrp.  Pin
 * @src_cset and add it to @mgctx->src_csets, which should later be cleaned
 * up by cgroup_migrate_finish().
 *
 * This function may be called without holding cgroup_threadgroup_rwsem
 * even if the target is a process.  Threads may be created and destroyed
 * but as long as cgroup_mutex is not dropped, no new css_set can be put
 * into play and the preloaded css_sets are guaranteed to cover all
 * migrations.
 */
void cgroup_migrate_add_src(struct css_set *src_cset,
			    struct cgroup *dst_cgrp,
			    struct cgroup_mgctx *mgctx)
{
	struct cgroup *src_cgrp;

	lockdep_assert_held(&cgroup_mutex);
	lockdep_assert_held(&css_set_lock);

	/*
	 * If ->dead, @src_set is associated with one or more dead cgroups
	 * and doesn't contain any migratable tasks.  Ignore it early so
	 * that the rest of migration path doesn't get confused by it.
	 */
	if (src_cset->dead)
		return;

	src_cgrp = cset_cgroup_from_root(src_cset, dst_cgrp->root);

	if (!list_empty(&src_cset->mg_preload_node))
		return;

	WARN_ON(src_cset->mg_src_cgrp);
	WARN_ON(src_cset->mg_dst_cgrp);
	WARN_ON(!list_empty(&src_cset->mg_tasks));
	WARN_ON(!list_empty(&src_cset->mg_node));

	src_cset->mg_src_cgrp = src_cgrp;
	src_cset->mg_dst_cgrp = dst_cgrp;
	get_css_set(src_cset);
	list_add_tail(&src_cset->mg_preload_node, &mgctx->preloaded_src_csets);
}

/**
 * cgroup_migrate_prepare_dst - prepare destination css_sets for migration
 * @mgctx: migration context
 *
 * Tasks are about to be moved and all the source css_sets have been
 * preloaded to @mgctx->preloaded_src_csets.  This function looks up and
 * pins all destination css_sets, links each to its source, and append them
 * to @mgctx->preloaded_dst_csets.
 *
 * This function must be called after cgroup_migrate_add_src() has been
 * called on each migration source css_set.  After migration is performed
 * using cgroup_migrate(), cgroup_migrate_finish() must be called on
 * @mgctx.
 */
int cgroup_migrate_prepare_dst(struct cgroup_mgctx *mgctx)
{
	struct css_set *src_cset, *tmp_cset;

	lockdep_assert_held(&cgroup_mutex);

	/* look up the dst cset for each src cset and link it to src */
	list_for_each_entry_safe(src_cset, tmp_cset, &mgctx->preloaded_src_csets,
				 mg_preload_node) {
		struct css_set *dst_cset;
		struct cgroup_subsys *ss;
		int ssid;

		dst_cset = find_css_set(src_cset, src_cset->mg_dst_cgrp);
		if (!dst_cset)
			return -ENOMEM;

		WARN_ON_ONCE(src_cset->mg_dst_cset || dst_cset->mg_dst_cset);

		/*
		 * If src cset equals dst, it's noop.  Drop the src.
		 * cgroup_migrate() will skip the cset too.  Note that we
		 * can't handle src == dst as some nodes are used by both.
		 */
		if (src_cset == dst_cset) {
			src_cset->mg_src_cgrp = NULL;
			src_cset->mg_dst_cgrp = NULL;
			list_del_init(&src_cset->mg_preload_node);
			put_css_set(src_cset);
			put_css_set(dst_cset);
			continue;
		}

		src_cset->mg_dst_cset = dst_cset;

		if (list_empty(&dst_cset->mg_preload_node))
			list_add_tail(&dst_cset->mg_preload_node,
				      &mgctx->preloaded_dst_csets);
		else
			put_css_set(dst_cset);

		for_each_subsys(ss, ssid)
			if (src_cset->subsys[ssid] != dst_cset->subsys[ssid])
				mgctx->ss_mask |= 1 << ssid;
	}

	return 0;
}

/**
 * cgroup_migrate - migrate a process or task to a cgroup
 * @leader: the leader of the process or the task to migrate
 * @threadgroup: whether @leader points to the whole process or a single task
 * @mgctx: migration context
 *
 * Migrate a process or task denoted by @leader.  If migrating a process,
 * the caller must be holding cgroup_threadgroup_rwsem.  The caller is also
 * responsible for invoking cgroup_migrate_add_src() and
 * cgroup_migrate_prepare_dst() on the targets before invoking this
 * function and following up with cgroup_migrate_finish().
 *
 * As long as a controller's ->can_attach() doesn't fail, this function is
 * guaranteed to succeed.  This means that, excluding ->can_attach()
 * failure, when migrating multiple targets, the success or failure can be
 * decided for all targets by invoking group_migrate_prepare_dst() before
 * actually starting migrating.
 */
int cgroup_migrate(struct task_struct *leader, bool threadgroup,
		   struct cgroup_mgctx *mgctx)
{
	struct task_struct *task;

	/*
	 * Prevent freeing of tasks while we take a snapshot. Tasks that are
	 * already PF_EXITING could be freed from underneath us unless we
	 * take an rcu_read_lock.
	 */
	spin_lock_irq(&css_set_lock);
	rcu_read_lock();
	task = leader;
	do {
		cgroup_migrate_add_task(task, mgctx);
		if (!threadgroup)
			break;
	} while_each_thread(leader, task);
	rcu_read_unlock();
	spin_unlock_irq(&css_set_lock);

	return cgroup_migrate_execute(mgctx);
}

/**
 * cgroup_attach_task - attach a task or a whole threadgroup to a cgroup
 * @dst_cgrp: the cgroup to attach to
 * @leader: the task or the leader of the threadgroup to be attached
 * @threadgroup: attach the whole threadgroup?
 *
 * Call holding cgroup_mutex and cgroup_threadgroup_rwsem.
 */
int cgroup_attach_task(struct cgroup *dst_cgrp, struct task_struct *leader,
		       bool threadgroup)
{
	DEFINE_CGROUP_MGCTX(mgctx);
	struct task_struct *task;
	int ret = 0;

	/* look up all src csets */
	spin_lock_irq(&css_set_lock);
	rcu_read_lock();
	task = leader;
	do {
		cgroup_migrate_add_src(task_css_set(task), dst_cgrp, &mgctx);
		if (!threadgroup)
			break;
	} while_each_thread(leader, task);
	rcu_read_unlock();
	spin_unlock_irq(&css_set_lock);

	/* prepare dst csets and commit */
	ret = cgroup_migrate_prepare_dst(&mgctx);
	if (!ret)
		ret = cgroup_migrate(leader, threadgroup, &mgctx);

	cgroup_migrate_finish(&mgctx);

	if (!ret)
		trace_cgroup_attach_task(dst_cgrp, leader, threadgroup);

	return ret;
}

struct task_struct *cgroup_procs_write_start(char *buf, bool threadgroup,
					     bool *locked)
	__acquires(&cgroup_threadgroup_rwsem)
{
	struct task_struct *tsk;
	pid_t pid;

	if (kstrtoint(strstrip(buf), 0, &pid) || pid < 0)
		return ERR_PTR(-EINVAL);

	/*
	 * If we migrate a single thread, we don't care about threadgroup
	 * stability. If the thread is `current`, it won't exit(2) under our
	 * hands or change PID through exec(2). We exclude
	 * cgroup_update_dfl_csses and other cgroup_{proc,thread}s_write
	 * callers by cgroup_mutex.
	 * Therefore, we can skip the global lock.
	 */
	lockdep_assert_held(&cgroup_mutex);
	if (pid || threadgroup) {
		percpu_down_write(&cgroup_threadgroup_rwsem);
		*locked = true;
	} else {
		*locked = false;
	}

	rcu_read_lock();
	if (pid) {
		tsk = find_task_by_vpid(pid);
		if (!tsk) {
			tsk = ERR_PTR(-ESRCH);
			goto out_unlock_threadgroup;
		}
	} else {
		tsk = current;
	}

	if (threadgroup)
		tsk = tsk->group_leader;

	/*
	 * kthreads may acquire PF_NO_SETAFFINITY during initialization.
	 * If userland migrates such a kthread to a non-root cgroup, it can
	 * become trapped in a cpuset, or RT kthread may be born in a
	 * cgroup with no rt_runtime allocated.  Just say no.
	 */
	if (tsk->no_cgroup_migration || (tsk->flags & PF_NO_SETAFFINITY)) {
		tsk = ERR_PTR(-EINVAL);
		goto out_unlock_threadgroup;
	}

	get_task_struct(tsk);
	goto out_unlock_rcu;

out_unlock_threadgroup:
	if (*locked) {
		percpu_up_write(&cgroup_threadgroup_rwsem);
		*locked = false;
	}
out_unlock_rcu:
	rcu_read_unlock();
	return tsk;
}

void cgroup_procs_write_finish(struct task_struct *task, bool locked)
	__releases(&cgroup_threadgroup_rwsem)
{
	struct cgroup_subsys *ss;
	int ssid;

	/* release reference from cgroup_procs_write_start() */
	put_task_struct(task);

	if (locked)
		percpu_up_write(&cgroup_threadgroup_rwsem);
	for_each_subsys(ss, ssid)
		if (ss->post_attach)
			ss->post_attach();
}

static void cgroup_print_ss_mask(struct seq_file *seq, u16 ss_mask)
{
	struct cgroup_subsys *ss;
	bool printed = false;
	int ssid;

	do_each_subsys_mask(ss, ssid, ss_mask) {
		if (printed)
			seq_putc(seq, ' ');
		seq_puts(seq, ss->name);
		printed = true;
	} while_each_subsys_mask();
	if (printed)
		seq_putc(seq, '\n');
}

/* show controllers which are enabled from the parent */
static int cgroup_controllers_show(struct seq_file *seq, void *v)
{
	struct cgroup *cgrp = seq_css(seq)->cgroup;

	cgroup_print_ss_mask(seq, cgroup_control(cgrp));
	return 0;
}

/* show controllers which are enabled for a given cgroup's children */
static int cgroup_subtree_control_show(struct seq_file *seq, void *v)
{
	struct cgroup *cgrp = seq_css(seq)->cgroup;

	cgroup_print_ss_mask(seq, cgrp->subtree_control);
	return 0;
}

/**
 * cgroup_update_dfl_csses - update css assoc of a subtree in default hierarchy
 * @cgrp: root of the subtree to update csses for
 *
 * @cgrp's control masks have changed and its subtree's css associations
 * need to be updated accordingly.  This function looks up all css_sets
 * which are attached to the subtree, creates the matching updated css_sets
 * and migrates the tasks to the new ones.
 */
static int cgroup_update_dfl_csses(struct cgroup *cgrp)
{
	DEFINE_CGROUP_MGCTX(mgctx);
	struct cgroup_subsys_state *d_css;
	struct cgroup *dsct;
	struct css_set *src_cset;
	int ret;

	lockdep_assert_held(&cgroup_mutex);

	percpu_down_write(&cgroup_threadgroup_rwsem);

	/* look up all csses currently attached to @cgrp's subtree */
	spin_lock_irq(&css_set_lock);
	cgroup_for_each_live_descendant_pre(dsct, d_css, cgrp) {
		struct cgrp_cset_link *link;

		list_for_each_entry(link, &dsct->cset_links, cset_link)
			cgroup_migrate_add_src(link->cset, dsct, &mgctx);
	}
	spin_unlock_irq(&css_set_lock);

	/* NULL dst indicates self on default hierarchy */
	ret = cgroup_migrate_prepare_dst(&mgctx);
	if (ret)
		goto out_finish;

	spin_lock_irq(&css_set_lock);
	list_for_each_entry(src_cset, &mgctx.preloaded_src_csets, mg_preload_node) {
		struct task_struct *task, *ntask;

		/* all tasks in src_csets need to be migrated */
		list_for_each_entry_safe(task, ntask, &src_cset->tasks, cg_list)
			cgroup_migrate_add_task(task, &mgctx);
	}
	spin_unlock_irq(&css_set_lock);

	ret = cgroup_migrate_execute(&mgctx);
out_finish:
	cgroup_migrate_finish(&mgctx);
	percpu_up_write(&cgroup_threadgroup_rwsem);
	return ret;
}

/**
 * cgroup_lock_and_drain_offline - lock cgroup_mutex and drain offlined csses
 * @cgrp: root of the target subtree
 *
 * Because css offlining is asynchronous, userland may try to re-enable a
 * controller while the previous css is still around.  This function grabs
 * cgroup_mutex and drains the previous css instances of @cgrp's subtree.
 */
void cgroup_lock_and_drain_offline(struct cgroup *cgrp)
	__acquires(&cgroup_mutex)
{
	struct cgroup *dsct;
	struct cgroup_subsys_state *d_css;
	struct cgroup_subsys *ss;
	int ssid;

restart:
	mutex_lock(&cgroup_mutex);

	cgroup_for_each_live_descendant_post(dsct, d_css, cgrp) {
		for_each_subsys(ss, ssid) {
			struct cgroup_subsys_state *css = cgroup_css(dsct, ss);
			DEFINE_WAIT(wait);

			if (!css || !percpu_ref_is_dying(&css->refcnt))
				continue;

			cgroup_get_live(dsct);
			prepare_to_wait(&dsct->offline_waitq, &wait,
					TASK_UNINTERRUPTIBLE);

			mutex_unlock(&cgroup_mutex);
			schedule();
			finish_wait(&dsct->offline_waitq, &wait);

			cgroup_put(dsct);
			goto restart;
		}
	}
}

/**
 * cgroup_save_control - save control masks and dom_cgrp of a subtree
 * @cgrp: root of the target subtree
 *
 * Save ->subtree_control, ->subtree_ss_mask and ->dom_cgrp to the
 * respective old_ prefixed fields for @cgrp's subtree including @cgrp
 * itself.
 */
static void cgroup_save_control(struct cgroup *cgrp)
{
	struct cgroup *dsct;
	struct cgroup_subsys_state *d_css;

	cgroup_for_each_live_descendant_pre(dsct, d_css, cgrp) {
		dsct->old_subtree_control = dsct->subtree_control;
		dsct->old_subtree_ss_mask = dsct->subtree_ss_mask;
		dsct->old_dom_cgrp = dsct->dom_cgrp;
	}
}

/**
 * cgroup_propagate_control - refresh control masks of a subtree
 * @cgrp: root of the target subtree
 *
 * For @cgrp and its subtree, ensure ->subtree_ss_mask matches
 * ->subtree_control and propagate controller availability through the
 * subtree so that descendants don't have unavailable controllers enabled.
 */
static void cgroup_propagate_control(struct cgroup *cgrp)
{
	struct cgroup *dsct;
	struct cgroup_subsys_state *d_css;

	cgroup_for_each_live_descendant_pre(dsct, d_css, cgrp) {
		dsct->subtree_control &= cgroup_control(dsct);
		dsct->subtree_ss_mask =
			cgroup_calc_subtree_ss_mask(dsct->subtree_control,
						    cgroup_ss_mask(dsct));
	}
}

/**
 * cgroup_restore_control - restore control masks and dom_cgrp of a subtree
 * @cgrp: root of the target subtree
 *
 * Restore ->subtree_control, ->subtree_ss_mask and ->dom_cgrp from the
 * respective old_ prefixed fields for @cgrp's subtree including @cgrp
 * itself.
 */
static void cgroup_restore_control(struct cgroup *cgrp)
{
	struct cgroup *dsct;
	struct cgroup_subsys_state *d_css;

	cgroup_for_each_live_descendant_post(dsct, d_css, cgrp) {
		dsct->subtree_control = dsct->old_subtree_control;
		dsct->subtree_ss_mask = dsct->old_subtree_ss_mask;
		dsct->dom_cgrp = dsct->old_dom_cgrp;
	}
}

static bool css_visible(struct cgroup_subsys_state *css)
{
	struct cgroup_subsys *ss = css->ss;
	struct cgroup *cgrp = css->cgroup;

	if (cgroup_control(cgrp) & (1 << ss->id))
		return true;
	if (!(cgroup_ss_mask(cgrp) & (1 << ss->id)))
		return false;
	return cgroup_on_dfl(cgrp) && ss->implicit_on_dfl;
}

/**
 * cgroup_apply_control_enable - enable or show csses according to control
 * @cgrp: root of the target subtree
 *
 * Walk @cgrp's subtree and create new csses or make the existing ones
 * visible.  A css is created invisible if it's being implicitly enabled
 * through dependency.  An invisible css is made visible when the userland
 * explicitly enables it.
 *
 * Returns 0 on success, -errno on failure.  On failure, csses which have
 * been processed already aren't cleaned up.  The caller is responsible for
 * cleaning up with cgroup_apply_control_disable().
 */
static int cgroup_apply_control_enable(struct cgroup *cgrp)
{
	struct cgroup *dsct;
	struct cgroup_subsys_state *d_css;
	struct cgroup_subsys *ss;
	int ssid, ret;

	cgroup_for_each_live_descendant_pre(dsct, d_css, cgrp) {
		for_each_subsys(ss, ssid) {
			struct cgroup_subsys_state *css = cgroup_css(dsct, ss);

			if (!(cgroup_ss_mask(dsct) & (1 << ss->id)))
				continue;

			if (!css) {
				css = css_create(dsct, ss);
				if (IS_ERR(css))
					return PTR_ERR(css);
			}

			WARN_ON_ONCE(percpu_ref_is_dying(&css->refcnt));

			if (css_visible(css)) {
				ret = css_populate_dir(css);
				if (ret)
					return ret;
			}
		}
	}

	return 0;
}

/**
 * cgroup_apply_control_disable - kill or hide csses according to control
 * @cgrp: root of the target subtree
 *
 * Walk @cgrp's subtree and kill and hide csses so that they match
 * cgroup_ss_mask() and cgroup_visible_mask().
 *
 * A css is hidden when the userland requests it to be disabled while other
 * subsystems are still depending on it.  The css must not actively control
 * resources and be in the vanilla state if it's made visible again later.
 * Controllers which may be depended upon should provide ->css_reset() for
 * this purpose.
 */
static void cgroup_apply_control_disable(struct cgroup *cgrp)
{
	struct cgroup *dsct;
	struct cgroup_subsys_state *d_css;
	struct cgroup_subsys *ss;
	int ssid;

	cgroup_for_each_live_descendant_post(dsct, d_css, cgrp) {
		for_each_subsys(ss, ssid) {
			struct cgroup_subsys_state *css = cgroup_css(dsct, ss);

			if (!css)
				continue;

			WARN_ON_ONCE(percpu_ref_is_dying(&css->refcnt));

			if (css->parent &&
			    !(cgroup_ss_mask(dsct) & (1 << ss->id))) {
				kill_css(css);
			} else if (!css_visible(css)) {
				css_clear_dir(css);
				if (ss->css_reset)
					ss->css_reset(css);
			}
		}
	}
}

/**
 * cgroup_apply_control - apply control mask updates to the subtree
 * @cgrp: root of the target subtree
 *
 * subsystems can be enabled and disabled in a subtree using the following
 * steps.
 *
 * 1. Call cgroup_save_control() to stash the current state.
 * 2. Update ->subtree_control masks in the subtree as desired.
 * 3. Call cgroup_apply_control() to apply the changes.
 * 4. Optionally perform other related operations.
 * 5. Call cgroup_finalize_control() to finish up.
 *
 * This function implements step 3 and propagates the mask changes
 * throughout @cgrp's subtree, updates csses accordingly and perform
 * process migrations.
 */
static int cgroup_apply_control(struct cgroup *cgrp)
{
	int ret;

	cgroup_propagate_control(cgrp);

	ret = cgroup_apply_control_enable(cgrp);
	if (ret)
		return ret;

	/*
	 * At this point, cgroup_e_css() results reflect the new csses
	 * making the following cgroup_update_dfl_csses() properly update
	 * css associations of all tasks in the subtree.
	 */
	ret = cgroup_update_dfl_csses(cgrp);
	if (ret)
		return ret;

	return 0;
}

/**
 * cgroup_finalize_control - finalize control mask update
 * @cgrp: root of the target subtree
 * @ret: the result of the update
 *
 * Finalize control mask update.  See cgroup_apply_control() for more info.
 */
static void cgroup_finalize_control(struct cgroup *cgrp, int ret)
{
	if (ret) {
		cgroup_restore_control(cgrp);
		cgroup_propagate_control(cgrp);
	}

	cgroup_apply_control_disable(cgrp);
}

static int cgroup_vet_subtree_control_enable(struct cgroup *cgrp, u16 enable)
{
	u16 domain_enable = enable & ~cgrp_dfl_threaded_ss_mask;

	/* if nothing is getting enabled, nothing to worry about */
	if (!enable)
		return 0;

	/* can @cgrp host any resources? */
	if (!cgroup_is_valid_domain(cgrp->dom_cgrp))
		return -EOPNOTSUPP;

	/* mixables don't care */
	if (cgroup_is_mixable(cgrp))
		return 0;

	if (domain_enable) {
		/* can't enable domain controllers inside a thread subtree */
		if (cgroup_is_thread_root(cgrp) || cgroup_is_threaded(cgrp))
			return -EOPNOTSUPP;
	} else {
		/*
		 * Threaded controllers can handle internal competitions
		 * and are always allowed inside a (prospective) thread
		 * subtree.
		 */
		if (cgroup_can_be_thread_root(cgrp) || cgroup_is_threaded(cgrp))
			return 0;
	}

	/*
	 * Controllers can't be enabled for a cgroup with tasks to avoid
	 * child cgroups competing against tasks.
	 */
	if (cgroup_has_tasks(cgrp))
		return -EBUSY;

	return 0;
}

/* change the enabled child controllers for a cgroup in the default hierarchy */
static ssize_t cgroup_subtree_control_write(struct kernfs_open_file *of,
					    char *buf, size_t nbytes,
					    loff_t off)
{
	u16 enable = 0, disable = 0;
	struct cgroup *cgrp, *child;
	struct cgroup_subsys *ss;
	char *tok;
	int ssid, ret;

	/*
	 * Parse input - space separated list of subsystem names prefixed
	 * with either + or -.
	 */
	buf = strstrip(buf);
	while ((tok = strsep(&buf, " "))) {
		if (tok[0] == '\0')
			continue;
		do_each_subsys_mask(ss, ssid, ~cgrp_dfl_inhibit_ss_mask) {
			if (!cgroup_ssid_enabled(ssid) ||
			    strcmp(tok + 1, ss->name))
				continue;

			if (*tok == '+') {
				enable |= 1 << ssid;
				disable &= ~(1 << ssid);
			} else if (*tok == '-') {
				disable |= 1 << ssid;
				enable &= ~(1 << ssid);
			} else {
				return -EINVAL;
			}
			break;
		} while_each_subsys_mask();
		if (ssid == CGROUP_SUBSYS_COUNT)
			return -EINVAL;
	}

	cgrp = cgroup_kn_lock_live(of->kn, true);
	if (!cgrp)
		return -ENODEV;

	for_each_subsys(ss, ssid) {
		if (enable & (1 << ssid)) {
			if (cgrp->subtree_control & (1 << ssid)) {
				enable &= ~(1 << ssid);
				continue;
			}

			if (!(cgroup_control(cgrp) & (1 << ssid))) {
				ret = -ENOENT;
				goto out_unlock;
			}
		} else if (disable & (1 << ssid)) {
			if (!(cgrp->subtree_control & (1 << ssid))) {
				disable &= ~(1 << ssid);
				continue;
			}

			/* a child has it enabled? */
			cgroup_for_each_live_child(child, cgrp) {
				if (child->subtree_control & (1 << ssid)) {
					ret = -EBUSY;
					goto out_unlock;
				}
			}
		}
	}

	if (!enable && !disable) {
		ret = 0;
		goto out_unlock;
	}

	ret = cgroup_vet_subtree_control_enable(cgrp, enable);
	if (ret)
		goto out_unlock;

	/* save and update control masks and prepare csses */
	cgroup_save_control(cgrp);

	cgrp->subtree_control |= enable;
	cgrp->subtree_control &= ~disable;

	ret = cgroup_apply_control(cgrp);
	cgroup_finalize_control(cgrp, ret);
	if (ret)
		goto out_unlock;

	kernfs_activate(cgrp->kn);
out_unlock:
	cgroup_kn_unlock(of->kn);
	return ret ?: nbytes;
}

/**
 * cgroup_enable_threaded - make @cgrp threaded
 * @cgrp: the target cgroup
 *
 * Called when "threaded" is written to the cgroup.type interface file and
 * tries to make @cgrp threaded and join the parent's resource domain.
 * This function is never called on the root cgroup as cgroup.type doesn't
 * exist on it.
 */
static int cgroup_enable_threaded(struct cgroup *cgrp)
{
	struct cgroup *parent = cgroup_parent(cgrp);
	struct cgroup *dom_cgrp = parent->dom_cgrp;
	struct cgroup *dsct;
	struct cgroup_subsys_state *d_css;
	int ret;

	lockdep_assert_held(&cgroup_mutex);

	/* noop if already threaded */
	if (cgroup_is_threaded(cgrp))
		return 0;

	/*
	 * If @cgroup is populated or has domain controllers enabled, it
	 * can't be switched.  While the below cgroup_can_be_thread_root()
	 * test can catch the same conditions, that's only when @parent is
	 * not mixable, so let's check it explicitly.
	 */
	if (cgroup_is_populated(cgrp) ||
	    cgrp->subtree_control & ~cgrp_dfl_threaded_ss_mask)
		return -EOPNOTSUPP;

	/* we're joining the parent's domain, ensure its validity */
	if (!cgroup_is_valid_domain(dom_cgrp) ||
	    !cgroup_can_be_thread_root(dom_cgrp))
		return -EOPNOTSUPP;

	/*
	 * The following shouldn't cause actual migrations and should
	 * always succeed.
	 */
	cgroup_save_control(cgrp);

	cgroup_for_each_live_descendant_pre(dsct, d_css, cgrp)
		if (dsct == cgrp || cgroup_is_threaded(dsct))
			dsct->dom_cgrp = dom_cgrp;

	ret = cgroup_apply_control(cgrp);
	if (!ret)
		parent->nr_threaded_children++;

	cgroup_finalize_control(cgrp, ret);
	return ret;
}

static int cgroup_type_show(struct seq_file *seq, void *v)
{
	struct cgroup *cgrp = seq_css(seq)->cgroup;

	if (cgroup_is_threaded(cgrp))
		seq_puts(seq, "threaded\n");
	else if (!cgroup_is_valid_domain(cgrp))
		seq_puts(seq, "domain invalid\n");
	else if (cgroup_is_thread_root(cgrp))
		seq_puts(seq, "domain threaded\n");
	else
		seq_puts(seq, "domain\n");

	return 0;
}

static ssize_t cgroup_type_write(struct kernfs_open_file *of, char *buf,
				 size_t nbytes, loff_t off)
{
	struct cgroup *cgrp;
	int ret;

	/* only switching to threaded mode is supported */
	if (strcmp(strstrip(buf), "threaded"))
		return -EINVAL;

	/* drain dying csses before we re-apply (threaded) subtree control */
	cgrp = cgroup_kn_lock_live(of->kn, true);
	if (!cgrp)
		return -ENOENT;

	/* threaded can only be enabled */
	ret = cgroup_enable_threaded(cgrp);

	cgroup_kn_unlock(of->kn);
	return ret ?: nbytes;
}

static int cgroup_max_descendants_show(struct seq_file *seq, void *v)
{
	struct cgroup *cgrp = seq_css(seq)->cgroup;
	int descendants = READ_ONCE(cgrp->max_descendants);

	if (descendants == INT_MAX)
		seq_puts(seq, "max\n");
	else
		seq_printf(seq, "%d\n", descendants);

	return 0;
}

static ssize_t cgroup_max_descendants_write(struct kernfs_open_file *of,
					   char *buf, size_t nbytes, loff_t off)
{
	struct cgroup *cgrp;
	int descendants;
	ssize_t ret;

	buf = strstrip(buf);
	if (!strcmp(buf, "max")) {
		descendants = INT_MAX;
	} else {
		ret = kstrtoint(buf, 0, &descendants);
		if (ret)
			return ret;
	}

	if (descendants < 0)
		return -ERANGE;

	cgrp = cgroup_kn_lock_live(of->kn, false);
	if (!cgrp)
		return -ENOENT;

	cgrp->max_descendants = descendants;

	cgroup_kn_unlock(of->kn);

	return nbytes;
}

static int cgroup_max_depth_show(struct seq_file *seq, void *v)
{
	struct cgroup *cgrp = seq_css(seq)->cgroup;
	int depth = READ_ONCE(cgrp->max_depth);

	if (depth == INT_MAX)
		seq_puts(seq, "max\n");
	else
		seq_printf(seq, "%d\n", depth);

	return 0;
}

static ssize_t cgroup_max_depth_write(struct kernfs_open_file *of,
				      char *buf, size_t nbytes, loff_t off)
{
	struct cgroup *cgrp;
	ssize_t ret;
	int depth;

	buf = strstrip(buf);
	if (!strcmp(buf, "max")) {
		depth = INT_MAX;
	} else {
		ret = kstrtoint(buf, 0, &depth);
		if (ret)
			return ret;
	}

	if (depth < 0)
		return -ERANGE;

	cgrp = cgroup_kn_lock_live(of->kn, false);
	if (!cgrp)
		return -ENOENT;

	cgrp->max_depth = depth;

	cgroup_kn_unlock(of->kn);

	return nbytes;
}

static int cgroup_events_show(struct seq_file *seq, void *v)
{
	struct cgroup *cgrp = seq_css(seq)->cgroup;

	seq_printf(seq, "populated %d\n", cgroup_is_populated(cgrp));
	seq_printf(seq, "frozen %d\n", test_bit(CGRP_FROZEN, &cgrp->flags));

	return 0;
}

static int cgroup_stat_show(struct seq_file *seq, void *v)
{
	struct cgroup *cgroup = seq_css(seq)->cgroup;

	seq_printf(seq, "nr_descendants %d\n",
		   cgroup->nr_descendants);
	seq_printf(seq, "nr_dying_descendants %d\n",
		   cgroup->nr_dying_descendants);

	return 0;
}

#ifdef CONFIG_PSI
static int cgroup_io_pressure_show(struct seq_file *seq, void *v)
{
	return psi_show(seq, &seq_css(seq)->cgroup->psi, PSI_IO);
}
static int cgroup_memory_pressure_show(struct seq_file *seq, void *v)
{
	return psi_show(seq, &seq_css(seq)->cgroup->psi, PSI_MEM);
}
static int cgroup_cpu_pressure_show(struct seq_file *seq, void *v)
{
	return psi_show(seq, &seq_css(seq)->cgroup->psi, PSI_CPU);
}

static ssize_t cgroup_pressure_write(struct kernfs_open_file *of, char *buf,
					  size_t nbytes, enum psi_res res)
{
	struct psi_trigger *new;
	struct cgroup *cgrp;

	cgrp = cgroup_kn_lock_live(of->kn, false);
	if (!cgrp)
		return -ENODEV;

	cgroup_get(cgrp);
	cgroup_kn_unlock(of->kn);

	new = psi_trigger_create(&cgrp->psi, buf, nbytes, res);
	if (IS_ERR(new)) {
		cgroup_put(cgrp);
		return PTR_ERR(new);
	}

	psi_trigger_replace(&of->priv, new);

	cgroup_put(cgrp);

	return nbytes;
}

static ssize_t cgroup_io_pressure_write(struct kernfs_open_file *of,
					  char *buf, size_t nbytes,
					  loff_t off)
{
	return cgroup_pressure_write(of, buf, nbytes, PSI_IO);
}

static ssize_t cgroup_memory_pressure_write(struct kernfs_open_file *of,
					  char *buf, size_t nbytes,
					  loff_t off)
{
	return cgroup_pressure_write(of, buf, nbytes, PSI_MEM);
}

static ssize_t cgroup_cpu_pressure_write(struct kernfs_open_file *of,
					  char *buf, size_t nbytes,
					  loff_t off)
{
	return cgroup_pressure_write(of, buf, nbytes, PSI_CPU);
}

static unsigned int cgroup_pressure_poll(struct kernfs_open_file *of,
					 poll_table *pt)
{
	return psi_trigger_poll(&of->priv, of->file, pt);
}

static void cgroup_pressure_release(struct kernfs_open_file *of)
{
	psi_trigger_replace(&of->priv, NULL);
}

bool cgroup_psi_enabled(void)
{
	return (cgroup_feature_disable_mask & (1 << OPT_FEATURE_PRESSURE)) == 0;
}

#else /* CONFIG_PSI */
bool cgroup_psi_enabled(void)
{
	return false;
}

#endif /* CONFIG_PSI */

static int cgroup_freeze_show(struct seq_file *seq, void *v)
{
	struct cgroup *cgrp = seq_css(seq)->cgroup;

	seq_printf(seq, "%d\n", cgrp->freezer.freeze);

	return 0;
}

static ssize_t cgroup_freeze_write(struct kernfs_open_file *of,
				   char *buf, size_t nbytes, loff_t off)
{
	struct cgroup *cgrp;
	ssize_t ret;
	int freeze;

	ret = kstrtoint(strstrip(buf), 0, &freeze);
	if (ret)
		return ret;

	if (freeze < 0 || freeze > 1)
		return -ERANGE;

	cgrp = cgroup_kn_lock_live(of->kn, false);
	if (!cgrp)
		return -ENOENT;

	cgroup_freeze(cgrp, freeze);

	cgroup_kn_unlock(of->kn);

	return nbytes;
}

static int cgroup_file_open(struct kernfs_open_file *of)
{
<<<<<<< HEAD
	struct cftype *cft = of_cft(of);
=======
	struct cftype *cft = of->kn->priv;
	struct cgroup_file_ctx *ctx;
	int ret;
>>>>>>> 15a1c6b6

	ctx = kzalloc(sizeof(*ctx), GFP_KERNEL);
	if (!ctx)
		return -ENOMEM;

	ctx->ns = current->nsproxy->cgroup_ns;
	get_cgroup_ns(ctx->ns);
	of->priv = ctx;

	if (!cft->open)
		return 0;

	ret = cft->open(of);
	if (ret) {
		put_cgroup_ns(ctx->ns);
		kfree(ctx);
	}
	return ret;
}

static void cgroup_file_release(struct kernfs_open_file *of)
{
<<<<<<< HEAD
	struct cftype *cft = of_cft(of);
=======
	struct cftype *cft = of->kn->priv;
	struct cgroup_file_ctx *ctx = of->priv;
>>>>>>> 15a1c6b6

	if (cft->release)
		cft->release(of);
	put_cgroup_ns(ctx->ns);
	kfree(ctx);
}

static ssize_t cgroup_file_write(struct kernfs_open_file *of, char *buf,
				 size_t nbytes, loff_t off)
{
	struct cgroup_file_ctx *ctx = of->priv;
	struct cgroup *cgrp = of->kn->parent->priv;
	struct cftype *cft = of_cft(of);
	struct cgroup_subsys_state *css;
	int ret;

	if (!nbytes)
		return 0;

	/*
	 * If namespaces are delegation boundaries, disallow writes to
	 * files in an non-init namespace root from inside the namespace
	 * except for the files explicitly marked delegatable -
	 * cgroup.procs and cgroup.subtree_control.
	 */
	if ((cgrp->root->flags & CGRP_ROOT_NS_DELEGATE) &&
	    !(cft->flags & CFTYPE_NS_DELEGATABLE) &&
	    ctx->ns != &init_cgroup_ns && ctx->ns->root_cset->dfl_cgrp == cgrp)
		return -EPERM;

	if (cft->write)
		return cft->write(of, buf, nbytes, off);

	/*
	 * kernfs guarantees that a file isn't deleted with operations in
	 * flight, which means that the matching css is and stays alive and
	 * doesn't need to be pinned.  The RCU locking is not necessary
	 * either.  It's just for the convenience of using cgroup_css().
	 */
	rcu_read_lock();
	css = cgroup_css(cgrp, cft->ss);
	rcu_read_unlock();

	if (cft->write_u64) {
		unsigned long long v;
		ret = kstrtoull(buf, 0, &v);
		if (!ret)
			ret = cft->write_u64(css, cft, v);
	} else if (cft->write_s64) {
		long long v;
		ret = kstrtoll(buf, 0, &v);
		if (!ret)
			ret = cft->write_s64(css, cft, v);
	} else {
		ret = -EINVAL;
	}

	return ret ?: nbytes;
}

static unsigned int cgroup_file_poll(struct kernfs_open_file *of,
				     poll_table *pt)
{
	struct cftype *cft = of_cft(of);

	if (cft->poll)
		return cft->poll(of, pt);

	return kernfs_generic_poll(of, pt);
}

static void *cgroup_seqfile_start(struct seq_file *seq, loff_t *ppos)
{
	return seq_cft(seq)->seq_start(seq, ppos);
}

static void *cgroup_seqfile_next(struct seq_file *seq, void *v, loff_t *ppos)
{
	return seq_cft(seq)->seq_next(seq, v, ppos);
}

static void cgroup_seqfile_stop(struct seq_file *seq, void *v)
{
	if (seq_cft(seq)->seq_stop)
		seq_cft(seq)->seq_stop(seq, v);
}

static int cgroup_seqfile_show(struct seq_file *m, void *arg)
{
	struct cftype *cft = seq_cft(m);
	struct cgroup_subsys_state *css = seq_css(m);

	if (cft->seq_show)
		return cft->seq_show(m, arg);

	if (cft->read_u64)
		seq_printf(m, "%llu\n", cft->read_u64(css, cft));
	else if (cft->read_s64)
		seq_printf(m, "%lld\n", cft->read_s64(css, cft));
	else
		return -EINVAL;
	return 0;
}

static struct kernfs_ops cgroup_kf_single_ops = {
	.atomic_write_len	= PAGE_SIZE,
	.open			= cgroup_file_open,
	.release		= cgroup_file_release,
	.write			= cgroup_file_write,
	.poll			= cgroup_file_poll,
	.seq_show		= cgroup_seqfile_show,
};

static struct kernfs_ops cgroup_kf_ops = {
	.atomic_write_len	= PAGE_SIZE,
	.open			= cgroup_file_open,
	.release		= cgroup_file_release,
	.write			= cgroup_file_write,
	.poll			= cgroup_file_poll,
	.seq_start		= cgroup_seqfile_start,
	.seq_next		= cgroup_seqfile_next,
	.seq_stop		= cgroup_seqfile_stop,
	.seq_show		= cgroup_seqfile_show,
};

/* set uid and gid of cgroup dirs and files to that of the creator */
static int cgroup_kn_set_ugid(struct kernfs_node *kn)
{
	struct iattr iattr = { .ia_valid = ATTR_UID | ATTR_GID,
			       .ia_uid = current_fsuid(),
			       .ia_gid = current_fsgid(), };

	if (uid_eq(iattr.ia_uid, GLOBAL_ROOT_UID) &&
	    gid_eq(iattr.ia_gid, GLOBAL_ROOT_GID))
		return 0;

	return kernfs_setattr(kn, &iattr);
}

static int cgroup_add_file(struct cgroup_subsys_state *css, struct cgroup *cgrp,
			   struct cftype *cft)
{
	char name[CGROUP_FILE_NAME_MAX];
	struct kernfs_node *kn;
	struct lock_class_key *key = NULL;
	int ret;

#ifdef CONFIG_DEBUG_LOCK_ALLOC
	key = &cft->lockdep_key;
#endif
	kn = __kernfs_create_file(cgrp->kn, cgroup_file_name(cgrp, cft, name),
				  cgroup_file_mode(cft), 0, cft->kf_ops, cft,
				  NULL, key);
	if (IS_ERR(kn))
		return PTR_ERR(kn);

	ret = cgroup_kn_set_ugid(kn);
	if (ret) {
		kernfs_remove(kn);
		return ret;
	}

	if (cft->file_offset) {
		struct cgroup_file *cfile = (void *)css + cft->file_offset;

		spin_lock_irq(&cgroup_file_kn_lock);
		cfile->kn = kn;
		spin_unlock_irq(&cgroup_file_kn_lock);
	}

	return 0;
}

/**
 * cgroup_addrm_files - add or remove files to a cgroup directory
 * @css: the target css
 * @cgrp: the target cgroup (usually css->cgroup)
 * @cfts: array of cftypes to be added
 * @is_add: whether to add or remove
 *
 * Depending on @is_add, add or remove files defined by @cfts on @cgrp.
 * For removals, this function never fails.
 */
static int cgroup_addrm_files(struct cgroup_subsys_state *css,
			      struct cgroup *cgrp, struct cftype cfts[],
			      bool is_add)
{
	struct cftype *cft, *cft_end = NULL;
	int ret = 0;

	lockdep_assert_held(&cgroup_mutex);

restart:
	for (cft = cfts; cft != cft_end && cft->name[0] != '\0'; cft++) {
		/* does cft->flags tell us to skip this file on @cgrp? */
		if ((cft->flags & CFTYPE_PRESSURE) && !cgroup_psi_enabled())
			continue;
		if ((cft->flags & __CFTYPE_ONLY_ON_DFL) && !cgroup_on_dfl(cgrp))
			continue;
		if ((cft->flags & __CFTYPE_NOT_ON_DFL) && cgroup_on_dfl(cgrp))
			continue;
		if ((cft->flags & CFTYPE_NOT_ON_ROOT) && !cgroup_parent(cgrp))
			continue;
		if ((cft->flags & CFTYPE_ONLY_ON_ROOT) && cgroup_parent(cgrp))
			continue;

		if (is_add) {
			ret = cgroup_add_file(css, cgrp, cft);
			if (ret) {
				pr_warn("%s: failed to add %s, err=%d\n",
					__func__, cft->name, ret);
				cft_end = cft;
				is_add = false;
				goto restart;
			}
		} else {
			cgroup_rm_file(cgrp, cft);
		}
	}
	return ret;
}

static int cgroup_apply_cftypes(struct cftype *cfts, bool is_add)
{
	struct cgroup_subsys *ss = cfts[0].ss;
	struct cgroup *root = &ss->root->cgrp;
	struct cgroup_subsys_state *css;
	int ret = 0;

	lockdep_assert_held(&cgroup_mutex);

	/* add/rm files for all cgroups created before */
	css_for_each_descendant_pre(css, cgroup_css(root, ss)) {
		struct cgroup *cgrp = css->cgroup;

		if (!(css->flags & CSS_VISIBLE))
			continue;

		ret = cgroup_addrm_files(css, cgrp, cfts, is_add);
		if (ret)
			break;
	}

	if (is_add && !ret)
		kernfs_activate(root->kn);
	return ret;
}

static void cgroup_exit_cftypes(struct cftype *cfts)
{
	struct cftype *cft;

	for (cft = cfts; cft->name[0] != '\0'; cft++) {
		/* free copy for custom atomic_write_len, see init_cftypes() */
		if (cft->max_write_len && cft->max_write_len != PAGE_SIZE)
			kfree(cft->kf_ops);
		cft->kf_ops = NULL;
		cft->ss = NULL;

		/* revert flags set by cgroup core while adding @cfts */
		cft->flags &= ~(__CFTYPE_ONLY_ON_DFL | __CFTYPE_NOT_ON_DFL);
	}
}

static int cgroup_init_cftypes(struct cgroup_subsys *ss, struct cftype *cfts)
{
	struct cftype *cft;

	for (cft = cfts; cft->name[0] != '\0'; cft++) {
		struct kernfs_ops *kf_ops;

		WARN_ON(cft->ss || cft->kf_ops);

		if ((cft->flags & CFTYPE_PRESSURE) && !cgroup_psi_enabled())
			continue;

		if (cft->seq_start)
			kf_ops = &cgroup_kf_ops;
		else
			kf_ops = &cgroup_kf_single_ops;

		/*
		 * Ugh... if @cft wants a custom max_write_len, we need to
		 * make a copy of kf_ops to set its atomic_write_len.
		 */
		if (cft->max_write_len && cft->max_write_len != PAGE_SIZE) {
			kf_ops = kmemdup(kf_ops, sizeof(*kf_ops), GFP_KERNEL);
			if (!kf_ops) {
				cgroup_exit_cftypes(cfts);
				return -ENOMEM;
			}
			kf_ops->atomic_write_len = cft->max_write_len;
		}

		cft->kf_ops = kf_ops;
		cft->ss = ss;
	}

	return 0;
}

static int cgroup_rm_cftypes_locked(struct cftype *cfts)
{
	lockdep_assert_held(&cgroup_mutex);

	if (!cfts || !cfts[0].ss)
		return -ENOENT;

	list_del(&cfts->node);
	cgroup_apply_cftypes(cfts, false);
	cgroup_exit_cftypes(cfts);
	return 0;
}

/**
 * cgroup_rm_cftypes - remove an array of cftypes from a subsystem
 * @cfts: zero-length name terminated array of cftypes
 *
 * Unregister @cfts.  Files described by @cfts are removed from all
 * existing cgroups and all future cgroups won't have them either.  This
 * function can be called anytime whether @cfts' subsys is attached or not.
 *
 * Returns 0 on successful unregistration, -ENOENT if @cfts is not
 * registered.
 */
int cgroup_rm_cftypes(struct cftype *cfts)
{
	int ret;

	mutex_lock(&cgroup_mutex);
	ret = cgroup_rm_cftypes_locked(cfts);
	mutex_unlock(&cgroup_mutex);
	return ret;
}

/**
 * cgroup_add_cftypes - add an array of cftypes to a subsystem
 * @ss: target cgroup subsystem
 * @cfts: zero-length name terminated array of cftypes
 *
 * Register @cfts to @ss.  Files described by @cfts are created for all
 * existing cgroups to which @ss is attached and all future cgroups will
 * have them too.  This function can be called anytime whether @ss is
 * attached or not.
 *
 * Returns 0 on successful registration, -errno on failure.  Note that this
 * function currently returns 0 as long as @cfts registration is successful
 * even if some file creation attempts on existing cgroups fail.
 */
static int cgroup_add_cftypes(struct cgroup_subsys *ss, struct cftype *cfts)
{
	int ret;

	if (!cgroup_ssid_enabled(ss->id))
		return 0;

	if (!cfts || cfts[0].name[0] == '\0')
		return 0;

	ret = cgroup_init_cftypes(ss, cfts);
	if (ret)
		return ret;

	mutex_lock(&cgroup_mutex);

	list_add_tail(&cfts->node, &ss->cfts);
	ret = cgroup_apply_cftypes(cfts, true);
	if (ret)
		cgroup_rm_cftypes_locked(cfts);

	mutex_unlock(&cgroup_mutex);
	return ret;
}

/**
 * cgroup_add_dfl_cftypes - add an array of cftypes for default hierarchy
 * @ss: target cgroup subsystem
 * @cfts: zero-length name terminated array of cftypes
 *
 * Similar to cgroup_add_cftypes() but the added files are only used for
 * the default hierarchy.
 */
int cgroup_add_dfl_cftypes(struct cgroup_subsys *ss, struct cftype *cfts)
{
	struct cftype *cft;

	for (cft = cfts; cft && cft->name[0] != '\0'; cft++)
		cft->flags |= __CFTYPE_ONLY_ON_DFL;
	return cgroup_add_cftypes(ss, cfts);
}

/**
 * cgroup_add_legacy_cftypes - add an array of cftypes for legacy hierarchies
 * @ss: target cgroup subsystem
 * @cfts: zero-length name terminated array of cftypes
 *
 * Similar to cgroup_add_cftypes() but the added files are only used for
 * the legacy hierarchies.
 */
int cgroup_add_legacy_cftypes(struct cgroup_subsys *ss, struct cftype *cfts)
{
	struct cftype *cft;

	for (cft = cfts; cft && cft->name[0] != '\0'; cft++)
		cft->flags |= __CFTYPE_NOT_ON_DFL;
	return cgroup_add_cftypes(ss, cfts);
}

/**
 * cgroup_file_notify - generate a file modified event for a cgroup_file
 * @cfile: target cgroup_file
 *
 * @cfile must have been obtained by setting cftype->file_offset.
 */
void cgroup_file_notify(struct cgroup_file *cfile)
{
	unsigned long flags;

	spin_lock_irqsave(&cgroup_file_kn_lock, flags);
	if (cfile->kn)
		kernfs_notify(cfile->kn);
	spin_unlock_irqrestore(&cgroup_file_kn_lock, flags);
}

/**
 * css_next_child - find the next child of a given css
 * @pos: the current position (%NULL to initiate traversal)
 * @parent: css whose children to walk
 *
 * This function returns the next child of @parent and should be called
 * under either cgroup_mutex or RCU read lock.  The only requirement is
 * that @parent and @pos are accessible.  The next sibling is guaranteed to
 * be returned regardless of their states.
 *
 * If a subsystem synchronizes ->css_online() and the start of iteration, a
 * css which finished ->css_online() is guaranteed to be visible in the
 * future iterations and will stay visible until the last reference is put.
 * A css which hasn't finished ->css_online() or already finished
 * ->css_offline() may show up during traversal.  It's each subsystem's
 * responsibility to synchronize against on/offlining.
 */
struct cgroup_subsys_state *css_next_child(struct cgroup_subsys_state *pos,
					   struct cgroup_subsys_state *parent)
{
	struct cgroup_subsys_state *next;

	cgroup_assert_mutex_or_rcu_locked();

	/*
	 * @pos could already have been unlinked from the sibling list.
	 * Once a cgroup is removed, its ->sibling.next is no longer
	 * updated when its next sibling changes.  CSS_RELEASED is set when
	 * @pos is taken off list, at which time its next pointer is valid,
	 * and, as releases are serialized, the one pointed to by the next
	 * pointer is guaranteed to not have started release yet.  This
	 * implies that if we observe !CSS_RELEASED on @pos in this RCU
	 * critical section, the one pointed to by its next pointer is
	 * guaranteed to not have finished its RCU grace period even if we
	 * have dropped rcu_read_lock() inbetween iterations.
	 *
	 * If @pos has CSS_RELEASED set, its next pointer can't be
	 * dereferenced; however, as each css is given a monotonically
	 * increasing unique serial number and always appended to the
	 * sibling list, the next one can be found by walking the parent's
	 * children until the first css with higher serial number than
	 * @pos's.  While this path can be slower, it happens iff iteration
	 * races against release and the race window is very small.
	 */
	if (!pos) {
		next = list_entry_rcu(parent->children.next, struct cgroup_subsys_state, sibling);
	} else if (likely(!(pos->flags & CSS_RELEASED))) {
		next = list_entry_rcu(pos->sibling.next, struct cgroup_subsys_state, sibling);
	} else {
		list_for_each_entry_rcu(next, &parent->children, sibling)
			if (next->serial_nr > pos->serial_nr)
				break;
	}

	/*
	 * @next, if not pointing to the head, can be dereferenced and is
	 * the next sibling.
	 */
	if (&next->sibling != &parent->children)
		return next;
	return NULL;
}

/**
 * css_next_descendant_pre - find the next descendant for pre-order walk
 * @pos: the current position (%NULL to initiate traversal)
 * @root: css whose descendants to walk
 *
 * To be used by css_for_each_descendant_pre().  Find the next descendant
 * to visit for pre-order traversal of @root's descendants.  @root is
 * included in the iteration and the first node to be visited.
 *
 * While this function requires cgroup_mutex or RCU read locking, it
 * doesn't require the whole traversal to be contained in a single critical
 * section.  This function will return the correct next descendant as long
 * as both @pos and @root are accessible and @pos is a descendant of @root.
 *
 * If a subsystem synchronizes ->css_online() and the start of iteration, a
 * css which finished ->css_online() is guaranteed to be visible in the
 * future iterations and will stay visible until the last reference is put.
 * A css which hasn't finished ->css_online() or already finished
 * ->css_offline() may show up during traversal.  It's each subsystem's
 * responsibility to synchronize against on/offlining.
 */
struct cgroup_subsys_state *
css_next_descendant_pre(struct cgroup_subsys_state *pos,
			struct cgroup_subsys_state *root)
{
	struct cgroup_subsys_state *next;

	cgroup_assert_mutex_or_rcu_locked();

	/* if first iteration, visit @root */
	if (!pos)
		return root;

	/* visit the first child if exists */
	next = css_next_child(NULL, pos);
	if (next)
		return next;

	/* no child, visit my or the closest ancestor's next sibling */
	while (pos != root) {
		next = css_next_child(pos, pos->parent);
		if (next)
			return next;
		pos = pos->parent;
	}

	return NULL;
}

/**
 * css_rightmost_descendant - return the rightmost descendant of a css
 * @pos: css of interest
 *
 * Return the rightmost descendant of @pos.  If there's no descendant, @pos
 * is returned.  This can be used during pre-order traversal to skip
 * subtree of @pos.
 *
 * While this function requires cgroup_mutex or RCU read locking, it
 * doesn't require the whole traversal to be contained in a single critical
 * section.  This function will return the correct rightmost descendant as
 * long as @pos is accessible.
 */
struct cgroup_subsys_state *
css_rightmost_descendant(struct cgroup_subsys_state *pos)
{
	struct cgroup_subsys_state *last, *tmp;

	cgroup_assert_mutex_or_rcu_locked();

	do {
		last = pos;
		/* ->prev isn't RCU safe, walk ->next till the end */
		pos = NULL;
		css_for_each_child(tmp, last)
			pos = tmp;
	} while (pos);

	return last;
}

static struct cgroup_subsys_state *
css_leftmost_descendant(struct cgroup_subsys_state *pos)
{
	struct cgroup_subsys_state *last;

	do {
		last = pos;
		pos = css_next_child(NULL, pos);
	} while (pos);

	return last;
}

/**
 * css_next_descendant_post - find the next descendant for post-order walk
 * @pos: the current position (%NULL to initiate traversal)
 * @root: css whose descendants to walk
 *
 * To be used by css_for_each_descendant_post().  Find the next descendant
 * to visit for post-order traversal of @root's descendants.  @root is
 * included in the iteration and the last node to be visited.
 *
 * While this function requires cgroup_mutex or RCU read locking, it
 * doesn't require the whole traversal to be contained in a single critical
 * section.  This function will return the correct next descendant as long
 * as both @pos and @cgroup are accessible and @pos is a descendant of
 * @cgroup.
 *
 * If a subsystem synchronizes ->css_online() and the start of iteration, a
 * css which finished ->css_online() is guaranteed to be visible in the
 * future iterations and will stay visible until the last reference is put.
 * A css which hasn't finished ->css_online() or already finished
 * ->css_offline() may show up during traversal.  It's each subsystem's
 * responsibility to synchronize against on/offlining.
 */
struct cgroup_subsys_state *
css_next_descendant_post(struct cgroup_subsys_state *pos,
			 struct cgroup_subsys_state *root)
{
	struct cgroup_subsys_state *next;

	cgroup_assert_mutex_or_rcu_locked();

	/* if first iteration, visit leftmost descendant which may be @root */
	if (!pos)
		return css_leftmost_descendant(root);

	/* if we visited @root, we're done */
	if (pos == root)
		return NULL;

	/* if there's an unvisited sibling, visit its leftmost descendant */
	next = css_next_child(pos, pos->parent);
	if (next)
		return css_leftmost_descendant(next);

	/* no sibling left, visit parent */
	return pos->parent;
}

/**
 * css_has_online_children - does a css have online children
 * @css: the target css
 *
 * Returns %true if @css has any online children; otherwise, %false.  This
 * function can be called from any context but the caller is responsible
 * for synchronizing against on/offlining as necessary.
 */
bool css_has_online_children(struct cgroup_subsys_state *css)
{
	struct cgroup_subsys_state *child;
	bool ret = false;

	rcu_read_lock();
	css_for_each_child(child, css) {
		if (child->flags & CSS_ONLINE) {
			ret = true;
			break;
		}
	}
	rcu_read_unlock();
	return ret;
}

static struct css_set *css_task_iter_next_css_set(struct css_task_iter *it)
{
	struct list_head *l;
	struct cgrp_cset_link *link;
	struct css_set *cset;

	lockdep_assert_held(&css_set_lock);

	/* find the next threaded cset */
	if (it->tcset_pos) {
		l = it->tcset_pos->next;

		if (l != it->tcset_head) {
			it->tcset_pos = l;
			return container_of(l, struct css_set,
					    threaded_csets_node);
		}

		it->tcset_pos = NULL;
	}

	/* find the next cset */
	l = it->cset_pos;
	l = l->next;
	if (l == it->cset_head) {
		it->cset_pos = NULL;
		return NULL;
	}

	if (it->ss) {
		cset = container_of(l, struct css_set, e_cset_node[it->ss->id]);
	} else {
		link = list_entry(l, struct cgrp_cset_link, cset_link);
		cset = link->cset;
	}

	it->cset_pos = l;

	/* initialize threaded css_set walking */
	if (it->flags & CSS_TASK_ITER_THREADED) {
		if (it->cur_dcset)
			put_css_set_locked(it->cur_dcset);
		it->cur_dcset = cset;
		get_css_set(cset);

		it->tcset_head = &cset->threaded_csets;
		it->tcset_pos = &cset->threaded_csets;
	}

	return cset;
}

/**
 * css_task_iter_advance_css_set - advance a task itererator to the next css_set
 * @it: the iterator to advance
 *
 * Advance @it to the next css_set to walk.
 */
static void css_task_iter_advance_css_set(struct css_task_iter *it)
{
	struct css_set *cset;

	lockdep_assert_held(&css_set_lock);

	/* Advance to the next non-empty css_set and find first non-empty tasks list*/
	while ((cset = css_task_iter_next_css_set(it))) {
		if (!list_empty(&cset->tasks)) {
			it->cur_tasks_head = &cset->tasks;
			break;
		} else if (!list_empty(&cset->mg_tasks)) {
			it->cur_tasks_head = &cset->mg_tasks;
			break;
		} else if (!list_empty(&cset->dying_tasks)) {
			it->cur_tasks_head = &cset->dying_tasks;
			break;
		}
	}
	if (!cset) {
		it->task_pos = NULL;
		return;
	}
	it->task_pos = it->cur_tasks_head->next;

	/*
	 * We don't keep css_sets locked across iteration steps and thus
	 * need to take steps to ensure that iteration can be resumed after
	 * the lock is re-acquired.  Iteration is performed at two levels -
	 * css_sets and tasks in them.
	 *
	 * Once created, a css_set never leaves its cgroup lists, so a
	 * pinned css_set is guaranteed to stay put and we can resume
	 * iteration afterwards.
	 *
	 * Tasks may leave @cset across iteration steps.  This is resolved
	 * by registering each iterator with the css_set currently being
	 * walked and making css_set_move_task() advance iterators whose
	 * next task is leaving.
	 */
	if (it->cur_cset) {
		list_del(&it->iters_node);
		put_css_set_locked(it->cur_cset);
	}
	get_css_set(cset);
	it->cur_cset = cset;
	list_add(&it->iters_node, &cset->task_iters);
}

static void css_task_iter_skip(struct css_task_iter *it,
			       struct task_struct *task)
{
	lockdep_assert_held(&css_set_lock);

	if (it->task_pos == &task->cg_list) {
		it->task_pos = it->task_pos->next;
		it->flags |= CSS_TASK_ITER_SKIPPED;
	}
}

static void css_task_iter_advance(struct css_task_iter *it)
{
	struct task_struct *task;

	lockdep_assert_held(&css_set_lock);
repeat:
	if (it->task_pos) {
		/*
		 * Advance iterator to find next entry. We go through cset
		 * tasks, mg_tasks and dying_tasks, when consumed we move onto
		 * the next cset.
		 */
		if (it->flags & CSS_TASK_ITER_SKIPPED)
			it->flags &= ~CSS_TASK_ITER_SKIPPED;
		else
			it->task_pos = it->task_pos->next;

		if (it->task_pos == &it->cur_cset->tasks) {
			it->cur_tasks_head = &it->cur_cset->mg_tasks;
			it->task_pos = it->cur_tasks_head->next;
		}
		if (it->task_pos == &it->cur_cset->mg_tasks) {
			it->cur_tasks_head = &it->cur_cset->dying_tasks;
			it->task_pos = it->cur_tasks_head->next;
		}
		if (it->task_pos == &it->cur_cset->dying_tasks)
			css_task_iter_advance_css_set(it);
	} else {
		/* called from start, proceed to the first cset */
		css_task_iter_advance_css_set(it);
	}

	if (!it->task_pos)
		return;

	task = list_entry(it->task_pos, struct task_struct, cg_list);

	if (it->flags & CSS_TASK_ITER_PROCS) {
		/* if PROCS, skip over tasks which aren't group leaders */
		if (!thread_group_leader(task))
			goto repeat;

		/* and dying leaders w/o live member threads */
		if (it->cur_tasks_head == &it->cur_cset->dying_tasks &&
		    !atomic_read(&task->signal->live))
			goto repeat;
	} else {
		/* skip all dying ones */
		if (it->cur_tasks_head == &it->cur_cset->dying_tasks)
			goto repeat;
	}
}

/**
 * css_task_iter_start - initiate task iteration
 * @css: the css to walk tasks of
 * @flags: CSS_TASK_ITER_* flags
 * @it: the task iterator to use
 *
 * Initiate iteration through the tasks of @css.  The caller can call
 * css_task_iter_next() to walk through the tasks until the function
 * returns NULL.  On completion of iteration, css_task_iter_end() must be
 * called.
 */
void css_task_iter_start(struct cgroup_subsys_state *css, unsigned int flags,
			 struct css_task_iter *it)
{
	/* no one should try to iterate before mounting cgroups */
	WARN_ON_ONCE(!use_task_css_set_links);

	memset(it, 0, sizeof(*it));

	spin_lock_irq(&css_set_lock);

	it->ss = css->ss;
	it->flags = flags;

	if (it->ss)
		it->cset_pos = &css->cgroup->e_csets[css->ss->id];
	else
		it->cset_pos = &css->cgroup->cset_links;

	it->cset_head = it->cset_pos;

	css_task_iter_advance(it);

	spin_unlock_irq(&css_set_lock);
}

/**
 * css_task_iter_next - return the next task for the iterator
 * @it: the task iterator being iterated
 *
 * The "next" function for task iteration.  @it should have been
 * initialized via css_task_iter_start().  Returns NULL when the iteration
 * reaches the end.
 */
struct task_struct *css_task_iter_next(struct css_task_iter *it)
{
	if (it->cur_task) {
		put_task_struct(it->cur_task);
		it->cur_task = NULL;
	}

	spin_lock_irq(&css_set_lock);

	/* @it may be half-advanced by skips, finish advancing */
	if (it->flags & CSS_TASK_ITER_SKIPPED)
		css_task_iter_advance(it);

	if (it->task_pos) {
		it->cur_task = list_entry(it->task_pos, struct task_struct,
					  cg_list);
		get_task_struct(it->cur_task);
		css_task_iter_advance(it);
	}

	spin_unlock_irq(&css_set_lock);

	return it->cur_task;
}

/**
 * css_task_iter_end - finish task iteration
 * @it: the task iterator to finish
 *
 * Finish task iteration started by css_task_iter_start().
 */
void css_task_iter_end(struct css_task_iter *it)
{
	if (it->cur_cset) {
		spin_lock_irq(&css_set_lock);
		list_del(&it->iters_node);
		put_css_set_locked(it->cur_cset);
		spin_unlock_irq(&css_set_lock);
	}

	if (it->cur_dcset)
		put_css_set(it->cur_dcset);

	if (it->cur_task)
		put_task_struct(it->cur_task);
}

static void cgroup_procs_release(struct kernfs_open_file *of)
{
	struct cgroup_file_ctx *ctx = of->priv;

	if (ctx->procs.started)
		css_task_iter_end(&ctx->procs.iter);
}

static void *cgroup_procs_next(struct seq_file *s, void *v, loff_t *pos)
{
	struct kernfs_open_file *of = s->private;
	struct cgroup_file_ctx *ctx = of->priv;

	if (pos)
		(*pos)++;

	return css_task_iter_next(&ctx->procs.iter);
}

static void *__cgroup_procs_start(struct seq_file *s, loff_t *pos,
				  unsigned int iter_flags)
{
	struct kernfs_open_file *of = s->private;
	struct cgroup *cgrp = seq_css(s)->cgroup;
	struct cgroup_file_ctx *ctx = of->priv;
	struct css_task_iter *it = &ctx->procs.iter;

	/*
	 * When a seq_file is seeked, it's always traversed sequentially
	 * from position 0, so we can simply keep iterating on !0 *pos.
	 */
	if (!ctx->procs.started) {
		if (WARN_ON_ONCE((*pos)))
			return ERR_PTR(-EINVAL);
		css_task_iter_start(&cgrp->self, iter_flags, it);
		ctx->procs.started = true;
	} else if (!(*pos)) {
		css_task_iter_end(it);
		css_task_iter_start(&cgrp->self, iter_flags, it);
	} else
		return it->cur_task;

	return cgroup_procs_next(s, NULL, NULL);
}

static void *cgroup_procs_start(struct seq_file *s, loff_t *pos)
{
	struct cgroup *cgrp = seq_css(s)->cgroup;

	/*
	 * All processes of a threaded subtree belong to the domain cgroup
	 * of the subtree.  Only threads can be distributed across the
	 * subtree.  Reject reads on cgroup.procs in the subtree proper.
	 * They're always empty anyway.
	 */
	if (cgroup_is_threaded(cgrp))
		return ERR_PTR(-EOPNOTSUPP);

	return __cgroup_procs_start(s, pos, CSS_TASK_ITER_PROCS |
					    CSS_TASK_ITER_THREADED);
}

static int cgroup_procs_show(struct seq_file *s, void *v)
{
	seq_printf(s, "%d\n", task_pid_vnr(v));
	return 0;
}

static int cgroup_may_write(const struct cgroup *cgrp, struct super_block *sb)
{
	int ret;
	struct inode *inode;

	lockdep_assert_held(&cgroup_mutex);

	inode = kernfs_get_inode(sb, cgrp->procs_file.kn);
	if (!inode)
		return -ENOMEM;

	ret = inode_permission(inode, MAY_WRITE);
	iput(inode);
	return ret;
}

static int cgroup_procs_write_permission(struct cgroup *src_cgrp,
					 struct cgroup *dst_cgrp,
					 struct super_block *sb,
					 struct cgroup_namespace *ns)
{
	struct cgroup *com_cgrp = src_cgrp;
	int ret;

	lockdep_assert_held(&cgroup_mutex);

	/* find the common ancestor */
	while (!cgroup_is_descendant(dst_cgrp, com_cgrp))
		com_cgrp = cgroup_parent(com_cgrp);

	/* %current should be authorized to migrate to the common ancestor */
	ret = cgroup_may_write(com_cgrp, sb);
	if (ret)
		return ret;

	/*
	 * If namespaces are delegation boundaries, %current must be able
	 * to see both source and destination cgroups from its namespace.
	 */
	if ((cgrp_dfl_root.flags & CGRP_ROOT_NS_DELEGATE) &&
	    (!cgroup_is_descendant(src_cgrp, ns->root_cset->dfl_cgrp) ||
	     !cgroup_is_descendant(dst_cgrp, ns->root_cset->dfl_cgrp)))
		return -ENOENT;

	return 0;
}

static int cgroup_attach_permissions(struct cgroup *src_cgrp,
				     struct cgroup *dst_cgrp,
				     struct super_block *sb, bool threadgroup)
{
	int ret = 0;

	ret = cgroup_procs_write_permission(src_cgrp, dst_cgrp, sb);
	if (ret)
		return ret;

	ret = cgroup_migrate_vet_dst(dst_cgrp);
	if (ret)
		return ret;

	if (!threadgroup && (src_cgrp->dom_cgrp != dst_cgrp->dom_cgrp))
		ret = -EOPNOTSUPP;

	return ret;
}

static ssize_t cgroup_procs_write(struct kernfs_open_file *of,
				  char *buf, size_t nbytes, loff_t off)
{
	struct cgroup_file_ctx *ctx = of->priv;
	struct cgroup *src_cgrp, *dst_cgrp;
	struct task_struct *task;
	const struct cred *saved_cred;
	ssize_t ret;
	bool locked;

	dst_cgrp = cgroup_kn_lock_live(of->kn, false);
	if (!dst_cgrp)
		return -ENODEV;

	task = cgroup_procs_write_start(buf, true, &locked);
	ret = PTR_ERR_OR_ZERO(task);
	if (ret)
		goto out_unlock;

	/* find the source cgroup */
	spin_lock_irq(&css_set_lock);
	src_cgrp = task_cgroup_from_root(task, &cgrp_dfl_root);
	spin_unlock_irq(&css_set_lock);

<<<<<<< HEAD
	ret = cgroup_attach_permissions(src_cgrp, dst_cgrp,
					of->file->f_path.dentry->d_sb, true);
=======
	/*
	 * Process and thread migrations follow same delegation rule. Check
	 * permissions using the credentials from file open to protect against
	 * inherited fd attacks.
	 */
	saved_cred = override_creds(of->file->f_cred);
	ret = cgroup_procs_write_permission(src_cgrp, dst_cgrp,
					    of->file->f_path.dentry->d_sb,
					    ctx->ns);
	revert_creds(saved_cred);
>>>>>>> 15a1c6b6
	if (ret)
		goto out_finish;

	ret = cgroup_attach_task(dst_cgrp, task, true);

out_finish:
	cgroup_procs_write_finish(task, locked);
out_unlock:
	cgroup_kn_unlock(of->kn);

	return ret ?: nbytes;
}

static void *cgroup_threads_start(struct seq_file *s, loff_t *pos)
{
	return __cgroup_procs_start(s, pos, 0);
}

static ssize_t cgroup_threads_write(struct kernfs_open_file *of,
				    char *buf, size_t nbytes, loff_t off)
{
	struct cgroup_file_ctx *ctx = of->priv;
	struct cgroup *src_cgrp, *dst_cgrp;
	struct task_struct *task;
	const struct cred *saved_cred;
	ssize_t ret;
	bool locked;

	buf = strstrip(buf);

	dst_cgrp = cgroup_kn_lock_live(of->kn, false);
	if (!dst_cgrp)
		return -ENODEV;

	task = cgroup_procs_write_start(buf, false, &locked);
	ret = PTR_ERR_OR_ZERO(task);
	if (ret)
		goto out_unlock;

	/* find the source cgroup */
	spin_lock_irq(&css_set_lock);
	src_cgrp = task_cgroup_from_root(task, &cgrp_dfl_root);
	spin_unlock_irq(&css_set_lock);

<<<<<<< HEAD
	/* thread migrations follow the cgroup.procs delegation rule */
	ret = cgroup_attach_permissions(src_cgrp, dst_cgrp,
					of->file->f_path.dentry->d_sb, false);
=======
	/*
	 * Process and thread migrations follow same delegation rule. Check
	 * permissions using the credentials from file open to protect against
	 * inherited fd attacks.
	 */
	saved_cred = override_creds(of->file->f_cred);
	ret = cgroup_procs_write_permission(src_cgrp, dst_cgrp,
					    of->file->f_path.dentry->d_sb,
					    ctx->ns);
	revert_creds(saved_cred);
>>>>>>> 15a1c6b6
	if (ret)
		goto out_finish;

	ret = cgroup_attach_task(dst_cgrp, task, false);

out_finish:
	cgroup_procs_write_finish(task, locked);
out_unlock:
	cgroup_kn_unlock(of->kn);

	return ret ?: nbytes;
}

/* cgroup core interface files for the default hierarchy */
static struct cftype cgroup_base_files[] = {
	{
		.name = "cgroup.type",
		.flags = CFTYPE_NOT_ON_ROOT,
		.seq_show = cgroup_type_show,
		.write = cgroup_type_write,
	},
	{
		.name = "cgroup.procs",
		.flags = CFTYPE_NS_DELEGATABLE,
		.file_offset = offsetof(struct cgroup, procs_file),
		.release = cgroup_procs_release,
		.seq_start = cgroup_procs_start,
		.seq_next = cgroup_procs_next,
		.seq_show = cgroup_procs_show,
		.write = cgroup_procs_write,
	},
	{
		.name = "cgroup.threads",
		.flags = CFTYPE_NS_DELEGATABLE,
		.release = cgroup_procs_release,
		.seq_start = cgroup_threads_start,
		.seq_next = cgroup_procs_next,
		.seq_show = cgroup_procs_show,
		.write = cgroup_threads_write,
	},
	{
		.name = "cgroup.controllers",
		.seq_show = cgroup_controllers_show,
	},
	{
		.name = "cgroup.subtree_control",
		.flags = CFTYPE_NS_DELEGATABLE,
		.seq_show = cgroup_subtree_control_show,
		.write = cgroup_subtree_control_write,
	},
	{
		.name = "cgroup.events",
		.flags = CFTYPE_NOT_ON_ROOT,
		.file_offset = offsetof(struct cgroup, events_file),
		.seq_show = cgroup_events_show,
	},
	{
		.name = "cgroup.max.descendants",
		.seq_show = cgroup_max_descendants_show,
		.write = cgroup_max_descendants_write,
	},
	{
		.name = "cgroup.max.depth",
		.seq_show = cgroup_max_depth_show,
		.write = cgroup_max_depth_write,
	},
	{
		.name = "cgroup.stat",
		.seq_show = cgroup_stat_show,
	},
	{
		.name = "cgroup.freeze",
		.flags = CFTYPE_NOT_ON_ROOT,
		.seq_show = cgroup_freeze_show,
		.write = cgroup_freeze_write,
	},
#ifdef CONFIG_PSI
	{
		.name = "io.pressure",
		.flags = CFTYPE_NOT_ON_ROOT | CFTYPE_PRESSURE,
		.seq_show = cgroup_io_pressure_show,
		.write = cgroup_io_pressure_write,
		.poll = cgroup_pressure_poll,
		.release = cgroup_pressure_release,
	},
	{
		.name = "memory.pressure",
		.flags = CFTYPE_NOT_ON_ROOT | CFTYPE_PRESSURE,
		.seq_show = cgroup_memory_pressure_show,
		.write = cgroup_memory_pressure_write,
		.poll = cgroup_pressure_poll,
		.release = cgroup_pressure_release,
	},
	{
		.name = "cpu.pressure",
		.flags = CFTYPE_NOT_ON_ROOT | CFTYPE_PRESSURE,
		.seq_show = cgroup_cpu_pressure_show,
		.write = cgroup_cpu_pressure_write,
		.poll = cgroup_pressure_poll,
		.release = cgroup_pressure_release,
	},
#endif /* CONFIG_PSI */
	{ }	/* terminate */
};

/*
 * css destruction is four-stage process.
 *
 * 1. Destruction starts.  Killing of the percpu_ref is initiated.
 *    Implemented in kill_css().
 *
 * 2. When the percpu_ref is confirmed to be visible as killed on all CPUs
 *    and thus css_tryget_online() is guaranteed to fail, the css can be
 *    offlined by invoking offline_css().  After offlining, the base ref is
 *    put.  Implemented in css_killed_work_fn().
 *
 * 3. When the percpu_ref reaches zero, the only possible remaining
 *    accessors are inside RCU read sections.  css_release() schedules the
 *    RCU callback.
 *
 * 4. After the grace period, the css can be freed.  Implemented in
 *    css_free_work_fn().
 *
 * It is actually hairier because both step 2 and 4 require process context
 * and thus involve punting to css->destroy_work adding two additional
 * steps to the already complex sequence.
 */
static void css_free_rwork_fn(struct work_struct *work)
{
	struct cgroup_subsys_state *css = container_of(to_rcu_work(work),
				struct cgroup_subsys_state, destroy_rwork);
	struct cgroup_subsys *ss = css->ss;
	struct cgroup *cgrp = css->cgroup;

	percpu_ref_exit(&css->refcnt);

	if (ss) {
		/* css free path */
		struct cgroup_subsys_state *parent = css->parent;
		int id = css->id;

		ss->css_free(css);
		cgroup_idr_remove(&ss->css_idr, id);
		cgroup_put(cgrp);

		if (parent)
			css_put(parent);
	} else {
		/* cgroup free path */
		atomic_dec(&cgrp->root->nr_cgrps);
		cgroup1_pidlist_destroy_all(cgrp);
		cancel_work_sync(&cgrp->release_agent_work);

		if (cgroup_parent(cgrp)) {
			/*
			 * We get a ref to the parent, and put the ref when
			 * this cgroup is being freed, so it's guaranteed
			 * that the parent won't be destroyed before its
			 * children.
			 */
			cgroup_put(cgroup_parent(cgrp));
			kernfs_put(cgrp->kn);
			if (cgroup_on_dfl(cgrp))
				psi_cgroup_free(cgrp);
			kfree(cgrp);
		} else {
			/*
			 * This is root cgroup's refcnt reaching zero,
			 * which indicates that the root should be
			 * released.
			 */
			cgroup_destroy_root(cgrp->root);
		}
	}
}

static void css_release_work_fn(struct work_struct *work)
{
	struct cgroup_subsys_state *css =
		container_of(work, struct cgroup_subsys_state, destroy_work);
	struct cgroup_subsys *ss = css->ss;
	struct cgroup *cgrp = css->cgroup;

	mutex_lock(&cgroup_mutex);

	css->flags |= CSS_RELEASED;
	list_del_rcu(&css->sibling);

	if (ss) {
		/* css release path */
		cgroup_idr_replace(&ss->css_idr, NULL, css->id);
		if (ss->css_released)
			ss->css_released(css);
	} else {
		struct cgroup *tcgrp;

		/* cgroup release path */
		trace_cgroup_release(cgrp);

		spin_lock_irq(&css_set_lock);
		for (tcgrp = cgroup_parent(cgrp); tcgrp;
		     tcgrp = cgroup_parent(tcgrp))
			tcgrp->nr_dying_descendants--;
		spin_unlock_irq(&css_set_lock);

		cgroup_idr_remove(&cgrp->root->cgroup_idr, cgrp->id);
		cgrp->id = -1;

		/*
		 * There are two control paths which try to determine
		 * cgroup from dentry without going through kernfs -
		 * cgroupstats_build() and css_tryget_online_from_dir().
		 * Those are supported by RCU protecting clearing of
		 * cgrp->kn->priv backpointer.
		 */
		if (cgrp->kn)
			RCU_INIT_POINTER(*(void __rcu __force **)&cgrp->kn->priv,
					 NULL);

		cgroup_bpf_put(cgrp);
	}

	mutex_unlock(&cgroup_mutex);

	INIT_RCU_WORK(&css->destroy_rwork, css_free_rwork_fn);
	queue_rcu_work(cgroup_destroy_wq, &css->destroy_rwork);
}

static void css_release(struct percpu_ref *ref)
{
	struct cgroup_subsys_state *css =
		container_of(ref, struct cgroup_subsys_state, refcnt);

	INIT_WORK(&css->destroy_work, css_release_work_fn);
	queue_work(cgroup_destroy_wq, &css->destroy_work);
}

static void init_and_link_css(struct cgroup_subsys_state *css,
			      struct cgroup_subsys *ss, struct cgroup *cgrp)
{
	lockdep_assert_held(&cgroup_mutex);

	cgroup_get_live(cgrp);

	memset(css, 0, sizeof(*css));
	css->cgroup = cgrp;
	css->ss = ss;
	css->id = -1;
	INIT_LIST_HEAD(&css->sibling);
	INIT_LIST_HEAD(&css->children);
	css->serial_nr = css_serial_nr_next++;
	atomic_set(&css->online_cnt, 0);

	if (cgroup_parent(cgrp)) {
		css->parent = cgroup_css(cgroup_parent(cgrp), ss);
		css_get(css->parent);
	}

	BUG_ON(cgroup_css(cgrp, ss));
}

/* invoke ->css_online() on a new CSS and mark it online if successful */
static int online_css(struct cgroup_subsys_state *css)
{
	struct cgroup_subsys *ss = css->ss;
	int ret = 0;

	lockdep_assert_held(&cgroup_mutex);

	if (ss->css_online)
		ret = ss->css_online(css);
	if (!ret) {
		css->flags |= CSS_ONLINE;
		rcu_assign_pointer(css->cgroup->subsys[ss->id], css);

		atomic_inc(&css->online_cnt);
		if (css->parent)
			atomic_inc(&css->parent->online_cnt);
	}
	return ret;
}

/* if the CSS is online, invoke ->css_offline() on it and mark it offline */
static void offline_css(struct cgroup_subsys_state *css)
{
	struct cgroup_subsys *ss = css->ss;

	lockdep_assert_held(&cgroup_mutex);

	if (!(css->flags & CSS_ONLINE))
		return;

	if (ss->css_offline)
		ss->css_offline(css);

	css->flags &= ~CSS_ONLINE;
	RCU_INIT_POINTER(css->cgroup->subsys[ss->id], NULL);

	wake_up_all(&css->cgroup->offline_waitq);
}

/**
 * css_create - create a cgroup_subsys_state
 * @cgrp: the cgroup new css will be associated with
 * @ss: the subsys of new css
 *
 * Create a new css associated with @cgrp - @ss pair.  On success, the new
 * css is online and installed in @cgrp.  This function doesn't create the
 * interface files.  Returns 0 on success, -errno on failure.
 */
static struct cgroup_subsys_state *css_create(struct cgroup *cgrp,
					      struct cgroup_subsys *ss)
{
	struct cgroup *parent = cgroup_parent(cgrp);
	struct cgroup_subsys_state *parent_css = cgroup_css(parent, ss);
	struct cgroup_subsys_state *css;
	int err;

	lockdep_assert_held(&cgroup_mutex);

	css = ss->css_alloc(parent_css);
	if (!css)
		css = ERR_PTR(-ENOMEM);
	if (IS_ERR(css))
		return css;

	init_and_link_css(css, ss, cgrp);

	err = percpu_ref_init(&css->refcnt, css_release, 0, GFP_KERNEL);
	if (err)
		goto err_free_css;

	err = cgroup_idr_alloc(&ss->css_idr, NULL, 2, 0, GFP_KERNEL);
	if (err < 0)
		goto err_free_css;
	css->id = err;

	/* @css is ready to be brought online now, make it visible */
	list_add_tail_rcu(&css->sibling, &parent_css->children);
	cgroup_idr_replace(&ss->css_idr, css, css->id);

	err = online_css(css);
	if (err)
		goto err_list_del;

	if (ss->broken_hierarchy && !ss->warned_broken_hierarchy &&
	    cgroup_parent(parent)) {
		pr_warn("%s (%d) created nested cgroup for controller \"%s\" which has incomplete hierarchy support. Nested cgroups may change behavior in the future.\n",
			current->comm, current->pid, ss->name);
		if (!strcmp(ss->name, "memory"))
			pr_warn("\"memory\" requires setting use_hierarchy to 1 on the root\n");
		ss->warned_broken_hierarchy = true;
	}

	return css;

err_list_del:
	list_del_rcu(&css->sibling);
err_free_css:
	INIT_RCU_WORK(&css->destroy_rwork, css_free_rwork_fn);
	queue_rcu_work(cgroup_destroy_wq, &css->destroy_rwork);
	return ERR_PTR(err);
}

/*
 * The returned cgroup is fully initialized including its control mask, but
 * it isn't associated with its kernfs_node and doesn't have the control
 * mask applied.
 */
static struct cgroup *cgroup_create(struct cgroup *parent)
{
	struct cgroup_root *root = parent->root;
	struct cgroup *cgrp, *tcgrp;
	int level = parent->level + 1;
	int ret;

	/* allocate the cgroup and its ID, 0 is reserved for the root */
	cgrp = kzalloc(struct_size(cgrp, ancestor_ids, (level + 1)),
		       GFP_KERNEL);
	if (!cgrp)
		return ERR_PTR(-ENOMEM);

	ret = percpu_ref_init(&cgrp->self.refcnt, css_release, 0, GFP_KERNEL);
	if (ret)
		goto out_free_cgrp;

	/*
	 * Temporarily set the pointer to NULL, so idr_find() won't return
	 * a half-baked cgroup.
	 */
	cgrp->id = cgroup_idr_alloc(&root->cgroup_idr, NULL, 2, 0, GFP_KERNEL);
	if (cgrp->id < 0) {
		ret = -ENOMEM;
		goto out_cancel_ref;
	}

	init_cgroup_housekeeping(cgrp);

	cgrp->self.parent = &parent->self;
	cgrp->root = root;
	cgrp->level = level;
	ret = cgroup_bpf_inherit(cgrp);
	if (ret)
		goto out_idr_free;

	/*
	 * New cgroup inherits effective freeze counter, and
	 * if the parent has to be frozen, the child has too.
	 */
	cgrp->freezer.e_freeze = parent->freezer.e_freeze;
	if (cgrp->freezer.e_freeze) {
		/*
		 * Set the CGRP_FREEZE flag, so when a process will be
		 * attached to the child cgroup, it will become frozen.
		 * At this point the new cgroup is unpopulated, so we can
		 * consider it frozen immediately.
		 */
		set_bit(CGRP_FREEZE, &cgrp->flags);
		set_bit(CGRP_FROZEN, &cgrp->flags);
	}

	spin_lock_irq(&css_set_lock);
	for (tcgrp = cgrp; tcgrp; tcgrp = cgroup_parent(tcgrp)) {
		cgrp->ancestor_ids[tcgrp->level] = tcgrp->id;

		if (tcgrp != cgrp) {
			tcgrp->nr_descendants++;

			/*
			 * If the new cgroup is frozen, all ancestor cgroups
			 * get a new frozen descendant, but their state can't
			 * change because of this.
			 */
			if (cgrp->freezer.e_freeze)
				tcgrp->freezer.nr_frozen_descendants++;
		}
	}
	spin_unlock_irq(&css_set_lock);

	if (notify_on_release(parent))
		set_bit(CGRP_NOTIFY_ON_RELEASE, &cgrp->flags);

	if (test_bit(CGRP_CPUSET_CLONE_CHILDREN, &parent->flags))
		set_bit(CGRP_CPUSET_CLONE_CHILDREN, &cgrp->flags);

	cgrp->self.serial_nr = css_serial_nr_next++;

	/* allocation complete, commit to creation */
	list_add_tail_rcu(&cgrp->self.sibling, &cgroup_parent(cgrp)->self.children);
	atomic_inc(&root->nr_cgrps);
	cgroup_get_live(parent);

	/*
	 * @cgrp is now fully operational.  If something fails after this
	 * point, it'll be released via the normal destruction path.
	 */
	cgroup_idr_replace(&root->cgroup_idr, cgrp, cgrp->id);

	/*
	 * On the default hierarchy, a child doesn't automatically inherit
	 * subtree_control from the parent.  Each is configured manually.
	 */
	if (!cgroup_on_dfl(cgrp))
		cgrp->subtree_control = cgroup_control(cgrp);

	if (cgroup_on_dfl(cgrp)) {
		ret = psi_cgroup_alloc(cgrp);
		if (ret)
			goto out_idr_free;
	}

	cgroup_propagate_control(cgrp);

	return cgrp;

out_idr_free:
	cgroup_idr_remove(&root->cgroup_idr, cgrp->id);
out_cancel_ref:
	percpu_ref_exit(&cgrp->self.refcnt);
out_free_cgrp:
	kfree(cgrp);
	return ERR_PTR(ret);
}

static bool cgroup_check_hierarchy_limits(struct cgroup *parent)
{
	struct cgroup *cgroup;
	int ret = false;
	int level = 1;

	lockdep_assert_held(&cgroup_mutex);

	for (cgroup = parent; cgroup; cgroup = cgroup_parent(cgroup)) {
		if (cgroup->nr_descendants >= cgroup->max_descendants)
			goto fail;

		if (level > cgroup->max_depth)
			goto fail;

		level++;
	}

	ret = true;
fail:
	return ret;
}

int cgroup_mkdir(struct kernfs_node *parent_kn, const char *name, umode_t mode)
{
	struct cgroup *parent, *cgrp;
	struct kernfs_node *kn;
	int ret;

	/* do not accept '\n' to prevent making /proc/<pid>/cgroup unparsable */
	if (strchr(name, '\n'))
		return -EINVAL;

	parent = cgroup_kn_lock_live(parent_kn, false);
	if (!parent)
		return -ENODEV;

	if (!cgroup_check_hierarchy_limits(parent)) {
		ret = -EAGAIN;
		goto out_unlock;
	}

	cgrp = cgroup_create(parent);
	if (IS_ERR(cgrp)) {
		ret = PTR_ERR(cgrp);
		goto out_unlock;
	}

	/* create the directory */
	kn = kernfs_create_dir(parent->kn, name, mode, cgrp);
	if (IS_ERR(kn)) {
		ret = PTR_ERR(kn);
		goto out_destroy;
	}
	cgrp->kn = kn;

	/*
	 * This extra ref will be put in cgroup_free_fn() and guarantees
	 * that @cgrp->kn is always accessible.
	 */
	kernfs_get(kn);

	ret = cgroup_kn_set_ugid(kn);
	if (ret)
		goto out_destroy;

	ret = css_populate_dir(&cgrp->self);
	if (ret)
		goto out_destroy;

	ret = cgroup_apply_control_enable(cgrp);
	if (ret)
		goto out_destroy;

	trace_cgroup_mkdir(cgrp);

	/* let's create and online css's */
	kernfs_activate(kn);

	ret = 0;
	goto out_unlock;

out_destroy:
	cgroup_destroy_locked(cgrp);
out_unlock:
	cgroup_kn_unlock(parent_kn);
	return ret;
}

/*
 * This is called when the refcnt of a css is confirmed to be killed.
 * css_tryget_online() is now guaranteed to fail.  Tell the subsystem to
 * initate destruction and put the css ref from kill_css().
 */
static void css_killed_work_fn(struct work_struct *work)
{
	struct cgroup_subsys_state *css =
		container_of(work, struct cgroup_subsys_state, destroy_work);

	mutex_lock(&cgroup_mutex);

	do {
		offline_css(css);
		css_put(css);
		/* @css can't go away while we're holding cgroup_mutex */
		css = css->parent;
	} while (css && atomic_dec_and_test(&css->online_cnt));

	mutex_unlock(&cgroup_mutex);
}

/* css kill confirmation processing requires process context, bounce */
static void css_killed_ref_fn(struct percpu_ref *ref)
{
	struct cgroup_subsys_state *css =
		container_of(ref, struct cgroup_subsys_state, refcnt);

	if (atomic_dec_and_test(&css->online_cnt)) {
		INIT_WORK(&css->destroy_work, css_killed_work_fn);
		queue_work(cgroup_destroy_wq, &css->destroy_work);
	}
}

/**
 * kill_css - destroy a css
 * @css: css to destroy
 *
 * This function initiates destruction of @css by removing cgroup interface
 * files and putting its base reference.  ->css_offline() will be invoked
 * asynchronously once css_tryget_online() is guaranteed to fail and when
 * the reference count reaches zero, @css will be released.
 */
static void kill_css(struct cgroup_subsys_state *css)
{
	lockdep_assert_held(&cgroup_mutex);

	if (css->flags & CSS_DYING)
		return;

	css->flags |= CSS_DYING;

	/*
	 * This must happen before css is disassociated with its cgroup.
	 * See seq_css() for details.
	 */
	css_clear_dir(css);

	/*
	 * Killing would put the base ref, but we need to keep it alive
	 * until after ->css_offline().
	 */
	css_get(css);

	/*
	 * cgroup core guarantees that, by the time ->css_offline() is
	 * invoked, no new css reference will be given out via
	 * css_tryget_online().  We can't simply call percpu_ref_kill() and
	 * proceed to offlining css's because percpu_ref_kill() doesn't
	 * guarantee that the ref is seen as killed on all CPUs on return.
	 *
	 * Use percpu_ref_kill_and_confirm() to get notifications as each
	 * css is confirmed to be seen as killed on all CPUs.
	 */
	percpu_ref_kill_and_confirm(&css->refcnt, css_killed_ref_fn);
}

/**
 * cgroup_destroy_locked - the first stage of cgroup destruction
 * @cgrp: cgroup to be destroyed
 *
 * css's make use of percpu refcnts whose killing latency shouldn't be
 * exposed to userland and are RCU protected.  Also, cgroup core needs to
 * guarantee that css_tryget_online() won't succeed by the time
 * ->css_offline() is invoked.  To satisfy all the requirements,
 * destruction is implemented in the following two steps.
 *
 * s1. Verify @cgrp can be destroyed and mark it dying.  Remove all
 *     userland visible parts and start killing the percpu refcnts of
 *     css's.  Set up so that the next stage will be kicked off once all
 *     the percpu refcnts are confirmed to be killed.
 *
 * s2. Invoke ->css_offline(), mark the cgroup dead and proceed with the
 *     rest of destruction.  Once all cgroup references are gone, the
 *     cgroup is RCU-freed.
 *
 * This function implements s1.  After this step, @cgrp is gone as far as
 * the userland is concerned and a new cgroup with the same name may be
 * created.  As cgroup doesn't care about the names internally, this
 * doesn't cause any problem.
 */
static int cgroup_destroy_locked(struct cgroup *cgrp)
	__releases(&cgroup_mutex) __acquires(&cgroup_mutex)
{
	struct cgroup *tcgrp, *parent = cgroup_parent(cgrp);
	struct cgroup_subsys_state *css;
	struct cgrp_cset_link *link;
	int ssid;

	lockdep_assert_held(&cgroup_mutex);

	/*
	 * Only migration can raise populated from zero and we're already
	 * holding cgroup_mutex.
	 */
	if (cgroup_is_populated(cgrp))
		return -EBUSY;

	/*
	 * Make sure there's no live children.  We can't test emptiness of
	 * ->self.children as dead children linger on it while being
	 * drained; otherwise, "rmdir parent/child parent" may fail.
	 */
	if (css_has_online_children(&cgrp->self))
		return -EBUSY;

	/*
	 * Mark @cgrp and the associated csets dead.  The former prevents
	 * further task migration and child creation by disabling
	 * cgroup_lock_live_group().  The latter makes the csets ignored by
	 * the migration path.
	 */
	cgrp->self.flags &= ~CSS_ONLINE;

	spin_lock_irq(&css_set_lock);
	list_for_each_entry(link, &cgrp->cset_links, cset_link)
		link->cset->dead = true;
	spin_unlock_irq(&css_set_lock);

	/* initiate massacre of all css's */
	for_each_css(css, ssid, cgrp)
		kill_css(css);

	/* clear and remove @cgrp dir, @cgrp has an extra ref on its kn */
	css_clear_dir(&cgrp->self);
	kernfs_remove(cgrp->kn);

	if (parent && cgroup_is_threaded(cgrp))
		parent->nr_threaded_children--;

	spin_lock_irq(&css_set_lock);
	for (tcgrp = cgroup_parent(cgrp); tcgrp; tcgrp = cgroup_parent(tcgrp)) {
		tcgrp->nr_descendants--;
		tcgrp->nr_dying_descendants++;
		/*
		 * If the dying cgroup is frozen, decrease frozen descendants
		 * counters of ancestor cgroups.
		 */
		if (test_bit(CGRP_FROZEN, &cgrp->flags))
			tcgrp->freezer.nr_frozen_descendants--;
	}
	spin_unlock_irq(&css_set_lock);

	cgroup1_check_for_release(parent);

	/* put the base reference */
	percpu_ref_kill(&cgrp->self.refcnt);

	return 0;
};

int cgroup_rmdir(struct kernfs_node *kn)
{
	struct cgroup *cgrp;
	int ret = 0;

	cgrp = cgroup_kn_lock_live(kn, false);
	if (!cgrp)
		return 0;

	ret = cgroup_destroy_locked(cgrp);

	if (!ret)
		trace_cgroup_rmdir(cgrp);

	cgroup_kn_unlock(kn);
	return ret;
}

static struct kernfs_syscall_ops cgroup_kf_syscall_ops = {
	.show_options		= cgroup_show_options,
	.remount_fs		= cgroup_remount,
	.mkdir			= cgroup_mkdir,
	.rmdir			= cgroup_rmdir,
	.show_path		= cgroup_show_path,
};

static void __init cgroup_init_subsys(struct cgroup_subsys *ss, bool early)
{
	struct cgroup_subsys_state *css;

	pr_debug("Initializing cgroup subsys %s\n", ss->name);

	mutex_lock(&cgroup_mutex);

	idr_init(&ss->css_idr);
	INIT_LIST_HEAD(&ss->cfts);

	/* Create the root cgroup state for this subsystem */
	ss->root = &cgrp_dfl_root;
	css = ss->css_alloc(cgroup_css(&cgrp_dfl_root.cgrp, ss));
	/* We don't handle early failures gracefully */
	BUG_ON(IS_ERR(css));
	init_and_link_css(css, ss, &cgrp_dfl_root.cgrp);

	/*
	 * Root csses are never destroyed and we can't initialize
	 * percpu_ref during early init.  Disable refcnting.
	 */
	css->flags |= CSS_NO_REF;

	if (early) {
		/* allocation can't be done safely during early init */
		css->id = 1;
	} else {
		css->id = cgroup_idr_alloc(&ss->css_idr, css, 1, 2, GFP_KERNEL);
		BUG_ON(css->id < 0);
	}

	/* Update the init_css_set to contain a subsys
	 * pointer to this state - since the subsystem is
	 * newly registered, all tasks and hence the
	 * init_css_set is in the subsystem's root cgroup. */
	init_css_set.subsys[ss->id] = css;

	have_fork_callback |= (bool)ss->fork << ss->id;
	have_exit_callback |= (bool)ss->exit << ss->id;
	have_release_callback |= (bool)ss->release << ss->id;
	have_canfork_callback |= (bool)ss->can_fork << ss->id;

	/* At system boot, before all subsystems have been
	 * registered, no tasks have been forked, so we don't
	 * need to invoke fork callbacks here. */
	BUG_ON(!list_empty(&init_task.tasks));

	BUG_ON(online_css(css));

	mutex_unlock(&cgroup_mutex);
}

/**
 * cgroup_init_early - cgroup initialization at system boot
 *
 * Initialize cgroups at system boot, and initialize any
 * subsystems that request early init.
 */
int __init cgroup_init_early(void)
{
	static struct cgroup_sb_opts __initdata opts;
	struct cgroup_subsys *ss;
	int i;

	init_cgroup_root(&cgrp_dfl_root, &opts);
	cgrp_dfl_root.cgrp.self.flags |= CSS_NO_REF;

	RCU_INIT_POINTER(init_task.cgroups, &init_css_set);

	for_each_subsys(ss, i) {
		WARN(!ss->css_alloc || !ss->css_free || ss->name || ss->id,
		     "invalid cgroup_subsys %d:%s css_alloc=%p css_free=%p id:name=%d:%s\n",
		     i, cgroup_subsys_name[i], ss->css_alloc, ss->css_free,
		     ss->id, ss->name);
		WARN(strlen(cgroup_subsys_name[i]) > MAX_CGROUP_TYPE_NAMELEN,
		     "cgroup_subsys_name %s too long\n", cgroup_subsys_name[i]);

		ss->id = i;
		ss->name = cgroup_subsys_name[i];
		if (!ss->legacy_name)
			ss->legacy_name = cgroup_subsys_name[i];

		if (ss->early_init)
			cgroup_init_subsys(ss, true);
	}
	return 0;
}

/**
 * cgroup_init - cgroup initialization
 *
 * Register cgroup filesystem and /proc file, and initialize
 * any subsystems that didn't request early init.
 */
int __init cgroup_init(void)
{
	struct cgroup_subsys *ss;
	int ssid;

	cgrp_cset_link_pool = KMEM_CACHE(cgrp_cset_link, SLAB_HWCACHE_ALIGN | SLAB_PANIC);

	BUILD_BUG_ON(CGROUP_SUBSYS_COUNT > 16);
	BUG_ON(percpu_init_rwsem(&cgroup_threadgroup_rwsem));
	BUG_ON(cgroup_init_cftypes(NULL, cgroup_base_files));
	BUG_ON(cgroup_init_cftypes(NULL, cgroup1_base_files));

	/*
	 * The latency of the synchronize_sched() is too high for cgroups,
	 * avoid it at the cost of forcing all readers into the slow path.
	 */
	rcu_sync_enter_start(&cgroup_threadgroup_rwsem.rss);

	get_user_ns(init_cgroup_ns.user_ns);

	mutex_lock(&cgroup_mutex);

	/*
	 * Add init_css_set to the hash table so that dfl_root can link to
	 * it during init.
	 */
	hash_add(css_set_table, &init_css_set.hlist,
		 css_set_hash(init_css_set.subsys));

	BUG_ON(cgroup_setup_root(&cgrp_dfl_root, 0));

	mutex_unlock(&cgroup_mutex);

	for_each_subsys(ss, ssid) {
		if (ss->early_init) {
			struct cgroup_subsys_state *css =
				init_css_set.subsys[ss->id];

			css->id = cgroup_idr_alloc(&ss->css_idr, css, 1, 2,
						   GFP_KERNEL);
			BUG_ON(css->id < 0);
		} else {
			cgroup_init_subsys(ss, false);
		}

		list_add_tail(&init_css_set.e_cset_node[ssid],
			      &cgrp_dfl_root.cgrp.e_csets[ssid]);

		/*
		 * Setting dfl_root subsys_mask needs to consider the
		 * disabled flag and cftype registration needs kmalloc,
		 * both of which aren't available during early_init.
		 */
		if (!cgroup_ssid_enabled(ssid))
			continue;

		if (cgroup1_ssid_disabled(ssid))
			printk(KERN_INFO "Disabling %s control group subsystem in v1 mounts\n",
			       ss->name);

		cgrp_dfl_root.subsys_mask |= 1 << ss->id;

		/* implicit controllers must be threaded too */
		WARN_ON(ss->implicit_on_dfl && !ss->threaded);

		if (ss->implicit_on_dfl)
			cgrp_dfl_implicit_ss_mask |= 1 << ss->id;
		else if (!ss->dfl_cftypes)
			cgrp_dfl_inhibit_ss_mask |= 1 << ss->id;

		if (ss->threaded)
			cgrp_dfl_threaded_ss_mask |= 1 << ss->id;

		if (ss->dfl_cftypes == ss->legacy_cftypes) {
			WARN_ON(cgroup_add_cftypes(ss, ss->dfl_cftypes));
		} else {
			WARN_ON(cgroup_add_dfl_cftypes(ss, ss->dfl_cftypes));
			WARN_ON(cgroup_add_legacy_cftypes(ss, ss->legacy_cftypes));
		}

		if (ss->bind)
			ss->bind(init_css_set.subsys[ssid]);

		mutex_lock(&cgroup_mutex);
		css_populate_dir(init_css_set.subsys[ssid]);
		mutex_unlock(&cgroup_mutex);
	}

	/* init_css_set.subsys[] has been updated, re-hash */
	hash_del(&init_css_set.hlist);
	hash_add(css_set_table, &init_css_set.hlist,
		 css_set_hash(init_css_set.subsys));

	WARN_ON(sysfs_create_mount_point(fs_kobj, "cgroup"));
	WARN_ON(register_filesystem(&cgroup_fs_type));
	WARN_ON(register_filesystem(&cgroup2_fs_type));
	WARN_ON(!proc_create("cgroups", 0, NULL, &proc_cgroupstats_operations));

	return 0;
}

static int __init cgroup_wq_init(void)
{
	/*
	 * There isn't much point in executing destruction path in
	 * parallel.  Good chunk is serialized with cgroup_mutex anyway.
	 * Use 1 for @max_active.
	 *
	 * We would prefer to do this in cgroup_init() above, but that
	 * is called before init_workqueues(): so leave this until after.
	 */
	cgroup_destroy_wq = alloc_workqueue("cgroup_destroy", 0, 1);
	BUG_ON(!cgroup_destroy_wq);
	return 0;
}
core_initcall(cgroup_wq_init);

void cgroup_path_from_kernfs_id(const union kernfs_node_id *id,
					char *buf, size_t buflen)
{
	struct kernfs_node *kn;

	kn = kernfs_get_node_by_id(cgrp_dfl_root.kf_root, id);
	if (!kn)
		return;
	kernfs_path(kn, buf, buflen);
	kernfs_put(kn);
}

/*
 * proc_cgroup_show()
 *  - Print task's cgroup paths into seq_file, one line for each hierarchy
 *  - Used for /proc/<pid>/cgroup.
 */
int proc_cgroup_show(struct seq_file *m, struct pid_namespace *ns,
		     struct pid *pid, struct task_struct *tsk)
{
	char *buf;
	int retval;
	struct cgroup_root *root;

	retval = -ENOMEM;
	buf = kmalloc(PATH_MAX, GFP_KERNEL);
	if (!buf)
		goto out;

	mutex_lock(&cgroup_mutex);
	spin_lock_irq(&css_set_lock);

	for_each_root(root) {
		struct cgroup_subsys *ss;
		struct cgroup *cgrp;
		int ssid, count = 0;

		if (root == &cgrp_dfl_root && !cgrp_dfl_visible)
			continue;

		seq_printf(m, "%d:", root->hierarchy_id);
		if (root != &cgrp_dfl_root)
			for_each_subsys(ss, ssid)
				if (root->subsys_mask & (1 << ssid))
					seq_printf(m, "%s%s", count++ ? "," : "",
						   ss->legacy_name);
		if (strlen(root->name))
			seq_printf(m, "%sname=%s", count ? "," : "",
				   root->name);
		seq_putc(m, ':');

		cgrp = task_cgroup_from_root(tsk, root);

		/*
		 * On traditional hierarchies, all zombie tasks show up as
		 * belonging to the root cgroup.  On the default hierarchy,
		 * while a zombie doesn't show up in "cgroup.procs" and
		 * thus can't be migrated, its /proc/PID/cgroup keeps
		 * reporting the cgroup it belonged to before exiting.  If
		 * the cgroup is removed before the zombie is reaped,
		 * " (deleted)" is appended to the cgroup path.
		 */
		if (cgroup_on_dfl(cgrp) || !(tsk->flags & PF_EXITING)) {
			retval = cgroup_path_ns_locked(cgrp, buf, PATH_MAX,
						current->nsproxy->cgroup_ns);
			if (retval >= PATH_MAX)
				retval = -ENAMETOOLONG;
			if (retval < 0)
				goto out_unlock;

			seq_puts(m, buf);
		} else {
			seq_puts(m, "/");
		}

		if (cgroup_on_dfl(cgrp) && cgroup_is_dead(cgrp))
			seq_puts(m, " (deleted)\n");
		else
			seq_putc(m, '\n');
	}

	retval = 0;
out_unlock:
	spin_unlock_irq(&css_set_lock);
	mutex_unlock(&cgroup_mutex);
	kfree(buf);
out:
	return retval;
}

/**
 * cgroup_fork - initialize cgroup related fields during copy_process()
 * @child: pointer to task_struct of forking parent process.
 *
 * A task is associated with the init_css_set until cgroup_post_fork()
 * attaches it to the parent's css_set.  Empty cg_list indicates that
 * @child isn't holding reference to its css_set.
 */
void cgroup_fork(struct task_struct *child)
{
	RCU_INIT_POINTER(child->cgroups, &init_css_set);
	INIT_LIST_HEAD(&child->cg_list);
}

static struct cgroup *cgroup_get_from_file(struct file *f)
{
	struct cgroup_subsys_state *css;
	struct cgroup *cgrp;

	css = css_tryget_online_from_dir(f->f_path.dentry, NULL);
	if (IS_ERR(css))
		return ERR_CAST(css);

	cgrp = css->cgroup;
	if (!cgroup_on_dfl(cgrp)) {
		cgroup_put(cgrp);
		return ERR_PTR(-EBADF);
	}

	return cgrp;
}

/**
 * cgroup_can_fork - called on a new task before the process is exposed
 * @child: the child process
 *
 * This calls the subsystem can_fork() callbacks. If the cgroup_can_fork()
 * callback returns an error, the fork aborts with that error code. This
 * allows for a cgroup subsystem to conditionally allow or deny new forks.
 */
int cgroup_can_fork(struct task_struct *child)
	__acquires(&cgroup_threadgroup_rwsem) __releases(&cgroup_threadgroup_rwsem)
{
	struct cgroup_subsys *ss;
	int i, j, ret;

	cgroup_threadgroup_change_begin(current);

	do_each_subsys_mask(ss, i, have_canfork_callback) {
		ret = ss->can_fork(child);
		if (ret)
			goto out_revert;
	} while_each_subsys_mask();

	return 0;

out_revert:
	for_each_subsys(ss, j) {
		if (j >= i)
			break;
		if (ss->cancel_fork)
			ss->cancel_fork(child);
	}

	cgroup_threadgroup_change_end(current);

	return ret;
}

/**
  * cgroup_cancel_fork - called if a fork failed after cgroup_can_fork()
  * @child: the child process
  *
  * This calls the cancel_fork() callbacks if a fork failed *after*
  * cgroup_can_fork() succeded.
  */
void cgroup_cancel_fork(struct task_struct *child)
	__releases(&cgroup_threadgroup_rwsem)
{
	struct cgroup_subsys *ss;
	int i;

	for_each_subsys(ss, i)
		if (ss->cancel_fork)
			ss->cancel_fork(child);

	cgroup_threadgroup_change_end(current);
}

/**
 * cgroup_post_fork - finalize cgroup setup for the child process
 * @child: the child process
 *
 * Attach the child process to its css_set calling the subsystem fork()
 * callbacks.
 */
void cgroup_post_fork(struct task_struct *child)
	__releases(&cgroup_threadgroup_rwsem)
{
	struct cgroup_subsys *ss;
	int i;

	/*
	 * This may race against cgroup_enable_task_cg_lists().  As that
	 * function sets use_task_css_set_links before grabbing
	 * tasklist_lock and we just went through tasklist_lock to add
	 * @child, it's guaranteed that either we see the set
	 * use_task_css_set_links or cgroup_enable_task_cg_lists() sees
	 * @child during its iteration.
	 *
	 * If we won the race, @child is associated with %current's
	 * css_set.  Grabbing css_set_lock guarantees both that the
	 * association is stable, and, on completion of the parent's
	 * migration, @child is visible in the source of migration or
	 * already in the destination cgroup.  This guarantee is necessary
	 * when implementing operations which need to migrate all tasks of
	 * a cgroup to another.
	 *
	 * Note that if we lose to cgroup_enable_task_cg_lists(), @child
	 * will remain in init_css_set.  This is safe because all tasks are
	 * in the init_css_set before cg_links is enabled and there's no
	 * operation which transfers all tasks out of init_css_set.
	 */
	if (use_task_css_set_links) {
		struct css_set *cset;

		spin_lock_irq(&css_set_lock);
		cset = task_css_set(current);
		if (list_empty(&child->cg_list)) {
			get_css_set(cset);
			cset->nr_tasks++;
			css_set_move_task(child, NULL, cset, false);
		}

		/*
		 * If the cgroup has to be frozen, the new task has too.
		 * Let's set the JOBCTL_TRAP_FREEZE jobctl bit to get
		 * the task into the frozen state.
		 */
		if (unlikely(cgroup_task_freeze(child))) {
			spin_lock(&child->sighand->siglock);
			WARN_ON_ONCE(child->frozen);
			child->jobctl |= JOBCTL_TRAP_FREEZE;
			spin_unlock(&child->sighand->siglock);

			/*
			 * Calling cgroup_update_frozen() isn't required here,
			 * because it will be called anyway a bit later
			 * from do_freezer_trap(). So we avoid cgroup's
			 * transient switch from the frozen state and back.
			 */
		}

		spin_unlock_irq(&css_set_lock);
	}

	/*
	 * Call ss->fork().  This must happen after @child is linked on
	 * css_set; otherwise, @child might change state between ->fork()
	 * and addition to css_set.
	 */
	do_each_subsys_mask(ss, i, have_fork_callback) {
		ss->fork(child);
	} while_each_subsys_mask();

	cgroup_threadgroup_change_end(current);
}

/**
 * cgroup_exit - detach cgroup from exiting task
 * @tsk: pointer to task_struct of exiting process
 *
 * Description: Detach cgroup from @tsk and release it.
 *
 * Note that cgroups marked notify_on_release force every task in
 * them to take the global cgroup_mutex mutex when exiting.
 * This could impact scaling on very large systems.  Be reluctant to
 * use notify_on_release cgroups where very high task exit scaling
 * is required on large systems.
 *
 * We set the exiting tasks cgroup to the root cgroup (top_cgroup).  We
 * call cgroup_exit() while the task is still competent to handle
 * notify_on_release(), then leave the task attached to the root cgroup in
 * each hierarchy for the remainder of its exit.  No need to bother with
 * init_css_set refcnting.  init_css_set never goes away and we can't race
 * with migration path - PF_EXITING is visible to migration path.
 */
void cgroup_exit(struct task_struct *tsk)
{
	struct cgroup_subsys *ss;
	struct css_set *cset;
	int i;

	/*
	 * Unlink from @tsk from its css_set.  As migration path can't race
	 * with us, we can check css_set and cg_list without synchronization.
	 */
	cset = task_css_set(tsk);

	if (!list_empty(&tsk->cg_list)) {
		spin_lock_irq(&css_set_lock);
		css_set_move_task(tsk, cset, NULL, false);
		list_add_tail(&tsk->cg_list, &cset->dying_tasks);
		cset->nr_tasks--;

		WARN_ON_ONCE(cgroup_task_frozen(tsk));
		if (unlikely(cgroup_task_freeze(tsk)))
			cgroup_update_frozen(task_dfl_cgroup(tsk));

		spin_unlock_irq(&css_set_lock);
	} else {
		get_css_set(cset);
	}

	/* see cgroup_post_fork() for details */
	do_each_subsys_mask(ss, i, have_exit_callback) {
		ss->exit(tsk);
	} while_each_subsys_mask();
}

void cgroup_release(struct task_struct *task)
{
	struct cgroup_subsys *ss;
	int ssid;

	do_each_subsys_mask(ss, ssid, have_release_callback) {
		ss->release(task);
	} while_each_subsys_mask();

	if (use_task_css_set_links) {
		spin_lock_irq(&css_set_lock);
		css_set_skip_task_iters(task_css_set(task), task);
		list_del_init(&task->cg_list);
		spin_unlock_irq(&css_set_lock);
	}
}

void cgroup_free(struct task_struct *task)
{
	struct css_set *cset = task_css_set(task);
	put_css_set(cset);
}

static int __init cgroup_disable(char *str)
{
	struct cgroup_subsys *ss;
	char *token;
	int i;

	while ((token = strsep(&str, ",")) != NULL) {
		if (!*token)
			continue;

		for_each_subsys(ss, i) {
			if (strcmp(token, ss->name) &&
			    strcmp(token, ss->legacy_name))
				continue;

			static_branch_disable(cgroup_subsys_enabled_key[i]);
			pr_info("Disabling %s control group subsystem\n",
				ss->name);
		}

		for (i = 0; i < OPT_FEATURE_COUNT; i++) {
			if (strcmp(token, cgroup_opt_feature_names[i]))
				continue;
			cgroup_feature_disable_mask |= 1 << i;
			pr_info("Disabling %s control group feature\n",
				cgroup_opt_feature_names[i]);
			break;
		}
	}
	return 1;
}
__setup("cgroup_disable=", cgroup_disable);

/**
 * css_tryget_online_from_dir - get corresponding css from a cgroup dentry
 * @dentry: directory dentry of interest
 * @ss: subsystem of interest
 *
 * If @dentry is a directory for a cgroup which has @ss enabled on it, try
 * to get the corresponding css and return it.  If such css doesn't exist
 * or can't be pinned, an ERR_PTR value is returned.
 */
struct cgroup_subsys_state *css_tryget_online_from_dir(struct dentry *dentry,
						       struct cgroup_subsys *ss)
{
	struct kernfs_node *kn = kernfs_node_from_dentry(dentry);
	struct file_system_type *s_type = dentry->d_sb->s_type;
	struct cgroup_subsys_state *css = NULL;
	struct cgroup *cgrp;

	/* is @dentry a cgroup dir? */
	if ((s_type != &cgroup_fs_type && s_type != &cgroup2_fs_type) ||
	    !kn || kernfs_type(kn) != KERNFS_DIR)
		return ERR_PTR(-EBADF);

	rcu_read_lock();

	/*
	 * This path doesn't originate from kernfs and @kn could already
	 * have been or be removed at any point.  @kn->priv is RCU
	 * protected for this access.  See css_release_work_fn() for details.
	 */
	cgrp = rcu_dereference(*(void __rcu __force **)&kn->priv);
	if (cgrp)
		css = cgroup_css(cgrp, ss);

	if (!css || !css_tryget_online(css))
		css = ERR_PTR(-ENOENT);

	rcu_read_unlock();
	return css;
}

/**
 * css_from_id - lookup css by id
 * @id: the cgroup id
 * @ss: cgroup subsys to be looked into
 *
 * Returns the css if there's valid one with @id, otherwise returns NULL.
 * Should be called under rcu_read_lock().
 */
struct cgroup_subsys_state *css_from_id(int id, struct cgroup_subsys *ss)
{
	WARN_ON_ONCE(!rcu_read_lock_held());
	return idr_find(&ss->css_idr, id);
}

/**
 * cgroup_get_from_path - lookup and get a cgroup from its default hierarchy path
 * @path: path on the default hierarchy
 *
 * Find the cgroup at @path on the default hierarchy, increment its
 * reference count and return it.  Returns pointer to the found cgroup on
 * success, ERR_PTR(-ENOENT) if @path doens't exist and ERR_PTR(-ENOTDIR)
 * if @path points to a non-directory.
 */
struct cgroup *cgroup_get_from_path(const char *path)
{
	struct kernfs_node *kn;
	struct cgroup *cgrp;

	mutex_lock(&cgroup_mutex);

	kn = kernfs_walk_and_get(cgrp_dfl_root.cgrp.kn, path);
	if (kn) {
		if (kernfs_type(kn) == KERNFS_DIR) {
			cgrp = kn->priv;
			cgroup_get_live(cgrp);
		} else {
			cgrp = ERR_PTR(-ENOTDIR);
		}
		kernfs_put(kn);
	} else {
		cgrp = ERR_PTR(-ENOENT);
	}

	mutex_unlock(&cgroup_mutex);
	return cgrp;
}
EXPORT_SYMBOL_GPL(cgroup_get_from_path);

/**
 * cgroup_get_from_fd - get a cgroup pointer from a fd
 * @fd: fd obtained by open(cgroup2_dir)
 *
 * Find the cgroup from a fd which should be obtained
 * by opening a cgroup directory.  Returns a pointer to the
 * cgroup on success. ERR_PTR is returned if the cgroup
 * cannot be found.
 */
struct cgroup *cgroup_get_from_fd(int fd)
{
	struct cgroup *cgrp;
	struct file *f;

	f = fget_raw(fd);
	if (!f)
		return ERR_PTR(-EBADF);

	cgrp = cgroup_get_from_file(f);
	fput(f);
	return cgrp;
}
EXPORT_SYMBOL_GPL(cgroup_get_from_fd);

/*
 * sock->sk_cgrp_data handling.  For more info, see sock_cgroup_data
 * definition in cgroup-defs.h.
 */
#ifdef CONFIG_SOCK_CGROUP_DATA

#if defined(CONFIG_CGROUP_NET_PRIO) || defined(CONFIG_CGROUP_NET_CLASSID)

DEFINE_SPINLOCK(cgroup_sk_update_lock);
static bool cgroup_sk_alloc_disabled __read_mostly;

void cgroup_sk_alloc_disable(void)
{
	if (cgroup_sk_alloc_disabled)
		return;
	pr_info("cgroup: disabling cgroup2 socket matching due to net_prio or net_cls activation\n");
	cgroup_sk_alloc_disabled = true;
}

#else

#define cgroup_sk_alloc_disabled	false

#endif

void cgroup_sk_alloc(struct sock_cgroup_data *skcd)
{
	if (cgroup_sk_alloc_disabled) {
		skcd->no_refcnt = 1;
		return;
	}

	/* Don't associate the sock with unrelated interrupted task's cgroup. */
	if (in_interrupt())
		return;

	rcu_read_lock();

	while (true) {
		struct css_set *cset;

		cset = task_css_set(current);
		if (likely(cgroup_tryget(cset->dfl_cgrp))) {
			skcd->val = (unsigned long)cset->dfl_cgrp;
			break;
		}
		cpu_relax();
	}

	rcu_read_unlock();
}

void cgroup_sk_clone(struct sock_cgroup_data *skcd)
{
	/* Socket clone path */
	if (skcd->val) {
		if (skcd->no_refcnt)
			return;
		/*
		 * We might be cloning a socket which is left in an empty
		 * cgroup and the cgroup might have already been rmdir'd.
		 * Don't use cgroup_get_live().
		 */
		cgroup_get(sock_cgroup_ptr(skcd));
	}
}

void cgroup_sk_free(struct sock_cgroup_data *skcd)
{
	if (skcd->no_refcnt)
		return;

	cgroup_put(sock_cgroup_ptr(skcd));
}

#endif	/* CONFIG_SOCK_CGROUP_DATA */

#ifdef CONFIG_CGROUP_BPF
int cgroup_bpf_attach(struct cgroup *cgrp, struct bpf_prog *prog,
		      enum bpf_attach_type type, u32 flags)
{
	int ret;

	mutex_lock(&cgroup_mutex);
	ret = __cgroup_bpf_attach(cgrp, prog, type, flags);
	mutex_unlock(&cgroup_mutex);
	return ret;
}
int cgroup_bpf_detach(struct cgroup *cgrp, struct bpf_prog *prog,
		      enum bpf_attach_type type, u32 flags)
{
	int ret;

	mutex_lock(&cgroup_mutex);
	ret = __cgroup_bpf_detach(cgrp, prog, type, flags);
	mutex_unlock(&cgroup_mutex);
	return ret;
}
#endif /* CONFIG_CGROUP_BPF */

#ifdef CONFIG_SYSFS
static ssize_t show_delegatable_files(struct cftype *files, char *buf,
				      ssize_t size, const char *prefix)
{
	struct cftype *cft;
	ssize_t ret = 0;

	for (cft = files; cft && cft->name[0] != '\0'; cft++) {
		if (!(cft->flags & CFTYPE_NS_DELEGATABLE))
			continue;

		if (prefix)
			ret += snprintf(buf + ret, size - ret, "%s.", prefix);

		ret += snprintf(buf + ret, size - ret, "%s\n", cft->name);

		if (WARN_ON(ret >= size))
			break;
	}

	return ret;
}

static ssize_t delegate_show(struct kobject *kobj, struct kobj_attribute *attr,
			      char *buf)
{
	struct cgroup_subsys *ss;
	int ssid;
	ssize_t ret = 0;

	ret = show_delegatable_files(cgroup_base_files, buf, PAGE_SIZE - ret,
				     NULL);

	for_each_subsys(ss, ssid)
		ret += show_delegatable_files(ss->dfl_cftypes, buf + ret,
					      PAGE_SIZE - ret,
					      cgroup_subsys_name[ssid]);

	return ret;
}
static struct kobj_attribute cgroup_delegate_attr = __ATTR_RO(delegate);

static ssize_t features_show(struct kobject *kobj, struct kobj_attribute *attr,
			     char *buf)
{
	return snprintf(buf, PAGE_SIZE, "nsdelegate\n");
}
static struct kobj_attribute cgroup_features_attr = __ATTR_RO(features);

static struct attribute *cgroup_sysfs_attrs[] = {
	&cgroup_delegate_attr.attr,
	&cgroup_features_attr.attr,
	NULL,
};

static const struct attribute_group cgroup_sysfs_attr_group = {
	.attrs = cgroup_sysfs_attrs,
	.name = "cgroup",
};

static int __init cgroup_sysfs_init(void)
{
	return sysfs_create_group(kernel_kobj, &cgroup_sysfs_attr_group);
}
subsys_initcall(cgroup_sysfs_init);

static u64 power_of_ten(int power)
{
	u64 v = 1;
	while (power--)
		v *= 10;
	return v;
}

/**
 * cgroup_parse_float - parse a floating number
 * @input: input string
 * @dec_shift: number of decimal digits to shift
 * @v: output
 *
 * Parse a decimal floating point number in @input and store the result in
 * @v with decimal point right shifted @dec_shift times.  For example, if
 * @input is "12.3456" and @dec_shift is 3, *@v will be set to 12345.
 * Returns 0 on success, -errno otherwise.
 *
 * There's nothing cgroup specific about this function except that it's
 * currently the only user.
 */
int cgroup_parse_float(const char *input, unsigned dec_shift, s64 *v)
{
	s64 whole, frac = 0;
	int fstart = 0, fend = 0, flen;

	if (!sscanf(input, "%lld.%n%lld%n", &whole, &fstart, &frac, &fend))
		return -EINVAL;
	if (frac < 0)
		return -EINVAL;

	flen = fend > fstart ? fend - fstart : 0;
	if (flen < dec_shift)
		frac *= power_of_ten(dec_shift - flen);
	else
		frac = DIV_ROUND_CLOSEST_ULL(frac, power_of_ten(flen - dec_shift));

	*v = whole * power_of_ten(dec_shift) + frac;
	return 0;
}

#endif /* CONFIG_SYSFS */<|MERGE_RESOLUTION|>--- conflicted
+++ resolved
@@ -3577,13 +3577,9 @@
 
 static int cgroup_file_open(struct kernfs_open_file *of)
 {
-<<<<<<< HEAD
 	struct cftype *cft = of_cft(of);
-=======
-	struct cftype *cft = of->kn->priv;
 	struct cgroup_file_ctx *ctx;
 	int ret;
->>>>>>> 15a1c6b6
 
 	ctx = kzalloc(sizeof(*ctx), GFP_KERNEL);
 	if (!ctx)
@@ -3606,12 +3602,8 @@
 
 static void cgroup_file_release(struct kernfs_open_file *of)
 {
-<<<<<<< HEAD
 	struct cftype *cft = of_cft(of);
-=======
-	struct cftype *cft = of->kn->priv;
 	struct cgroup_file_ctx *ctx = of->priv;
->>>>>>> 15a1c6b6
 
 	if (cft->release)
 		cft->release(of);
@@ -4684,21 +4676,15 @@
 	src_cgrp = task_cgroup_from_root(task, &cgrp_dfl_root);
 	spin_unlock_irq(&css_set_lock);
 
-<<<<<<< HEAD
-	ret = cgroup_attach_permissions(src_cgrp, dst_cgrp,
-					of->file->f_path.dentry->d_sb, true);
-=======
 	/*
 	 * Process and thread migrations follow same delegation rule. Check
 	 * permissions using the credentials from file open to protect against
 	 * inherited fd attacks.
 	 */
 	saved_cred = override_creds(of->file->f_cred);
-	ret = cgroup_procs_write_permission(src_cgrp, dst_cgrp,
-					    of->file->f_path.dentry->d_sb,
-					    ctx->ns);
+	ret = cgroup_attach_permissions(src_cgrp, dst_cgrp,
+					of->file->f_path.dentry->d_sb, true);
 	revert_creds(saved_cred);
->>>>>>> 15a1c6b6
 	if (ret)
 		goto out_finish;
 
@@ -4743,22 +4729,16 @@
 	src_cgrp = task_cgroup_from_root(task, &cgrp_dfl_root);
 	spin_unlock_irq(&css_set_lock);
 
-<<<<<<< HEAD
-	/* thread migrations follow the cgroup.procs delegation rule */
-	ret = cgroup_attach_permissions(src_cgrp, dst_cgrp,
-					of->file->f_path.dentry->d_sb, false);
-=======
 	/*
 	 * Process and thread migrations follow same delegation rule. Check
 	 * permissions using the credentials from file open to protect against
 	 * inherited fd attacks.
 	 */
 	saved_cred = override_creds(of->file->f_cred);
-	ret = cgroup_procs_write_permission(src_cgrp, dst_cgrp,
-					    of->file->f_path.dentry->d_sb,
-					    ctx->ns);
+	/* thread migrations follow the cgroup.procs delegation rule */
+	ret = cgroup_attach_permissions(src_cgrp, dst_cgrp,
+					of->file->f_path.dentry->d_sb, false);
 	revert_creds(saved_cred);
->>>>>>> 15a1c6b6
 	if (ret)
 		goto out_finish;
 
