/*
 *  Generic process-grouping system.
 *
 *  Based originally on the cpuset system, extracted by Paul Menage
 *  Copyright (C) 2006 Google, Inc
 *
 *  Notifications support
 *  Copyright (C) 2009 Nokia Corporation
 *  Author: Kirill A. Shutemov
 *
 *  Copyright notices from the original cpuset code:
 *  --------------------------------------------------
 *  Copyright (C) 2003 BULL SA.
 *  Copyright (C) 2004-2006 Silicon Graphics, Inc.
 *
 *  Portions derived from Patrick Mochel's sysfs code.
 *  sysfs is Copyright (c) 2001-3 Patrick Mochel
 *
 *  2003-10-10 Written by Simon Derr.
 *  2003-10-22 Updates by Stephen Hemminger.
 *  2004 May-July Rework by Paul Jackson.
 *  ---------------------------------------------------
 *
 *  This file is subject to the terms and conditions of the GNU General Public
 *  License.  See the file COPYING in the main directory of the Linux
 *  distribution for more details.
 */

#define pr_fmt(fmt) KBUILD_MODNAME ": " fmt

#include "cgroup-internal.h"

#include <linux/cred.h>
#include <linux/errno.h>
#include <linux/init_task.h>
#include <linux/kernel.h>
#include <linux/magic.h>
#include <linux/mutex.h>
#include <linux/mount.h>
#include <linux/pagemap.h>
#include <linux/proc_fs.h>
#include <linux/rcupdate.h>
#include <linux/sched.h>
#include <linux/sched/task.h>
#include <linux/slab.h>
#include <linux/spinlock.h>
#include <linux/percpu-rwsem.h>
#include <linux/string.h>
#include <linux/hashtable.h>
#include <linux/idr.h>
#include <linux/kthread.h>
#include <linux/atomic.h>
#include <linux/cpuset.h>
#include <linux/proc_ns.h>
#include <linux/nsproxy.h>
#include <linux/file.h>
#include <linux/psi.h>
#include <net/sock.h>

#define CREATE_TRACE_POINTS
#include <trace/events/cgroup.h>

#define CGROUP_FILE_NAME_MAX		(MAX_CGROUP_TYPE_NAMELEN +	\
					 MAX_CFTYPE_NAME + 2)

/*
 * cgroup_mutex is the master lock.  Any modification to cgroup or its
 * hierarchy must be performed while holding it.
 *
 * css_set_lock protects task->cgroups pointer, the list of css_set
 * objects, and the chain of tasks off each css_set.
 *
 * These locks are exported if CONFIG_PROVE_RCU so that accessors in
 * cgroup.h can use them for lockdep annotations.
 */
DEFINE_MUTEX(cgroup_mutex);
DEFINE_SPINLOCK(css_set_lock);

#ifdef CONFIG_PROVE_RCU
EXPORT_SYMBOL_GPL(cgroup_mutex);
EXPORT_SYMBOL_GPL(css_set_lock);
#endif

/*
 * Protects cgroup_idr and css_idr so that IDs can be released without
 * grabbing cgroup_mutex.
 */
static DEFINE_SPINLOCK(cgroup_idr_lock);

/*
 * Protects cgroup_file->kn for !self csses.  It synchronizes notifications
 * against file removal/re-creation across css hiding.
 */
static DEFINE_SPINLOCK(cgroup_file_kn_lock);

struct percpu_rw_semaphore cgroup_threadgroup_rwsem;

#define cgroup_assert_mutex_or_rcu_locked()				\
	RCU_LOCKDEP_WARN(!rcu_read_lock_held() &&			\
			   !lockdep_is_held(&cgroup_mutex),		\
			   "cgroup_mutex or RCU read lock required");

/*
 * cgroup destruction makes heavy use of work items and there can be a lot
 * of concurrent destructions.  Use a separate workqueue so that cgroup
 * destruction work items don't end up filling up max_active of system_wq
 * which may lead to deadlock.
 */
static struct workqueue_struct *cgroup_destroy_wq;

/* generate an array of cgroup subsystem pointers */
#define SUBSYS(_x) [_x ## _cgrp_id] = &_x ## _cgrp_subsys,
struct cgroup_subsys *cgroup_subsys[] = {
#include <linux/cgroup_subsys.h>
};
#undef SUBSYS

/* array of cgroup subsystem names */
#define SUBSYS(_x) [_x ## _cgrp_id] = #_x,
static const char *cgroup_subsys_name[] = {
#include <linux/cgroup_subsys.h>
};
#undef SUBSYS

/* array of static_keys for cgroup_subsys_enabled() and cgroup_subsys_on_dfl() */
#define SUBSYS(_x)								\
	DEFINE_STATIC_KEY_TRUE(_x ## _cgrp_subsys_enabled_key);			\
	DEFINE_STATIC_KEY_TRUE(_x ## _cgrp_subsys_on_dfl_key);			\
	EXPORT_SYMBOL_GPL(_x ## _cgrp_subsys_enabled_key);			\
	EXPORT_SYMBOL_GPL(_x ## _cgrp_subsys_on_dfl_key);
#include <linux/cgroup_subsys.h>
#undef SUBSYS

#define SUBSYS(_x) [_x ## _cgrp_id] = &_x ## _cgrp_subsys_enabled_key,
static struct static_key_true *cgroup_subsys_enabled_key[] = {
#include <linux/cgroup_subsys.h>
};
#undef SUBSYS

#define SUBSYS(_x) [_x ## _cgrp_id] = &_x ## _cgrp_subsys_on_dfl_key,
static struct static_key_true *cgroup_subsys_on_dfl_key[] = {
#include <linux/cgroup_subsys.h>
};
#undef SUBSYS

/*
 * The default hierarchy, reserved for the subsystems that are otherwise
 * unattached - it never has more than a single cgroup, and all tasks are
 * part of that cgroup.
 */
struct cgroup_root cgrp_dfl_root;
EXPORT_SYMBOL_GPL(cgrp_dfl_root);

/*
 * The default hierarchy always exists but is hidden until mounted for the
 * first time.  This is for backward compatibility.
 */
static bool cgrp_dfl_visible;

/* some controllers are not supported in the default hierarchy */
static u16 cgrp_dfl_inhibit_ss_mask;

/* some controllers are implicitly enabled on the default hierarchy */
static u16 cgrp_dfl_implicit_ss_mask;

/* some controllers can be threaded on the default hierarchy */
static u16 cgrp_dfl_threaded_ss_mask;

/* The list of hierarchy roots */
LIST_HEAD(cgroup_roots);
static int cgroup_root_count;

/* hierarchy ID allocation and mapping, protected by cgroup_mutex */
static DEFINE_IDR(cgroup_hierarchy_idr);

/*
 * Assign a monotonically increasing serial number to csses.  It guarantees
 * cgroups with bigger numbers are newer than those with smaller numbers.
 * Also, as csses are always appended to the parent's ->children list, it
 * guarantees that sibling csses are always sorted in the ascending serial
 * number order on the list.  Protected by cgroup_mutex.
 */
static u64 css_serial_nr_next = 1;

/*
 * These bitmasks identify subsystems with specific features to avoid
 * having to do iterative checks repeatedly.
 */
static u16 have_fork_callback __read_mostly;
static u16 have_exit_callback __read_mostly;
static u16 have_release_callback __read_mostly;
static u16 have_canfork_callback __read_mostly;

/* cgroup namespace for init task */
struct cgroup_namespace init_cgroup_ns = {
	.count		= REFCOUNT_INIT(2),
	.user_ns	= &init_user_ns,
	.ns.ops		= &cgroupns_operations,
	.ns.inum	= PROC_CGROUP_INIT_INO,
	.root_cset	= &init_css_set,
};

static struct file_system_type cgroup2_fs_type;
static struct cftype cgroup_base_files[];

/* cgroup optional features */
enum cgroup_opt_features {
#ifdef CONFIG_PSI
	OPT_FEATURE_PRESSURE,
#endif
	OPT_FEATURE_COUNT
};

static const char *cgroup_opt_feature_names[OPT_FEATURE_COUNT] = {
#ifdef CONFIG_PSI
	"pressure",
#endif
};

static u16 cgroup_feature_disable_mask __read_mostly;

static int cgroup_apply_control(struct cgroup *cgrp);
static void cgroup_finalize_control(struct cgroup *cgrp, int ret);
static void css_task_iter_skip(struct css_task_iter *it,
			       struct task_struct *task);
static int cgroup_destroy_locked(struct cgroup *cgrp);
static struct cgroup_subsys_state *css_create(struct cgroup *cgrp,
					      struct cgroup_subsys *ss);
static void css_release(struct percpu_ref *ref);
static void kill_css(struct cgroup_subsys_state *css);
static int cgroup_addrm_files(struct cgroup_subsys_state *css,
			      struct cgroup *cgrp, struct cftype cfts[],
			      bool is_add);

/**
 * cgroup_ssid_enabled - cgroup subsys enabled test by subsys ID
 * @ssid: subsys ID of interest
 *
 * cgroup_subsys_enabled() can only be used with literal subsys names which
 * is fine for individual subsystems but unsuitable for cgroup core.  This
 * is slower static_key_enabled() based test indexed by @ssid.
 */
bool cgroup_ssid_enabled(int ssid)
{
	if (CGROUP_SUBSYS_COUNT == 0)
		return false;

	return static_key_enabled(cgroup_subsys_enabled_key[ssid]);
}

/**
 * cgroup_on_dfl - test whether a cgroup is on the default hierarchy
 * @cgrp: the cgroup of interest
 *
 * The default hierarchy is the v2 interface of cgroup and this function
 * can be used to test whether a cgroup is on the default hierarchy for
 * cases where a subsystem should behave differnetly depending on the
 * interface version.
 *
 * The set of behaviors which change on the default hierarchy are still
 * being determined and the mount option is prefixed with __DEVEL__.
 *
 * List of changed behaviors:
 *
 * - Mount options "noprefix", "xattr", "clone_children", "release_agent"
 *   and "name" are disallowed.
 *
 * - When mounting an existing superblock, mount options should match.
 *
 * - Remount is disallowed.
 *
 * - rename(2) is disallowed.
 *
 * - "tasks" is removed.  Everything should be at process granularity.  Use
 *   "cgroup.procs" instead.
 *
 * - "cgroup.procs" is not sorted.  pids will be unique unless they got
 *   recycled inbetween reads.
 *
 * - "release_agent" and "notify_on_release" are removed.  Replacement
 *   notification mechanism will be implemented.
 *
 * - "cgroup.clone_children" is removed.
 *
 * - "cgroup.subtree_populated" is available.  Its value is 0 if the cgroup
 *   and its descendants contain no task; otherwise, 1.  The file also
 *   generates kernfs notification which can be monitored through poll and
 *   [di]notify when the value of the file changes.
 *
 * - cpuset: tasks will be kept in empty cpusets when hotplug happens and
 *   take masks of ancestors with non-empty cpus/mems, instead of being
 *   moved to an ancestor.
 *
 * - cpuset: a task can be moved into an empty cpuset, and again it takes
 *   masks of ancestors.
 *
 * - memcg: use_hierarchy is on by default and the cgroup file for the flag
 *   is not created.
 *
 * - blkcg: blk-throttle becomes properly hierarchical.
 *
 * - debug: disallowed on the default hierarchy.
 */
bool cgroup_on_dfl(const struct cgroup *cgrp)
{
	return cgrp->root == &cgrp_dfl_root;
}

/* IDR wrappers which synchronize using cgroup_idr_lock */
static int cgroup_idr_alloc(struct idr *idr, void *ptr, int start, int end,
			    gfp_t gfp_mask)
{
	int ret;

	idr_preload(gfp_mask);
	spin_lock_bh(&cgroup_idr_lock);
	ret = idr_alloc(idr, ptr, start, end, gfp_mask & ~__GFP_DIRECT_RECLAIM);
	spin_unlock_bh(&cgroup_idr_lock);
	idr_preload_end();
	return ret;
}

static void *cgroup_idr_replace(struct idr *idr, void *ptr, int id)
{
	void *ret;

	spin_lock_bh(&cgroup_idr_lock);
	ret = idr_replace(idr, ptr, id);
	spin_unlock_bh(&cgroup_idr_lock);
	return ret;
}

static void cgroup_idr_remove(struct idr *idr, int id)
{
	spin_lock_bh(&cgroup_idr_lock);
	idr_remove(idr, id);
	spin_unlock_bh(&cgroup_idr_lock);
}

static bool cgroup_has_tasks(struct cgroup *cgrp)
{
	return cgrp->nr_populated_csets;
}

bool cgroup_is_threaded(struct cgroup *cgrp)
{
	return cgrp->dom_cgrp != cgrp;
}

/* can @cgrp host both domain and threaded children? */
static bool cgroup_is_mixable(struct cgroup *cgrp)
{
	/*
	 * Root isn't under domain level resource control exempting it from
	 * the no-internal-process constraint, so it can serve as a thread
	 * root and a parent of resource domains at the same time.
	 */
	return !cgroup_parent(cgrp);
}

/* can @cgrp become a thread root? should always be true for a thread root */
static bool cgroup_can_be_thread_root(struct cgroup *cgrp)
{
	/* mixables don't care */
	if (cgroup_is_mixable(cgrp))
		return true;

	/* domain roots can't be nested under threaded */
	if (cgroup_is_threaded(cgrp))
		return false;

	/* can only have either domain or threaded children */
	if (cgrp->nr_populated_domain_children)
		return false;

	/* and no domain controllers can be enabled */
	if (cgrp->subtree_control & ~cgrp_dfl_threaded_ss_mask)
		return false;

	return true;
}

/* is @cgrp root of a threaded subtree? */
bool cgroup_is_thread_root(struct cgroup *cgrp)
{
	/* thread root should be a domain */
	if (cgroup_is_threaded(cgrp))
		return false;

	/* a domain w/ threaded children is a thread root */
	if (cgrp->nr_threaded_children)
		return true;

	/*
	 * A domain which has tasks and explicit threaded controllers
	 * enabled is a thread root.
	 */
	if (cgroup_has_tasks(cgrp) &&
	    (cgrp->subtree_control & cgrp_dfl_threaded_ss_mask))
		return true;

	return false;
}

/* a domain which isn't connected to the root w/o brekage can't be used */
static bool cgroup_is_valid_domain(struct cgroup *cgrp)
{
	/* the cgroup itself can be a thread root */
	if (cgroup_is_threaded(cgrp))
		return false;

	/* but the ancestors can't be unless mixable */
	while ((cgrp = cgroup_parent(cgrp))) {
		if (!cgroup_is_mixable(cgrp) && cgroup_is_thread_root(cgrp))
			return false;
		if (cgroup_is_threaded(cgrp))
			return false;
	}

	return true;
}

/* subsystems visibly enabled on a cgroup */
static u16 cgroup_control(struct cgroup *cgrp)
{
	struct cgroup *parent = cgroup_parent(cgrp);
	u16 root_ss_mask = cgrp->root->subsys_mask;

	if (parent) {
		u16 ss_mask = parent->subtree_control;

		/* threaded cgroups can only have threaded controllers */
		if (cgroup_is_threaded(cgrp))
			ss_mask &= cgrp_dfl_threaded_ss_mask;
		return ss_mask;
	}

	if (cgroup_on_dfl(cgrp))
		root_ss_mask &= ~(cgrp_dfl_inhibit_ss_mask |
				  cgrp_dfl_implicit_ss_mask);
	return root_ss_mask;
}

/* subsystems enabled on a cgroup */
static u16 cgroup_ss_mask(struct cgroup *cgrp)
{
	struct cgroup *parent = cgroup_parent(cgrp);

	if (parent) {
		u16 ss_mask = parent->subtree_ss_mask;

		/* threaded cgroups can only have threaded controllers */
		if (cgroup_is_threaded(cgrp))
			ss_mask &= cgrp_dfl_threaded_ss_mask;
		return ss_mask;
	}

	return cgrp->root->subsys_mask;
}

/**
 * cgroup_css - obtain a cgroup's css for the specified subsystem
 * @cgrp: the cgroup of interest
 * @ss: the subsystem of interest (%NULL returns @cgrp->self)
 *
 * Return @cgrp's css (cgroup_subsys_state) associated with @ss.  This
 * function must be called either under cgroup_mutex or rcu_read_lock() and
 * the caller is responsible for pinning the returned css if it wants to
 * keep accessing it outside the said locks.  This function may return
 * %NULL if @cgrp doesn't have @subsys_id enabled.
 */
static struct cgroup_subsys_state *cgroup_css(struct cgroup *cgrp,
					      struct cgroup_subsys *ss)
{
	if (ss)
		return rcu_dereference_check(cgrp->subsys[ss->id],
					lockdep_is_held(&cgroup_mutex));
	else
		return &cgrp->self;
}

/**
 * cgroup_e_css - obtain a cgroup's effective css for the specified subsystem
 * @cgrp: the cgroup of interest
 * @ss: the subsystem of interest (%NULL returns @cgrp->self)
 *
 * Similar to cgroup_css() but returns the effective css, which is defined
 * as the matching css of the nearest ancestor including self which has @ss
 * enabled.  If @ss is associated with the hierarchy @cgrp is on, this
 * function is guaranteed to return non-NULL css.
 */
static struct cgroup_subsys_state *cgroup_e_css(struct cgroup *cgrp,
						struct cgroup_subsys *ss)
{
	lockdep_assert_held(&cgroup_mutex);

	if (!ss)
		return &cgrp->self;

	/*
	 * This function is used while updating css associations and thus
	 * can't test the csses directly.  Test ss_mask.
	 */
	while (!(cgroup_ss_mask(cgrp) & (1 << ss->id))) {
		cgrp = cgroup_parent(cgrp);
		if (!cgrp)
			return NULL;
	}

	return cgroup_css(cgrp, ss);
}

/**
 * cgroup_get_e_css - get a cgroup's effective css for the specified subsystem
 * @cgrp: the cgroup of interest
 * @ss: the subsystem of interest
 *
 * Find and get the effective css of @cgrp for @ss.  The effective css is
 * defined as the matching css of the nearest ancestor including self which
 * has @ss enabled.  If @ss is not mounted on the hierarchy @cgrp is on,
 * the root css is returned, so this function always returns a valid css.
 * The returned css must be put using css_put().
 */
struct cgroup_subsys_state *cgroup_get_e_css(struct cgroup *cgrp,
					     struct cgroup_subsys *ss)
{
	struct cgroup_subsys_state *css;

	rcu_read_lock();

	do {
		css = cgroup_css(cgrp, ss);

		if (css && css_tryget_online(css))
			goto out_unlock;
		cgrp = cgroup_parent(cgrp);
	} while (cgrp);

	css = init_css_set.subsys[ss->id];
	css_get(css);
out_unlock:
	rcu_read_unlock();
	return css;
}

static void cgroup_get_live(struct cgroup *cgrp)
{
	WARN_ON_ONCE(cgroup_is_dead(cgrp));
	css_get(&cgrp->self);
}

/**
 * __cgroup_task_count - count the number of tasks in a cgroup. The caller
 * is responsible for taking the css_set_lock.
 * @cgrp: the cgroup in question
 */
int __cgroup_task_count(const struct cgroup *cgrp)
{
	int count = 0;
	struct cgrp_cset_link *link;

	lockdep_assert_held(&css_set_lock);

	list_for_each_entry(link, &cgrp->cset_links, cset_link)
		count += link->cset->nr_tasks;

	return count;
}

/**
 * cgroup_task_count - count the number of tasks in a cgroup.
 * @cgrp: the cgroup in question
 */
int cgroup_task_count(const struct cgroup *cgrp)
{
	int count;

	spin_lock_irq(&css_set_lock);
	count = __cgroup_task_count(cgrp);
	spin_unlock_irq(&css_set_lock);

	return count;
}

struct cgroup_subsys_state *of_css(struct kernfs_open_file *of)
{
	struct cgroup *cgrp = of->kn->parent->priv;
	struct cftype *cft = of_cft(of);

	/*
	 * This is open and unprotected implementation of cgroup_css().
	 * seq_css() is only called from a kernfs file operation which has
	 * an active reference on the file.  Because all the subsystem
	 * files are drained before a css is disassociated with a cgroup,
	 * the matching css from the cgroup's subsys table is guaranteed to
	 * be and stay valid until the enclosing operation is complete.
	 */
	if (cft->ss)
		return rcu_dereference_raw(cgrp->subsys[cft->ss->id]);
	else
		return &cgrp->self;
}
EXPORT_SYMBOL_GPL(of_css);

/**
 * for_each_css - iterate all css's of a cgroup
 * @css: the iteration cursor
 * @ssid: the index of the subsystem, CGROUP_SUBSYS_COUNT after reaching the end
 * @cgrp: the target cgroup to iterate css's of
 *
 * Should be called under cgroup_[tree_]mutex.
 */
#define for_each_css(css, ssid, cgrp)					\
	for ((ssid) = 0; (ssid) < CGROUP_SUBSYS_COUNT; (ssid)++)	\
		if (!((css) = rcu_dereference_check(			\
				(cgrp)->subsys[(ssid)],			\
				lockdep_is_held(&cgroup_mutex)))) { }	\
		else

/**
 * for_each_e_css - iterate all effective css's of a cgroup
 * @css: the iteration cursor
 * @ssid: the index of the subsystem, CGROUP_SUBSYS_COUNT after reaching the end
 * @cgrp: the target cgroup to iterate css's of
 *
 * Should be called under cgroup_[tree_]mutex.
 */
#define for_each_e_css(css, ssid, cgrp)					\
	for ((ssid) = 0; (ssid) < CGROUP_SUBSYS_COUNT; (ssid)++)	\
		if (!((css) = cgroup_e_css(cgrp, cgroup_subsys[(ssid)]))) \
			;						\
		else

/**
 * do_each_subsys_mask - filter for_each_subsys with a bitmask
 * @ss: the iteration cursor
 * @ssid: the index of @ss, CGROUP_SUBSYS_COUNT after reaching the end
 * @ss_mask: the bitmask
 *
 * The block will only run for cases where the ssid-th bit (1 << ssid) of
 * @ss_mask is set.
 */
#define do_each_subsys_mask(ss, ssid, ss_mask) do {			\
	unsigned long __ss_mask = (ss_mask);				\
	if (!CGROUP_SUBSYS_COUNT) { /* to avoid spurious gcc warning */	\
		(ssid) = 0;						\
		break;							\
	}								\
	for_each_set_bit(ssid, &__ss_mask, CGROUP_SUBSYS_COUNT) {	\
		(ss) = cgroup_subsys[ssid];				\
		{

#define while_each_subsys_mask()					\
		}							\
	}								\
} while (false)

/* iterate over child cgrps, lock should be held throughout iteration */
#define cgroup_for_each_live_child(child, cgrp)				\
	list_for_each_entry((child), &(cgrp)->self.children, self.sibling) \
		if (({ lockdep_assert_held(&cgroup_mutex);		\
		       cgroup_is_dead(child); }))			\
			;						\
		else

/* walk live descendants in preorder */
#define cgroup_for_each_live_descendant_pre(dsct, d_css, cgrp)		\
	css_for_each_descendant_pre((d_css), cgroup_css((cgrp), NULL))	\
		if (({ lockdep_assert_held(&cgroup_mutex);		\
		       (dsct) = (d_css)->cgroup;			\
		       cgroup_is_dead(dsct); }))			\
			;						\
		else

/* walk live descendants in postorder */
#define cgroup_for_each_live_descendant_post(dsct, d_css, cgrp)		\
	css_for_each_descendant_post((d_css), cgroup_css((cgrp), NULL))	\
		if (({ lockdep_assert_held(&cgroup_mutex);		\
		       (dsct) = (d_css)->cgroup;			\
		       cgroup_is_dead(dsct); }))			\
			;						\
		else

static struct kmem_cache *cgrp_cset_link_pool;

/*
 * The default css_set - used by init and its children prior to any
 * hierarchies being mounted. It contains a pointer to the root state
 * for each subsystem. Also used to anchor the list of css_sets. Not
 * reference-counted, to improve performance when child cgroups
 * haven't been created.
 */
struct css_set init_css_set = {
	.refcount		= REFCOUNT_INIT(1),
	.dom_cset		= &init_css_set,
	.tasks			= LIST_HEAD_INIT(init_css_set.tasks),
	.mg_tasks		= LIST_HEAD_INIT(init_css_set.mg_tasks),
	.dying_tasks		= LIST_HEAD_INIT(init_css_set.dying_tasks),
	.task_iters		= LIST_HEAD_INIT(init_css_set.task_iters),
	.threaded_csets		= LIST_HEAD_INIT(init_css_set.threaded_csets),
	.cgrp_links		= LIST_HEAD_INIT(init_css_set.cgrp_links),
	.mg_preload_node	= LIST_HEAD_INIT(init_css_set.mg_preload_node),
	.mg_node		= LIST_HEAD_INIT(init_css_set.mg_node),

	/*
	 * The following field is re-initialized when this cset gets linked
	 * in cgroup_init().  However, let's initialize the field
	 * statically too so that the default cgroup can be accessed safely
	 * early during boot.
	 */
	.dfl_cgrp		= &cgrp_dfl_root.cgrp,
};

static int css_set_count	= 1;	/* 1 for init_css_set */

static bool css_set_threaded(struct css_set *cset)
{
	return cset->dom_cset != cset;
}

/**
 * css_set_populated - does a css_set contain any tasks?
 * @cset: target css_set
 *
 * css_set_populated() should be the same as !!cset->nr_tasks at steady
 * state. However, css_set_populated() can be called while a task is being
 * added to or removed from the linked list before the nr_tasks is
 * properly updated. Hence, we can't just look at ->nr_tasks here.
 */
static bool css_set_populated(struct css_set *cset)
{
	lockdep_assert_held(&css_set_lock);

	return !list_empty(&cset->tasks) || !list_empty(&cset->mg_tasks);
}

/**
 * cgroup_update_populated - update the populated count of a cgroup
 * @cgrp: the target cgroup
 * @populated: inc or dec populated count
 *
 * One of the css_sets associated with @cgrp is either getting its first
 * task or losing the last.  Update @cgrp->nr_populated_* accordingly.  The
 * count is propagated towards root so that a given cgroup's
 * nr_populated_children is zero iff none of its descendants contain any
 * tasks.
 *
 * @cgrp's interface file "cgroup.populated" is zero if both
 * @cgrp->nr_populated_csets and @cgrp->nr_populated_children are zero and
 * 1 otherwise.  When the sum changes from or to zero, userland is notified
 * that the content of the interface file has changed.  This can be used to
 * detect when @cgrp and its descendants become populated or empty.
 */
static void cgroup_update_populated(struct cgroup *cgrp, bool populated)
{
	struct cgroup *child = NULL;
	int adj = populated ? 1 : -1;

	lockdep_assert_held(&css_set_lock);

	do {
		bool was_populated = cgroup_is_populated(cgrp);

		if (!child) {
			cgrp->nr_populated_csets += adj;
		} else {
			if (cgroup_is_threaded(child))
				cgrp->nr_populated_threaded_children += adj;
			else
				cgrp->nr_populated_domain_children += adj;
		}

		if (was_populated == cgroup_is_populated(cgrp))
			break;

		cgroup1_check_for_release(cgrp);
		cgroup_file_notify(&cgrp->events_file);

		child = cgrp;
		cgrp = cgroup_parent(cgrp);
	} while (cgrp);
}

/**
 * css_set_update_populated - update populated state of a css_set
 * @cset: target css_set
 * @populated: whether @cset is populated or depopulated
 *
 * @cset is either getting the first task or losing the last.  Update the
 * populated counters of all associated cgroups accordingly.
 */
static void css_set_update_populated(struct css_set *cset, bool populated)
{
	struct cgrp_cset_link *link;

	lockdep_assert_held(&css_set_lock);

	list_for_each_entry(link, &cset->cgrp_links, cgrp_link)
		cgroup_update_populated(link->cgrp, populated);
}

/*
 * @task is leaving, advance task iterators which are pointing to it so
 * that they can resume at the next position.  Advancing an iterator might
 * remove it from the list, use safe walk.  See css_task_iter_skip() for
 * details.
 */
static void css_set_skip_task_iters(struct css_set *cset,
				    struct task_struct *task)
{
	struct css_task_iter *it, *pos;

	list_for_each_entry_safe(it, pos, &cset->task_iters, iters_node)
		css_task_iter_skip(it, task);
}

/**
 * css_set_move_task - move a task from one css_set to another
 * @task: task being moved
 * @from_cset: css_set @task currently belongs to (may be NULL)
 * @to_cset: new css_set @task is being moved to (may be NULL)
 * @use_mg_tasks: move to @to_cset->mg_tasks instead of ->tasks
 *
 * Move @task from @from_cset to @to_cset.  If @task didn't belong to any
 * css_set, @from_cset can be NULL.  If @task is being disassociated
 * instead of moved, @to_cset can be NULL.
 *
 * This function automatically handles populated counter updates and
 * css_task_iter adjustments but the caller is responsible for managing
 * @from_cset and @to_cset's reference counts.
 */
static void css_set_move_task(struct task_struct *task,
			      struct css_set *from_cset, struct css_set *to_cset,
			      bool use_mg_tasks)
{
	lockdep_assert_held(&css_set_lock);

	if (to_cset && !css_set_populated(to_cset))
		css_set_update_populated(to_cset, true);

	if (from_cset) {
		WARN_ON_ONCE(list_empty(&task->cg_list));

		css_set_skip_task_iters(from_cset, task);
		list_del_init(&task->cg_list);
		if (!css_set_populated(from_cset))
			css_set_update_populated(from_cset, false);
	} else {
		WARN_ON_ONCE(!list_empty(&task->cg_list));
	}

	if (to_cset) {
		/*
		 * We are synchronized through cgroup_threadgroup_rwsem
		 * against PF_EXITING setting such that we can't race
		 * against cgroup_exit() changing the css_set to
		 * init_css_set and dropping the old one.
		 */
		WARN_ON_ONCE(task->flags & PF_EXITING);

		cgroup_move_task(task, to_cset);
		list_add_tail(&task->cg_list, use_mg_tasks ? &to_cset->mg_tasks :
							     &to_cset->tasks);
	}
}

/*
 * hash table for cgroup groups. This improves the performance to find
 * an existing css_set. This hash doesn't (currently) take into
 * account cgroups in empty hierarchies.
 */
#define CSS_SET_HASH_BITS	7
static DEFINE_HASHTABLE(css_set_table, CSS_SET_HASH_BITS);

static unsigned long css_set_hash(struct cgroup_subsys_state *css[])
{
	unsigned long key = 0UL;
	struct cgroup_subsys *ss;
	int i;

	for_each_subsys(ss, i)
		key += (unsigned long)css[i];
	key = (key >> 16) ^ key;

	return key;
}

void put_css_set_locked(struct css_set *cset)
{
	struct cgrp_cset_link *link, *tmp_link;
	struct cgroup_subsys *ss;
	int ssid;

	lockdep_assert_held(&css_set_lock);

	if (!refcount_dec_and_test(&cset->refcount))
		return;

	WARN_ON_ONCE(!list_empty(&cset->threaded_csets));

	/* This css_set is dead. unlink it and release cgroup and css refs */
	for_each_subsys(ss, ssid) {
		list_del(&cset->e_cset_node[ssid]);
		css_put(cset->subsys[ssid]);
	}
	hash_del(&cset->hlist);
	css_set_count--;

	list_for_each_entry_safe(link, tmp_link, &cset->cgrp_links, cgrp_link) {
		list_del(&link->cset_link);
		list_del(&link->cgrp_link);
		if (cgroup_parent(link->cgrp))
			cgroup_put(link->cgrp);
		kmem_cache_free(cgrp_cset_link_pool, link);
	}

	if (css_set_threaded(cset)) {
		list_del(&cset->threaded_csets_node);
		put_css_set_locked(cset->dom_cset);
	}

	kfree_rcu(cset, rcu_head);
}

/**
 * compare_css_sets - helper function for find_existing_css_set().
 * @cset: candidate css_set being tested
 * @old_cset: existing css_set for a task
 * @new_cgrp: cgroup that's being entered by the task
 * @template: desired set of css pointers in css_set (pre-calculated)
 *
 * Returns true if "cset" matches "old_cset" except for the hierarchy
 * which "new_cgrp" belongs to, for which it should match "new_cgrp".
 */
static bool compare_css_sets(struct css_set *cset,
			     struct css_set *old_cset,
			     struct cgroup *new_cgrp,
			     struct cgroup_subsys_state *template[])
{
	struct cgroup *new_dfl_cgrp;
	struct list_head *l1, *l2;

	/*
	 * On the default hierarchy, there can be csets which are
	 * associated with the same set of cgroups but different csses.
	 * Let's first ensure that csses match.
	 */
	if (memcmp(template, cset->subsys, sizeof(cset->subsys)))
		return false;


	/* @cset's domain should match the default cgroup's */
	if (cgroup_on_dfl(new_cgrp))
		new_dfl_cgrp = new_cgrp;
	else
		new_dfl_cgrp = old_cset->dfl_cgrp;

	if (new_dfl_cgrp->dom_cgrp != cset->dom_cset->dfl_cgrp)
		return false;

	/*
	 * Compare cgroup pointers in order to distinguish between
	 * different cgroups in hierarchies.  As different cgroups may
	 * share the same effective css, this comparison is always
	 * necessary.
	 */
	l1 = &cset->cgrp_links;
	l2 = &old_cset->cgrp_links;
	while (1) {
		struct cgrp_cset_link *link1, *link2;
		struct cgroup *cgrp1, *cgrp2;

		l1 = l1->next;
		l2 = l2->next;
		/* See if we reached the end - both lists are equal length. */
		if (l1 == &cset->cgrp_links) {
			BUG_ON(l2 != &old_cset->cgrp_links);
			break;
		} else {
			BUG_ON(l2 == &old_cset->cgrp_links);
		}
		/* Locate the cgroups associated with these links. */
		link1 = list_entry(l1, struct cgrp_cset_link, cgrp_link);
		link2 = list_entry(l2, struct cgrp_cset_link, cgrp_link);
		cgrp1 = link1->cgrp;
		cgrp2 = link2->cgrp;
		/* Hierarchies should be linked in the same order. */
		BUG_ON(cgrp1->root != cgrp2->root);

		/*
		 * If this hierarchy is the hierarchy of the cgroup
		 * that's changing, then we need to check that this
		 * css_set points to the new cgroup; if it's any other
		 * hierarchy, then this css_set should point to the
		 * same cgroup as the old css_set.
		 */
		if (cgrp1->root == new_cgrp->root) {
			if (cgrp1 != new_cgrp)
				return false;
		} else {
			if (cgrp1 != cgrp2)
				return false;
		}
	}
	return true;
}

/**
 * find_existing_css_set - init css array and find the matching css_set
 * @old_cset: the css_set that we're using before the cgroup transition
 * @cgrp: the cgroup that we're moving into
 * @template: out param for the new set of csses, should be clear on entry
 */
static struct css_set *find_existing_css_set(struct css_set *old_cset,
					struct cgroup *cgrp,
					struct cgroup_subsys_state *template[])
{
	struct cgroup_root *root = cgrp->root;
	struct cgroup_subsys *ss;
	struct css_set *cset;
	unsigned long key;
	int i;

	/*
	 * Build the set of subsystem state objects that we want to see in the
	 * new css_set. while subsystems can change globally, the entries here
	 * won't change, so no need for locking.
	 */
	for_each_subsys(ss, i) {
		if (root->subsys_mask & (1UL << i)) {
			/*
			 * @ss is in this hierarchy, so we want the
			 * effective css from @cgrp.
			 */
			template[i] = cgroup_e_css(cgrp, ss);
		} else {
			/*
			 * @ss is not in this hierarchy, so we don't want
			 * to change the css.
			 */
			template[i] = old_cset->subsys[i];
		}
	}

	key = css_set_hash(template);
	hash_for_each_possible(css_set_table, cset, hlist, key) {
		if (!compare_css_sets(cset, old_cset, cgrp, template))
			continue;

		/* This css_set matches what we need */
		return cset;
	}

	/* No existing cgroup group matched */
	return NULL;
}

static void free_cgrp_cset_links(struct list_head *links_to_free)
{
	struct cgrp_cset_link *link, *tmp_link;

	list_for_each_entry_safe(link, tmp_link, links_to_free, cset_link) {
		list_del(&link->cset_link);
		kmem_cache_free(cgrp_cset_link_pool, link);
	}
}

/**
 * allocate_cgrp_cset_links - allocate cgrp_cset_links
 * @count: the number of links to allocate
 * @tmp_links: list_head the allocated links are put on
 *
 * Allocate @count cgrp_cset_link structures and chain them on @tmp_links
 * through ->cset_link.  Returns 0 on success or -errno.
 */
static int allocate_cgrp_cset_links(int count, struct list_head *tmp_links)
{
	struct cgrp_cset_link *link;
	int i;

	INIT_LIST_HEAD(tmp_links);

	for (i = 0; i < count; i++) {
		link = kmem_cache_zalloc(cgrp_cset_link_pool, GFP_KERNEL);
		if (!link) {
			free_cgrp_cset_links(tmp_links);
			return -ENOMEM;
		}
		list_add(&link->cset_link, tmp_links);
	}
	return 0;
}

/**
 * link_css_set - a helper function to link a css_set to a cgroup
 * @tmp_links: cgrp_cset_link objects allocated by allocate_cgrp_cset_links()
 * @cset: the css_set to be linked
 * @cgrp: the destination cgroup
 */
static void link_css_set(struct list_head *tmp_links, struct css_set *cset,
			 struct cgroup *cgrp)
{
	struct cgrp_cset_link *link;

	BUG_ON(list_empty(tmp_links));

	if (cgroup_on_dfl(cgrp))
		cset->dfl_cgrp = cgrp;

	link = list_first_entry(tmp_links, struct cgrp_cset_link, cset_link);
	link->cset = cset;
	link->cgrp = cgrp;

	/*
	 * Always add links to the tail of the lists so that the lists are
	 * in choronological order.
	 */
	list_move_tail(&link->cset_link, &cgrp->cset_links);
	list_add_tail(&link->cgrp_link, &cset->cgrp_links);

	if (cgroup_parent(cgrp))
		cgroup_get_live(cgrp);
}

/**
 * find_css_set - return a new css_set with one cgroup updated
 * @old_cset: the baseline css_set
 * @cgrp: the cgroup to be updated
 *
 * Return a new css_set that's equivalent to @old_cset, but with @cgrp
 * substituted into the appropriate hierarchy.
 */
static struct css_set *find_css_set(struct css_set *old_cset,
				    struct cgroup *cgrp)
{
	struct cgroup_subsys_state *template[CGROUP_SUBSYS_COUNT] = { };
	struct css_set *cset;
	struct list_head tmp_links;
	struct cgrp_cset_link *link;
	struct cgroup_subsys *ss;
	unsigned long key;
	int ssid;

	lockdep_assert_held(&cgroup_mutex);

	/* First see if we already have a cgroup group that matches
	 * the desired set */
	spin_lock_irq(&css_set_lock);
	cset = find_existing_css_set(old_cset, cgrp, template);
	if (cset)
		get_css_set(cset);
	spin_unlock_irq(&css_set_lock);

	if (cset)
		return cset;

	cset = kzalloc(sizeof(*cset), GFP_KERNEL);
	if (!cset)
		return NULL;

	/* Allocate all the cgrp_cset_link objects that we'll need */
	if (allocate_cgrp_cset_links(cgroup_root_count, &tmp_links) < 0) {
		kfree(cset);
		return NULL;
	}

	refcount_set(&cset->refcount, 1);
	cset->dom_cset = cset;
	INIT_LIST_HEAD(&cset->tasks);
	INIT_LIST_HEAD(&cset->mg_tasks);
	INIT_LIST_HEAD(&cset->dying_tasks);
	INIT_LIST_HEAD(&cset->task_iters);
	INIT_LIST_HEAD(&cset->threaded_csets);
	INIT_HLIST_NODE(&cset->hlist);
	INIT_LIST_HEAD(&cset->cgrp_links);
	INIT_LIST_HEAD(&cset->mg_preload_node);
	INIT_LIST_HEAD(&cset->mg_node);

	/* Copy the set of subsystem state objects generated in
	 * find_existing_css_set() */
	memcpy(cset->subsys, template, sizeof(cset->subsys));

	spin_lock_irq(&css_set_lock);
	/* Add reference counts and links from the new css_set. */
	list_for_each_entry(link, &old_cset->cgrp_links, cgrp_link) {
		struct cgroup *c = link->cgrp;

		if (c->root == cgrp->root)
			c = cgrp;
		link_css_set(&tmp_links, cset, c);
	}

	BUG_ON(!list_empty(&tmp_links));

	css_set_count++;

	/* Add @cset to the hash table */
	key = css_set_hash(cset->subsys);
	hash_add(css_set_table, &cset->hlist, key);

	for_each_subsys(ss, ssid) {
		struct cgroup_subsys_state *css = cset->subsys[ssid];

		list_add_tail(&cset->e_cset_node[ssid],
			      &css->cgroup->e_csets[ssid]);
		css_get(css);
	}

	spin_unlock_irq(&css_set_lock);

	/*
	 * If @cset should be threaded, look up the matching dom_cset and
	 * link them up.  We first fully initialize @cset then look for the
	 * dom_cset.  It's simpler this way and safe as @cset is guaranteed
	 * to stay empty until we return.
	 */
	if (cgroup_is_threaded(cset->dfl_cgrp)) {
		struct css_set *dcset;

		dcset = find_css_set(cset, cset->dfl_cgrp->dom_cgrp);
		if (!dcset) {
			put_css_set(cset);
			return NULL;
		}

		spin_lock_irq(&css_set_lock);
		cset->dom_cset = dcset;
		list_add_tail(&cset->threaded_csets_node,
			      &dcset->threaded_csets);
		spin_unlock_irq(&css_set_lock);
	}

	return cset;
}

struct cgroup_root *cgroup_root_from_kf(struct kernfs_root *kf_root)
{
	struct cgroup *root_cgrp = kf_root->kn->priv;

	return root_cgrp->root;
}

static int cgroup_init_root_id(struct cgroup_root *root)
{
	int id;

	lockdep_assert_held(&cgroup_mutex);

	id = idr_alloc_cyclic(&cgroup_hierarchy_idr, root, 0, 0, GFP_KERNEL);
	if (id < 0)
		return id;

	root->hierarchy_id = id;
	return 0;
}

static void cgroup_exit_root_id(struct cgroup_root *root)
{
	lockdep_assert_held(&cgroup_mutex);

	idr_remove(&cgroup_hierarchy_idr, root->hierarchy_id);
}

void cgroup_free_root(struct cgroup_root *root)
{
	if (root) {
		idr_destroy(&root->cgroup_idr);
		kfree(root);
	}
}

static void cgroup_destroy_root(struct cgroup_root *root)
{
	struct cgroup *cgrp = &root->cgrp;
	struct cgrp_cset_link *link, *tmp_link;

	trace_cgroup_destroy_root(root);

	cgroup_lock_and_drain_offline(&cgrp_dfl_root.cgrp);

	BUG_ON(atomic_read(&root->nr_cgrps));
	BUG_ON(!list_empty(&cgrp->self.children));

	/* Rebind all subsystems back to the default hierarchy */
	WARN_ON(rebind_subsystems(&cgrp_dfl_root, root->subsys_mask));

	/*
	 * Release all the links from cset_links to this hierarchy's
	 * root cgroup
	 */
	spin_lock_irq(&css_set_lock);

	list_for_each_entry_safe(link, tmp_link, &cgrp->cset_links, cset_link) {
		list_del(&link->cset_link);
		list_del(&link->cgrp_link);
		kmem_cache_free(cgrp_cset_link_pool, link);
	}

	spin_unlock_irq(&css_set_lock);

	if (!list_empty(&root->root_list)) {
		list_del(&root->root_list);
		cgroup_root_count--;
	}

	cgroup_exit_root_id(root);

	mutex_unlock(&cgroup_mutex);

	kernfs_destroy_root(root->kf_root);
	cgroup_free_root(root);
}

/*
 * look up cgroup associated with current task's cgroup namespace on the
 * specified hierarchy
 */
static struct cgroup *
current_cgns_cgroup_from_root(struct cgroup_root *root)
{
	struct cgroup *res = NULL;
	struct css_set *cset;

	lockdep_assert_held(&css_set_lock);

	rcu_read_lock();

	cset = current->nsproxy->cgroup_ns->root_cset;
	if (cset == &init_css_set) {
		res = &root->cgrp;
	} else if (root == &cgrp_dfl_root) {
		res = cset->dfl_cgrp;
	} else {
		struct cgrp_cset_link *link;

		list_for_each_entry(link, &cset->cgrp_links, cgrp_link) {
			struct cgroup *c = link->cgrp;

			if (c->root == root) {
				res = c;
				break;
			}
		}
	}
	rcu_read_unlock();

	BUG_ON(!res);
	return res;
}

/* look up cgroup associated with given css_set on the specified hierarchy */
static struct cgroup *cset_cgroup_from_root(struct css_set *cset,
					    struct cgroup_root *root)
{
	struct cgroup *res = NULL;

	lockdep_assert_held(&cgroup_mutex);
	lockdep_assert_held(&css_set_lock);

	if (cset == &init_css_set) {
		res = &root->cgrp;
	} else if (root == &cgrp_dfl_root) {
		res = cset->dfl_cgrp;
	} else {
		struct cgrp_cset_link *link;

		list_for_each_entry(link, &cset->cgrp_links, cgrp_link) {
			struct cgroup *c = link->cgrp;

			if (c->root == root) {
				res = c;
				break;
			}
		}
	}

	BUG_ON(!res);
	return res;
}

/*
 * Return the cgroup for "task" from the given hierarchy. Must be
 * called with cgroup_mutex and css_set_lock held.
 */
struct cgroup *task_cgroup_from_root(struct task_struct *task,
				     struct cgroup_root *root)
{
	/*
	 * No need to lock the task - since we hold cgroup_mutex the
	 * task can't change groups, so the only thing that can happen
	 * is that it exits and its css is set back to init_css_set.
	 */
	return cset_cgroup_from_root(task_css_set(task), root);
}

/*
 * A task must hold cgroup_mutex to modify cgroups.
 *
 * Any task can increment and decrement the count field without lock.
 * So in general, code holding cgroup_mutex can't rely on the count
 * field not changing.  However, if the count goes to zero, then only
 * cgroup_attach_task() can increment it again.  Because a count of zero
 * means that no tasks are currently attached, therefore there is no
 * way a task attached to that cgroup can fork (the other way to
 * increment the count).  So code holding cgroup_mutex can safely
 * assume that if the count is zero, it will stay zero. Similarly, if
 * a task holds cgroup_mutex on a cgroup with zero count, it
 * knows that the cgroup won't be removed, as cgroup_rmdir()
 * needs that mutex.
 *
 * A cgroup can only be deleted if both its 'count' of using tasks
 * is zero, and its list of 'children' cgroups is empty.  Since all
 * tasks in the system use _some_ cgroup, and since there is always at
 * least one task in the system (init, pid == 1), therefore, root cgroup
 * always has either children cgroups and/or using tasks.  So we don't
 * need a special hack to ensure that root cgroup cannot be deleted.
 *
 * P.S.  One more locking exception.  RCU is used to guard the
 * update of a tasks cgroup pointer by cgroup_attach_task()
 */

static struct kernfs_syscall_ops cgroup_kf_syscall_ops;

static char *cgroup_file_name(struct cgroup *cgrp, const struct cftype *cft,
			      char *buf)
{
	struct cgroup_subsys *ss = cft->ss;

	if (cft->ss && !(cft->flags & CFTYPE_NO_PREFIX) &&
	    !(cgrp->root->flags & CGRP_ROOT_NOPREFIX))
		snprintf(buf, CGROUP_FILE_NAME_MAX, "%s.%s",
			 cgroup_on_dfl(cgrp) ? ss->name : ss->legacy_name,
			 cft->name);
	else
		strscpy(buf, cft->name, CGROUP_FILE_NAME_MAX);
	return buf;
}

/**
 * cgroup_file_mode - deduce file mode of a control file
 * @cft: the control file in question
 *
 * S_IRUGO for read, S_IWUSR for write.
 */
static umode_t cgroup_file_mode(const struct cftype *cft)
{
	umode_t mode = 0;

	if (cft->read_u64 || cft->read_s64 || cft->seq_show)
		mode |= S_IRUGO;

	if (cft->write_u64 || cft->write_s64 || cft->write) {
		if (cft->flags & CFTYPE_WORLD_WRITABLE)
			mode |= S_IWUGO;
		else
			mode |= S_IWUSR;
	}

	return mode;
}

/**
 * cgroup_calc_subtree_ss_mask - calculate subtree_ss_mask
 * @subtree_control: the new subtree_control mask to consider
 * @this_ss_mask: available subsystems
 *
 * On the default hierarchy, a subsystem may request other subsystems to be
 * enabled together through its ->depends_on mask.  In such cases, more
 * subsystems than specified in "cgroup.subtree_control" may be enabled.
 *
 * This function calculates which subsystems need to be enabled if
 * @subtree_control is to be applied while restricted to @this_ss_mask.
 */
static u16 cgroup_calc_subtree_ss_mask(u16 subtree_control, u16 this_ss_mask)
{
	u16 cur_ss_mask = subtree_control;
	struct cgroup_subsys *ss;
	int ssid;

	lockdep_assert_held(&cgroup_mutex);

	cur_ss_mask |= cgrp_dfl_implicit_ss_mask;

	while (true) {
		u16 new_ss_mask = cur_ss_mask;

		do_each_subsys_mask(ss, ssid, cur_ss_mask) {
			new_ss_mask |= ss->depends_on;
		} while_each_subsys_mask();

		/*
		 * Mask out subsystems which aren't available.  This can
		 * happen only if some depended-upon subsystems were bound
		 * to non-default hierarchies.
		 */
		new_ss_mask &= this_ss_mask;

		if (new_ss_mask == cur_ss_mask)
			break;
		cur_ss_mask = new_ss_mask;
	}

	return cur_ss_mask;
}

/**
 * cgroup_kn_unlock - unlocking helper for cgroup kernfs methods
 * @kn: the kernfs_node being serviced
 *
 * This helper undoes cgroup_kn_lock_live() and should be invoked before
 * the method finishes if locking succeeded.  Note that once this function
 * returns the cgroup returned by cgroup_kn_lock_live() may become
 * inaccessible any time.  If the caller intends to continue to access the
 * cgroup, it should pin it before invoking this function.
 */
void cgroup_kn_unlock(struct kernfs_node *kn)
{
	struct cgroup *cgrp;

	if (kernfs_type(kn) == KERNFS_DIR)
		cgrp = kn->priv;
	else
		cgrp = kn->parent->priv;

	mutex_unlock(&cgroup_mutex);

	kernfs_unbreak_active_protection(kn);
	cgroup_put(cgrp);
}

/**
 * cgroup_kn_lock_live - locking helper for cgroup kernfs methods
 * @kn: the kernfs_node being serviced
 * @drain_offline: perform offline draining on the cgroup
 *
 * This helper is to be used by a cgroup kernfs method currently servicing
 * @kn.  It breaks the active protection, performs cgroup locking and
 * verifies that the associated cgroup is alive.  Returns the cgroup if
 * alive; otherwise, %NULL.  A successful return should be undone by a
 * matching cgroup_kn_unlock() invocation.  If @drain_offline is %true, the
 * cgroup is drained of offlining csses before return.
 *
 * Any cgroup kernfs method implementation which requires locking the
 * associated cgroup should use this helper.  It avoids nesting cgroup
 * locking under kernfs active protection and allows all kernfs operations
 * including self-removal.
 */
struct cgroup *cgroup_kn_lock_live(struct kernfs_node *kn, bool drain_offline)
{
	struct cgroup *cgrp;

	if (kernfs_type(kn) == KERNFS_DIR)
		cgrp = kn->priv;
	else
		cgrp = kn->parent->priv;

	/*
	 * We're gonna grab cgroup_mutex which nests outside kernfs
	 * active_ref.  cgroup liveliness check alone provides enough
	 * protection against removal.  Ensure @cgrp stays accessible and
	 * break the active_ref protection.
	 */
	if (!cgroup_tryget(cgrp))
		return NULL;
	kernfs_break_active_protection(kn);

	if (drain_offline)
		cgroup_lock_and_drain_offline(cgrp);
	else
		mutex_lock(&cgroup_mutex);

	if (!cgroup_is_dead(cgrp))
		return cgrp;

	cgroup_kn_unlock(kn);
	return NULL;
}

static void cgroup_rm_file(struct cgroup *cgrp, const struct cftype *cft)
{
	char name[CGROUP_FILE_NAME_MAX];

	lockdep_assert_held(&cgroup_mutex);

	if (cft->file_offset) {
		struct cgroup_subsys_state *css = cgroup_css(cgrp, cft->ss);
		struct cgroup_file *cfile = (void *)css + cft->file_offset;

		spin_lock_irq(&cgroup_file_kn_lock);
		cfile->kn = NULL;
		spin_unlock_irq(&cgroup_file_kn_lock);
	}

	kernfs_remove_by_name(cgrp->kn, cgroup_file_name(cgrp, cft, name));
}

/**
 * css_clear_dir - remove subsys files in a cgroup directory
 * @css: taget css
 */
static void css_clear_dir(struct cgroup_subsys_state *css)
{
	struct cgroup *cgrp = css->cgroup;
	struct cftype *cfts;

	if (!(css->flags & CSS_VISIBLE))
		return;

	css->flags &= ~CSS_VISIBLE;

	if (!css->ss) {
		if (cgroup_on_dfl(cgrp))
			cfts = cgroup_base_files;
		else
			cfts = cgroup1_base_files;

		cgroup_addrm_files(css, cgrp, cfts, false);
	} else {
		list_for_each_entry(cfts, &css->ss->cfts, node)
			cgroup_addrm_files(css, cgrp, cfts, false);
	}
}

/**
 * css_populate_dir - create subsys files in a cgroup directory
 * @css: target css
 *
 * On failure, no file is added.
 */
static int css_populate_dir(struct cgroup_subsys_state *css)
{
	struct cgroup *cgrp = css->cgroup;
	struct cftype *cfts, *failed_cfts;
	int ret;

	if ((css->flags & CSS_VISIBLE) || !cgrp->kn)
		return 0;

	if (!css->ss) {
		if (cgroup_on_dfl(cgrp))
			cfts = cgroup_base_files;
		else
			cfts = cgroup1_base_files;

		ret = cgroup_addrm_files(&cgrp->self, cgrp, cfts, true);
		if (ret < 0)
			return ret;
	} else {
		list_for_each_entry(cfts, &css->ss->cfts, node) {
			ret = cgroup_addrm_files(css, cgrp, cfts, true);
			if (ret < 0) {
				failed_cfts = cfts;
				goto err;
			}
		}
	}

	css->flags |= CSS_VISIBLE;

	return 0;
err:
	list_for_each_entry(cfts, &css->ss->cfts, node) {
		if (cfts == failed_cfts)
			break;
		cgroup_addrm_files(css, cgrp, cfts, false);
	}
	return ret;
}

int rebind_subsystems(struct cgroup_root *dst_root, u16 ss_mask)
{
	struct cgroup *dcgrp = &dst_root->cgrp;
	struct cgroup_subsys *ss;
	int ssid, i, ret;
	u16 dfl_disable_ss_mask = 0;

	lockdep_assert_held(&cgroup_mutex);

	do_each_subsys_mask(ss, ssid, ss_mask) {
		/*
		 * If @ss has non-root csses attached to it, can't move.
		 * If @ss is an implicit controller, it is exempt from this
		 * rule and can be stolen.
		 */
		if (css_next_child(NULL, cgroup_css(&ss->root->cgrp, ss)) &&
		    !ss->implicit_on_dfl)
			return -EBUSY;

		/* can't move between two non-dummy roots either */
		if (ss->root != &cgrp_dfl_root && dst_root != &cgrp_dfl_root)
			return -EBUSY;

		/*
		 * Collect ssid's that need to be disabled from default
		 * hierarchy.
		 */
		if (ss->root == &cgrp_dfl_root)
			dfl_disable_ss_mask |= 1 << ssid;

	} while_each_subsys_mask();

	if (dfl_disable_ss_mask) {
		struct cgroup *scgrp = &cgrp_dfl_root.cgrp;

		/*
		 * Controllers from default hierarchy that need to be rebound
		 * are all disabled together in one go.
		 */
		cgrp_dfl_root.subsys_mask &= ~dfl_disable_ss_mask;
		WARN_ON(cgroup_apply_control(scgrp));
		cgroup_finalize_control(scgrp, 0);
	}

	do_each_subsys_mask(ss, ssid, ss_mask) {
		struct cgroup_root *src_root = ss->root;
		struct cgroup *scgrp = &src_root->cgrp;
		struct cgroup_subsys_state *css = cgroup_css(scgrp, ss);
		struct css_set *cset;

		WARN_ON(!css || cgroup_css(dcgrp, ss));

		if (src_root != &cgrp_dfl_root) {
			/* disable from the source */
			src_root->subsys_mask &= ~(1 << ssid);
			WARN_ON(cgroup_apply_control(scgrp));
			cgroup_finalize_control(scgrp, 0);
		}

		/* rebind */
		RCU_INIT_POINTER(scgrp->subsys[ssid], NULL);
		rcu_assign_pointer(dcgrp->subsys[ssid], css);
		ss->root = dst_root;
		css->cgroup = dcgrp;

		spin_lock_irq(&css_set_lock);
		hash_for_each(css_set_table, i, cset, hlist)
			list_move_tail(&cset->e_cset_node[ss->id],
				       &dcgrp->e_csets[ss->id]);
		spin_unlock_irq(&css_set_lock);

		/* default hierarchy doesn't enable controllers by default */
		dst_root->subsys_mask |= 1 << ssid;
		if (dst_root == &cgrp_dfl_root) {
			static_branch_enable(cgroup_subsys_on_dfl_key[ssid]);
		} else {
			dcgrp->subtree_control |= 1 << ssid;
			static_branch_disable(cgroup_subsys_on_dfl_key[ssid]);
		}

		ret = cgroup_apply_control(dcgrp);
		if (ret)
			pr_warn("partial failure to rebind %s controller (err=%d)\n",
				ss->name, ret);

		if (ss->bind)
			ss->bind(css);
	} while_each_subsys_mask();

	kernfs_activate(dcgrp->kn);
	return 0;
}

int cgroup_show_path(struct seq_file *sf, struct kernfs_node *kf_node,
		     struct kernfs_root *kf_root)
{
	int len = 0;
	char *buf = NULL;
	struct cgroup_root *kf_cgroot = cgroup_root_from_kf(kf_root);
	struct cgroup *ns_cgroup;

	buf = kmalloc(PATH_MAX, GFP_KERNEL);
	if (!buf)
		return -ENOMEM;

	spin_lock_irq(&css_set_lock);
	ns_cgroup = current_cgns_cgroup_from_root(kf_cgroot);
	len = kernfs_path_from_node(kf_node, ns_cgroup->kn, buf, PATH_MAX);
	spin_unlock_irq(&css_set_lock);

	if (len >= PATH_MAX)
		len = -ERANGE;
	else if (len > 0) {
		seq_escape(sf, buf, " \t\n\\");
		len = 0;
	}
	kfree(buf);
	return len;
}

static int parse_cgroup_root_flags(char *data, unsigned int *root_flags)
{
	char *token;

	*root_flags = 0;

	if (!data || *data == '\0')
		return 0;

	while ((token = strsep(&data, ",")) != NULL) {
		if (!strcmp(token, "nsdelegate")) {
			*root_flags |= CGRP_ROOT_NS_DELEGATE;
			continue;
		}

		pr_err("cgroup2: unknown option \"%s\"\n", token);
		return -EINVAL;
	}

	return 0;
}

static void apply_cgroup_root_flags(unsigned int root_flags)
{
	if (current->nsproxy->cgroup_ns == &init_cgroup_ns) {
		if (root_flags & CGRP_ROOT_NS_DELEGATE)
			cgrp_dfl_root.flags |= CGRP_ROOT_NS_DELEGATE;
		else
			cgrp_dfl_root.flags &= ~CGRP_ROOT_NS_DELEGATE;
	}
}

static int cgroup_show_options(struct seq_file *seq, struct kernfs_root *kf_root)
{
	if (cgrp_dfl_root.flags & CGRP_ROOT_NS_DELEGATE)
		seq_puts(seq, ",nsdelegate");
	return 0;
}

static int cgroup_remount(struct kernfs_root *kf_root, int *flags, char *data)
{
	unsigned int root_flags;
	int ret;

	ret = parse_cgroup_root_flags(data, &root_flags);
	if (ret)
		return ret;

	apply_cgroup_root_flags(root_flags);
	return 0;
}

/*
 * To reduce the fork() overhead for systems that are not actually using
 * their cgroups capability, we don't maintain the lists running through
 * each css_set to its tasks until we see the list actually used - in other
 * words after the first mount.
 */
static bool use_task_css_set_links __read_mostly;

static void cgroup_enable_task_cg_lists(void)
{
	struct task_struct *p, *g;

	spin_lock_irq(&css_set_lock);

	if (use_task_css_set_links)
		goto out_unlock;

	use_task_css_set_links = true;

	/*
	 * We need tasklist_lock because RCU is not safe against
	 * while_each_thread(). Besides, a forking task that has passed
	 * cgroup_post_fork() without seeing use_task_css_set_links = 1
	 * is not guaranteed to have its child immediately visible in the
	 * tasklist if we walk through it with RCU.
	 */
	read_lock(&tasklist_lock);
	do_each_thread(g, p) {
		WARN_ON_ONCE(!list_empty(&p->cg_list) ||
			     task_css_set(p) != &init_css_set);

		/*
		 * We should check if the process is exiting, otherwise
		 * it will race with cgroup_exit() in that the list
		 * entry won't be deleted though the process has exited.
		 * Do it while holding siglock so that we don't end up
		 * racing against cgroup_exit().
		 *
		 * Interrupts were already disabled while acquiring
		 * the css_set_lock, so we do not need to disable it
		 * again when acquiring the sighand->siglock here.
		 */
		spin_lock(&p->sighand->siglock);
		if (!(p->flags & PF_EXITING)) {
			struct css_set *cset = task_css_set(p);

			if (!css_set_populated(cset))
				css_set_update_populated(cset, true);
			list_add_tail(&p->cg_list, &cset->tasks);
			get_css_set(cset);
			cset->nr_tasks++;
		}
		spin_unlock(&p->sighand->siglock);
	} while_each_thread(g, p);
	read_unlock(&tasklist_lock);
out_unlock:
	spin_unlock_irq(&css_set_lock);
}

static void init_cgroup_housekeeping(struct cgroup *cgrp)
{
	struct cgroup_subsys *ss;
	int ssid;

	INIT_LIST_HEAD(&cgrp->self.sibling);
	INIT_LIST_HEAD(&cgrp->self.children);
	INIT_LIST_HEAD(&cgrp->cset_links);
	INIT_LIST_HEAD(&cgrp->pidlists);
	mutex_init(&cgrp->pidlist_mutex);
	cgrp->self.cgroup = cgrp;
	cgrp->self.flags |= CSS_ONLINE;
	cgrp->dom_cgrp = cgrp;
	cgrp->max_descendants = INT_MAX;
	cgrp->max_depth = INT_MAX;

	for_each_subsys(ss, ssid)
		INIT_LIST_HEAD(&cgrp->e_csets[ssid]);

	init_waitqueue_head(&cgrp->offline_waitq);
	INIT_WORK(&cgrp->release_agent_work, cgroup1_release_agent);
}

void init_cgroup_root(struct cgroup_root *root, struct cgroup_sb_opts *opts)
{
	struct cgroup *cgrp = &root->cgrp;

	INIT_LIST_HEAD(&root->root_list);
	atomic_set(&root->nr_cgrps, 1);
	cgrp->root = root;
	init_cgroup_housekeeping(cgrp);
	idr_init(&root->cgroup_idr);

	root->flags = opts->flags;
	if (opts->release_agent)
		strscpy(root->release_agent_path, opts->release_agent, PATH_MAX);
	if (opts->name)
		strscpy(root->name, opts->name, MAX_CGROUP_ROOT_NAMELEN);
	if (opts->cpuset_clone_children)
		set_bit(CGRP_CPUSET_CLONE_CHILDREN, &root->cgrp.flags);
}

int cgroup_setup_root(struct cgroup_root *root, u16 ss_mask)
{
	LIST_HEAD(tmp_links);
	struct cgroup *root_cgrp = &root->cgrp;
	struct kernfs_syscall_ops *kf_sops;
	struct css_set *cset;
	int i, ret;

	lockdep_assert_held(&cgroup_mutex);

	ret = cgroup_idr_alloc(&root->cgroup_idr, root_cgrp, 1, 2, GFP_KERNEL);
	if (ret < 0)
		goto out;
	root_cgrp->id = ret;
	root_cgrp->ancestor_ids[0] = ret;

	ret = percpu_ref_init(&root_cgrp->self.refcnt, css_release,
			      0, GFP_KERNEL);
	if (ret)
		goto out;

	/*
	 * We're accessing css_set_count without locking css_set_lock here,
	 * but that's OK - it can only be increased by someone holding
	 * cgroup_lock, and that's us.  Later rebinding may disable
	 * controllers on the default hierarchy and thus create new csets,
	 * which can't be more than the existing ones.  Allocate 2x.
	 */
	ret = allocate_cgrp_cset_links(2 * css_set_count, &tmp_links);
	if (ret)
		goto cancel_ref;

	ret = cgroup_init_root_id(root);
	if (ret)
		goto cancel_ref;

	kf_sops = root == &cgrp_dfl_root ?
		&cgroup_kf_syscall_ops : &cgroup1_kf_syscall_ops;

	root->kf_root = kernfs_create_root(kf_sops,
					   KERNFS_ROOT_CREATE_DEACTIVATED |
					   KERNFS_ROOT_SUPPORT_EXPORTOP,
					   root_cgrp);
	if (IS_ERR(root->kf_root)) {
		ret = PTR_ERR(root->kf_root);
		goto exit_root_id;
	}
	root_cgrp->kn = root->kf_root->kn;

	ret = css_populate_dir(&root_cgrp->self);
	if (ret)
		goto destroy_root;

	ret = rebind_subsystems(root, ss_mask);
	if (ret)
		goto destroy_root;

	ret = cgroup_bpf_inherit(root_cgrp);
	WARN_ON_ONCE(ret);

	trace_cgroup_setup_root(root);

	/*
	 * There must be no failure case after here, since rebinding takes
	 * care of subsystems' refcounts, which are explicitly dropped in
	 * the failure exit path.
	 */
	list_add(&root->root_list, &cgroup_roots);
	cgroup_root_count++;

	/*
	 * Link the root cgroup in this hierarchy into all the css_set
	 * objects.
	 */
	spin_lock_irq(&css_set_lock);
	hash_for_each(css_set_table, i, cset, hlist) {
		link_css_set(&tmp_links, cset, root_cgrp);
		if (css_set_populated(cset))
			cgroup_update_populated(root_cgrp, true);
	}
	spin_unlock_irq(&css_set_lock);

	BUG_ON(!list_empty(&root_cgrp->self.children));
	BUG_ON(atomic_read(&root->nr_cgrps) != 1);

	ret = 0;
	goto out;

destroy_root:
	kernfs_destroy_root(root->kf_root);
	root->kf_root = NULL;
exit_root_id:
	cgroup_exit_root_id(root);
cancel_ref:
	percpu_ref_exit(&root_cgrp->self.refcnt);
out:
	free_cgrp_cset_links(&tmp_links);
	return ret;
}

struct dentry *cgroup_do_mount(struct file_system_type *fs_type, int flags,
			       struct cgroup_root *root, unsigned long magic,
			       struct cgroup_namespace *ns)
{
	struct dentry *dentry;
	bool new_sb = false;

	dentry = kernfs_mount(fs_type, flags, root->kf_root, magic, &new_sb);

	/*
	 * In non-init cgroup namespace, instead of root cgroup's dentry,
	 * we return the dentry corresponding to the cgroupns->root_cgrp.
	 */
	if (!IS_ERR(dentry) && ns != &init_cgroup_ns) {
		struct dentry *nsdentry;
		struct super_block *sb = dentry->d_sb;
		struct cgroup *cgrp;

		mutex_lock(&cgroup_mutex);
		spin_lock_irq(&css_set_lock);

		cgrp = cset_cgroup_from_root(ns->root_cset, root);

		spin_unlock_irq(&css_set_lock);
		mutex_unlock(&cgroup_mutex);

		nsdentry = kernfs_node_dentry(cgrp->kn, sb);
		dput(dentry);
		if (IS_ERR(nsdentry))
			deactivate_locked_super(sb);
		dentry = nsdentry;
	}

	if (!new_sb)
		cgroup_put(&root->cgrp);

	return dentry;
}

static struct dentry *cgroup_mount(struct file_system_type *fs_type,
			 int flags, const char *unused_dev_name,
			 void *data)
{
	struct cgroup_namespace *ns = current->nsproxy->cgroup_ns;
	struct dentry *dentry;
	int ret;

	get_cgroup_ns(ns);

	/* Check if the caller has permission to mount. */
	if (!ns_capable(ns->user_ns, CAP_SYS_ADMIN)) {
		put_cgroup_ns(ns);
		return ERR_PTR(-EPERM);
	}

	/*
	 * The first time anyone tries to mount a cgroup, enable the list
	 * linking each css_set to its tasks and fix up all existing tasks.
	 */
	if (!use_task_css_set_links)
		cgroup_enable_task_cg_lists();

	if (fs_type == &cgroup2_fs_type) {
		unsigned int root_flags;

		ret = parse_cgroup_root_flags(data, &root_flags);
		if (ret) {
			put_cgroup_ns(ns);
			return ERR_PTR(ret);
		}

		cgrp_dfl_visible = true;
		cgroup_get_live(&cgrp_dfl_root.cgrp);

		dentry = cgroup_do_mount(&cgroup2_fs_type, flags, &cgrp_dfl_root,
					 CGROUP2_SUPER_MAGIC, ns);
		if (!IS_ERR(dentry))
			apply_cgroup_root_flags(root_flags);
	} else {
		dentry = cgroup1_mount(&cgroup_fs_type, flags, data,
				       CGROUP_SUPER_MAGIC, ns);
	}

	put_cgroup_ns(ns);
	return dentry;
}

static void cgroup_kill_sb(struct super_block *sb)
{
	struct kernfs_root *kf_root = kernfs_root_from_sb(sb);
	struct cgroup_root *root = cgroup_root_from_kf(kf_root);

	/*
	 * If @root doesn't have any children, start killing it.
	 * This prevents new mounts by disabling percpu_ref_tryget_live().
	 * cgroup_mount() may wait for @root's release.
	 *
	 * And don't kill the default root.
	 */
	if (list_empty(&root->cgrp.self.children) && root != &cgrp_dfl_root &&
	    !percpu_ref_is_dying(&root->cgrp.self.refcnt))
		percpu_ref_kill(&root->cgrp.self.refcnt);
	cgroup_put(&root->cgrp);
	kernfs_kill_sb(sb);
}

struct file_system_type cgroup_fs_type = {
	.name = "cgroup",
	.mount = cgroup_mount,
	.kill_sb = cgroup_kill_sb,
	.fs_flags = FS_USERNS_MOUNT,
};

static struct file_system_type cgroup2_fs_type = {
	.name = "cgroup2",
	.mount = cgroup_mount,
	.kill_sb = cgroup_kill_sb,
	.fs_flags = FS_USERNS_MOUNT,
};

int cgroup_path_ns_locked(struct cgroup *cgrp, char *buf, size_t buflen,
			  struct cgroup_namespace *ns)
{
	struct cgroup *root = cset_cgroup_from_root(ns->root_cset, cgrp->root);

	return kernfs_path_from_node(cgrp->kn, root->kn, buf, buflen);
}

int cgroup_path_ns(struct cgroup *cgrp, char *buf, size_t buflen,
		   struct cgroup_namespace *ns)
{
	int ret;

	mutex_lock(&cgroup_mutex);
	spin_lock_irq(&css_set_lock);

	ret = cgroup_path_ns_locked(cgrp, buf, buflen, ns);

	spin_unlock_irq(&css_set_lock);
	mutex_unlock(&cgroup_mutex);

	return ret;
}
EXPORT_SYMBOL_GPL(cgroup_path_ns);

/**
 * task_cgroup_path - cgroup path of a task in the first cgroup hierarchy
 * @task: target task
 * @buf: the buffer to write the path into
 * @buflen: the length of the buffer
 *
 * Determine @task's cgroup on the first (the one with the lowest non-zero
 * hierarchy_id) cgroup hierarchy and copy its path into @buf.  This
 * function grabs cgroup_mutex and shouldn't be used inside locks used by
 * cgroup controller callbacks.
 *
 * Return value is the same as kernfs_path().
 */
int task_cgroup_path(struct task_struct *task, char *buf, size_t buflen)
{
	struct cgroup_root *root;
	struct cgroup *cgrp;
	int hierarchy_id = 1;
	int ret;

	mutex_lock(&cgroup_mutex);
	spin_lock_irq(&css_set_lock);

	root = idr_get_next(&cgroup_hierarchy_idr, &hierarchy_id);

	if (root) {
		cgrp = task_cgroup_from_root(task, root);
		ret = cgroup_path_ns_locked(cgrp, buf, buflen, &init_cgroup_ns);
	} else {
		/* if no hierarchy exists, everyone is in "/" */
		ret = strlcpy(buf, "/", buflen);
	}

	spin_unlock_irq(&css_set_lock);
	mutex_unlock(&cgroup_mutex);
	return ret;
}
EXPORT_SYMBOL_GPL(task_cgroup_path);

/**
 * cgroup_migrate_add_task - add a migration target task to a migration context
 * @task: target task
 * @mgctx: target migration context
 *
 * Add @task, which is a migration target, to @mgctx->tset.  This function
 * becomes noop if @task doesn't need to be migrated.  @task's css_set
 * should have been added as a migration source and @task->cg_list will be
 * moved from the css_set's tasks list to mg_tasks one.
 */
static void cgroup_migrate_add_task(struct task_struct *task,
				    struct cgroup_mgctx *mgctx)
{
	struct css_set *cset;

	lockdep_assert_held(&css_set_lock);

	/* @task either already exited or can't exit until the end */
	if (task->flags & PF_EXITING)
		return;

	/* leave @task alone if post_fork() hasn't linked it yet */
	if (list_empty(&task->cg_list))
		return;

	cset = task_css_set(task);
	if (!cset->mg_src_cgrp)
		return;

	mgctx->tset.nr_tasks++;

	list_move_tail(&task->cg_list, &cset->mg_tasks);
	if (list_empty(&cset->mg_node))
		list_add_tail(&cset->mg_node,
			      &mgctx->tset.src_csets);
	if (list_empty(&cset->mg_dst_cset->mg_node))
		list_add_tail(&cset->mg_dst_cset->mg_node,
			      &mgctx->tset.dst_csets);
}

/**
 * cgroup_taskset_first - reset taskset and return the first task
 * @tset: taskset of interest
 * @dst_cssp: output variable for the destination css
 *
 * @tset iteration is initialized and the first task is returned.
 */
struct task_struct *cgroup_taskset_first(struct cgroup_taskset *tset,
					 struct cgroup_subsys_state **dst_cssp)
{
	tset->cur_cset = list_first_entry(tset->csets, struct css_set, mg_node);
	tset->cur_task = NULL;

	return cgroup_taskset_next(tset, dst_cssp);
}

/**
 * cgroup_taskset_next - iterate to the next task in taskset
 * @tset: taskset of interest
 * @dst_cssp: output variable for the destination css
 *
 * Return the next task in @tset.  Iteration must have been initialized
 * with cgroup_taskset_first().
 */
struct task_struct *cgroup_taskset_next(struct cgroup_taskset *tset,
					struct cgroup_subsys_state **dst_cssp)
{
	struct css_set *cset = tset->cur_cset;
	struct task_struct *task = tset->cur_task;

	while (&cset->mg_node != tset->csets) {
		if (!task)
			task = list_first_entry(&cset->mg_tasks,
						struct task_struct, cg_list);
		else
			task = list_next_entry(task, cg_list);

		if (&task->cg_list != &cset->mg_tasks) {
			tset->cur_cset = cset;
			tset->cur_task = task;

			/*
			 * This function may be called both before and
			 * after cgroup_taskset_migrate().  The two cases
			 * can be distinguished by looking at whether @cset
			 * has its ->mg_dst_cset set.
			 */
			if (cset->mg_dst_cset)
				*dst_cssp = cset->mg_dst_cset->subsys[tset->ssid];
			else
				*dst_cssp = cset->subsys[tset->ssid];

			return task;
		}

		cset = list_next_entry(cset, mg_node);
		task = NULL;
	}

	return NULL;
}

/**
 * cgroup_taskset_migrate - migrate a taskset
 * @mgctx: migration context
 *
 * Migrate tasks in @mgctx as setup by migration preparation functions.
 * This function fails iff one of the ->can_attach callbacks fails and
 * guarantees that either all or none of the tasks in @mgctx are migrated.
 * @mgctx is consumed regardless of success.
 */
static int cgroup_migrate_execute(struct cgroup_mgctx *mgctx)
{
	struct cgroup_taskset *tset = &mgctx->tset;
	struct cgroup_subsys *ss;
	struct task_struct *task, *tmp_task;
	struct css_set *cset, *tmp_cset;
	int ssid, failed_ssid, ret;

	/* check that we can legitimately attach to the cgroup */
	if (tset->nr_tasks) {
		do_each_subsys_mask(ss, ssid, mgctx->ss_mask) {
			if (ss->can_attach) {
				tset->ssid = ssid;
				ret = ss->can_attach(tset);
				if (ret) {
					failed_ssid = ssid;
					goto out_cancel_attach;
				}
			}
		} while_each_subsys_mask();
	}

	/*
	 * Now that we're guaranteed success, proceed to move all tasks to
	 * the new cgroup.  There are no failure cases after here, so this
	 * is the commit point.
	 */
	spin_lock_irq(&css_set_lock);
	list_for_each_entry(cset, &tset->src_csets, mg_node) {
		list_for_each_entry_safe(task, tmp_task, &cset->mg_tasks, cg_list) {
			struct css_set *from_cset = task_css_set(task);
			struct css_set *to_cset = cset->mg_dst_cset;

			get_css_set(to_cset);
			to_cset->nr_tasks++;
			css_set_move_task(task, from_cset, to_cset, true);
			from_cset->nr_tasks--;
			/*
			 * If the source or destination cgroup is frozen,
			 * the task might require to change its state.
			 */
			cgroup_freezer_migrate_task(task, from_cset->dfl_cgrp,
						    to_cset->dfl_cgrp);
			put_css_set_locked(from_cset);

		}
	}
	spin_unlock_irq(&css_set_lock);

	/*
	 * Migration is committed, all target tasks are now on dst_csets.
	 * Nothing is sensitive to fork() after this point.  Notify
	 * controllers that migration is complete.
	 */
	tset->csets = &tset->dst_csets;

	if (tset->nr_tasks) {
		do_each_subsys_mask(ss, ssid, mgctx->ss_mask) {
			if (ss->attach) {
				tset->ssid = ssid;
				ss->attach(tset);
			}
		} while_each_subsys_mask();
	}

	ret = 0;
	goto out_release_tset;

out_cancel_attach:
	if (tset->nr_tasks) {
		do_each_subsys_mask(ss, ssid, mgctx->ss_mask) {
			if (ssid == failed_ssid)
				break;
			if (ss->cancel_attach) {
				tset->ssid = ssid;
				ss->cancel_attach(tset);
			}
		} while_each_subsys_mask();
	}
out_release_tset:
	spin_lock_irq(&css_set_lock);
	list_splice_init(&tset->dst_csets, &tset->src_csets);
	list_for_each_entry_safe(cset, tmp_cset, &tset->src_csets, mg_node) {
		list_splice_tail_init(&cset->mg_tasks, &cset->tasks);
		list_del_init(&cset->mg_node);
	}
	spin_unlock_irq(&css_set_lock);

	/*
	 * Re-initialize the cgroup_taskset structure in case it is reused
	 * again in another cgroup_migrate_add_task()/cgroup_migrate_execute()
	 * iteration.
	 */
	tset->nr_tasks = 0;
	tset->csets    = &tset->src_csets;
	return ret;
}

/**
 * cgroup_migrate_vet_dst - verify whether a cgroup can be migration destination
 * @dst_cgrp: destination cgroup to test
 *
 * On the default hierarchy, except for the mixable, (possible) thread root
 * and threaded cgroups, subtree_control must be zero for migration
 * destination cgroups with tasks so that child cgroups don't compete
 * against tasks.
 */
int cgroup_migrate_vet_dst(struct cgroup *dst_cgrp)
{
	/* v1 doesn't have any restriction */
	if (!cgroup_on_dfl(dst_cgrp))
		return 0;

	/* verify @dst_cgrp can host resources */
	if (!cgroup_is_valid_domain(dst_cgrp->dom_cgrp))
		return -EOPNOTSUPP;

	/* mixables don't care */
	if (cgroup_is_mixable(dst_cgrp))
		return 0;

	/*
	 * If @dst_cgrp is already or can become a thread root or is
	 * threaded, it doesn't matter.
	 */
	if (cgroup_can_be_thread_root(dst_cgrp) || cgroup_is_threaded(dst_cgrp))
		return 0;

	/* apply no-internal-process constraint */
	if (dst_cgrp->subtree_control)
		return -EBUSY;

	return 0;
}

/**
 * cgroup_migrate_finish - cleanup after attach
 * @mgctx: migration context
 *
 * Undo cgroup_migrate_add_src() and cgroup_migrate_prepare_dst().  See
 * those functions for details.
 */
void cgroup_migrate_finish(struct cgroup_mgctx *mgctx)
{
	LIST_HEAD(preloaded);
	struct css_set *cset, *tmp_cset;

	lockdep_assert_held(&cgroup_mutex);

	spin_lock_irq(&css_set_lock);

	list_splice_tail_init(&mgctx->preloaded_src_csets, &preloaded);
	list_splice_tail_init(&mgctx->preloaded_dst_csets, &preloaded);

	list_for_each_entry_safe(cset, tmp_cset, &preloaded, mg_preload_node) {
		cset->mg_src_cgrp = NULL;
		cset->mg_dst_cgrp = NULL;
		cset->mg_dst_cset = NULL;
		list_del_init(&cset->mg_preload_node);
		put_css_set_locked(cset);
	}

	spin_unlock_irq(&css_set_lock);
}

/**
 * cgroup_migrate_add_src - add a migration source css_set
 * @src_cset: the source css_set to add
 * @dst_cgrp: the destination cgroup
 * @mgctx: migration context
 *
 * Tasks belonging to @src_cset are about to be migrated to @dst_cgrp.  Pin
 * @src_cset and add it to @mgctx->src_csets, which should later be cleaned
 * up by cgroup_migrate_finish().
 *
 * This function may be called without holding cgroup_threadgroup_rwsem
 * even if the target is a process.  Threads may be created and destroyed
 * but as long as cgroup_mutex is not dropped, no new css_set can be put
 * into play and the preloaded css_sets are guaranteed to cover all
 * migrations.
 */
void cgroup_migrate_add_src(struct css_set *src_cset,
			    struct cgroup *dst_cgrp,
			    struct cgroup_mgctx *mgctx)
{
	struct cgroup *src_cgrp;

	lockdep_assert_held(&cgroup_mutex);
	lockdep_assert_held(&css_set_lock);

	/*
	 * If ->dead, @src_set is associated with one or more dead cgroups
	 * and doesn't contain any migratable tasks.  Ignore it early so
	 * that the rest of migration path doesn't get confused by it.
	 */
	if (src_cset->dead)
		return;

	src_cgrp = cset_cgroup_from_root(src_cset, dst_cgrp->root);

	if (!list_empty(&src_cset->mg_preload_node))
		return;

	WARN_ON(src_cset->mg_src_cgrp);
	WARN_ON(src_cset->mg_dst_cgrp);
	WARN_ON(!list_empty(&src_cset->mg_tasks));
	WARN_ON(!list_empty(&src_cset->mg_node));

	src_cset->mg_src_cgrp = src_cgrp;
	src_cset->mg_dst_cgrp = dst_cgrp;
	get_css_set(src_cset);
	list_add_tail(&src_cset->mg_preload_node, &mgctx->preloaded_src_csets);
}

/**
 * cgroup_migrate_prepare_dst - prepare destination css_sets for migration
 * @mgctx: migration context
 *
 * Tasks are about to be moved and all the source css_sets have been
 * preloaded to @mgctx->preloaded_src_csets.  This function looks up and
 * pins all destination css_sets, links each to its source, and append them
 * to @mgctx->preloaded_dst_csets.
 *
 * This function must be called after cgroup_migrate_add_src() has been
 * called on each migration source css_set.  After migration is performed
 * using cgroup_migrate(), cgroup_migrate_finish() must be called on
 * @mgctx.
 */
int cgroup_migrate_prepare_dst(struct cgroup_mgctx *mgctx)
{
	struct css_set *src_cset, *tmp_cset;

	lockdep_assert_held(&cgroup_mutex);

	/* look up the dst cset for each src cset and link it to src */
	list_for_each_entry_safe(src_cset, tmp_cset, &mgctx->preloaded_src_csets,
				 mg_preload_node) {
		struct css_set *dst_cset;
		struct cgroup_subsys *ss;
		int ssid;

		dst_cset = find_css_set(src_cset, src_cset->mg_dst_cgrp);
		if (!dst_cset)
			return -ENOMEM;

		WARN_ON_ONCE(src_cset->mg_dst_cset || dst_cset->mg_dst_cset);

		/*
		 * If src cset equals dst, it's noop.  Drop the src.
		 * cgroup_migrate() will skip the cset too.  Note that we
		 * can't handle src == dst as some nodes are used by both.
		 */
		if (src_cset == dst_cset) {
			src_cset->mg_src_cgrp = NULL;
			src_cset->mg_dst_cgrp = NULL;
			list_del_init(&src_cset->mg_preload_node);
			put_css_set(src_cset);
			put_css_set(dst_cset);
			continue;
		}

		src_cset->mg_dst_cset = dst_cset;

		if (list_empty(&dst_cset->mg_preload_node))
			list_add_tail(&dst_cset->mg_preload_node,
				      &mgctx->preloaded_dst_csets);
		else
			put_css_set(dst_cset);

		for_each_subsys(ss, ssid)
			if (src_cset->subsys[ssid] != dst_cset->subsys[ssid])
				mgctx->ss_mask |= 1 << ssid;
	}

	return 0;
}

/**
 * cgroup_migrate - migrate a process or task to a cgroup
 * @leader: the leader of the process or the task to migrate
 * @threadgroup: whether @leader points to the whole process or a single task
 * @mgctx: migration context
 *
 * Migrate a process or task denoted by @leader.  If migrating a process,
 * the caller must be holding cgroup_threadgroup_rwsem.  The caller is also
 * responsible for invoking cgroup_migrate_add_src() and
 * cgroup_migrate_prepare_dst() on the targets before invoking this
 * function and following up with cgroup_migrate_finish().
 *
 * As long as a controller's ->can_attach() doesn't fail, this function is
 * guaranteed to succeed.  This means that, excluding ->can_attach()
 * failure, when migrating multiple targets, the success or failure can be
 * decided for all targets by invoking group_migrate_prepare_dst() before
 * actually starting migrating.
 */
int cgroup_migrate(struct task_struct *leader, bool threadgroup,
		   struct cgroup_mgctx *mgctx)
{
	struct task_struct *task;

	/*
	 * Prevent freeing of tasks while we take a snapshot. Tasks that are
	 * already PF_EXITING could be freed from underneath us unless we
	 * take an rcu_read_lock.
	 */
	spin_lock_irq(&css_set_lock);
	rcu_read_lock();
	task = leader;
	do {
		cgroup_migrate_add_task(task, mgctx);
		if (!threadgroup)
			break;
	} while_each_thread(leader, task);
	rcu_read_unlock();
	spin_unlock_irq(&css_set_lock);

	return cgroup_migrate_execute(mgctx);
}

/**
 * cgroup_attach_task - attach a task or a whole threadgroup to a cgroup
 * @dst_cgrp: the cgroup to attach to
 * @leader: the task or the leader of the threadgroup to be attached
 * @threadgroup: attach the whole threadgroup?
 *
 * Call holding cgroup_mutex and cgroup_threadgroup_rwsem.
 */
int cgroup_attach_task(struct cgroup *dst_cgrp, struct task_struct *leader,
		       bool threadgroup)
{
	DEFINE_CGROUP_MGCTX(mgctx);
	struct task_struct *task;
	int ret = 0;

	/* look up all src csets */
	spin_lock_irq(&css_set_lock);
	rcu_read_lock();
	task = leader;
	do {
		cgroup_migrate_add_src(task_css_set(task), dst_cgrp, &mgctx);
		if (!threadgroup)
			break;
	} while_each_thread(leader, task);
	rcu_read_unlock();
	spin_unlock_irq(&css_set_lock);

	/* prepare dst csets and commit */
	ret = cgroup_migrate_prepare_dst(&mgctx);
	if (!ret)
		ret = cgroup_migrate(leader, threadgroup, &mgctx);

	cgroup_migrate_finish(&mgctx);

	if (!ret)
		trace_cgroup_attach_task(dst_cgrp, leader, threadgroup);

	return ret;
}

struct task_struct *cgroup_procs_write_start(char *buf, bool threadgroup,
					     bool *locked)
	__acquires(&cgroup_threadgroup_rwsem)
{
	struct task_struct *tsk;
	pid_t pid;

	if (kstrtoint(strstrip(buf), 0, &pid) || pid < 0)
		return ERR_PTR(-EINVAL);

	/*
	 * If we migrate a single thread, we don't care about threadgroup
	 * stability. If the thread is `current`, it won't exit(2) under our
	 * hands or change PID through exec(2). We exclude
	 * cgroup_update_dfl_csses and other cgroup_{proc,thread}s_write
	 * callers by cgroup_mutex.
	 * Therefore, we can skip the global lock.
	 */
	lockdep_assert_held(&cgroup_mutex);
	if (pid || threadgroup) {
		percpu_down_write(&cgroup_threadgroup_rwsem);
		*locked = true;
	} else {
		*locked = false;
	}

	rcu_read_lock();
	if (pid) {
		tsk = find_task_by_vpid(pid);
		if (!tsk) {
			tsk = ERR_PTR(-ESRCH);
			goto out_unlock_threadgroup;
		}
	} else {
		tsk = current;
	}

	if (threadgroup)
		tsk = tsk->group_leader;

	/*
	 * kthreads may acquire PF_NO_SETAFFINITY during initialization.
	 * If userland migrates such a kthread to a non-root cgroup, it can
	 * become trapped in a cpuset, or RT kthread may be born in a
	 * cgroup with no rt_runtime allocated.  Just say no.
	 */
	if (tsk->no_cgroup_migration || (tsk->flags & PF_NO_SETAFFINITY)) {
		tsk = ERR_PTR(-EINVAL);
		goto out_unlock_threadgroup;
	}

	get_task_struct(tsk);
	goto out_unlock_rcu;

out_unlock_threadgroup:
	if (*locked) {
		percpu_up_write(&cgroup_threadgroup_rwsem);
		*locked = false;
	}
out_unlock_rcu:
	rcu_read_unlock();
	return tsk;
}

void cgroup_procs_write_finish(struct task_struct *task, bool locked)
	__releases(&cgroup_threadgroup_rwsem)
{
	struct cgroup_subsys *ss;
	int ssid;

	/* release reference from cgroup_procs_write_start() */
	put_task_struct(task);

	if (locked)
		percpu_up_write(&cgroup_threadgroup_rwsem);
	for_each_subsys(ss, ssid)
		if (ss->post_attach)
			ss->post_attach();
}

static void cgroup_print_ss_mask(struct seq_file *seq, u16 ss_mask)
{
	struct cgroup_subsys *ss;
	bool printed = false;
	int ssid;

	do_each_subsys_mask(ss, ssid, ss_mask) {
		if (printed)
			seq_putc(seq, ' ');
		seq_puts(seq, ss->name);
		printed = true;
	} while_each_subsys_mask();
	if (printed)
		seq_putc(seq, '\n');
}

/* show controllers which are enabled from the parent */
static int cgroup_controllers_show(struct seq_file *seq, void *v)
{
	struct cgroup *cgrp = seq_css(seq)->cgroup;

	cgroup_print_ss_mask(seq, cgroup_control(cgrp));
	return 0;
}

/* show controllers which are enabled for a given cgroup's children */
static int cgroup_subtree_control_show(struct seq_file *seq, void *v)
{
	struct cgroup *cgrp = seq_css(seq)->cgroup;

	cgroup_print_ss_mask(seq, cgrp->subtree_control);
	return 0;
}

/**
 * cgroup_update_dfl_csses - update css assoc of a subtree in default hierarchy
 * @cgrp: root of the subtree to update csses for
 *
 * @cgrp's control masks have changed and its subtree's css associations
 * need to be updated accordingly.  This function looks up all css_sets
 * which are attached to the subtree, creates the matching updated css_sets
 * and migrates the tasks to the new ones.
 */
static int cgroup_update_dfl_csses(struct cgroup *cgrp)
{
	DEFINE_CGROUP_MGCTX(mgctx);
	struct cgroup_subsys_state *d_css;
	struct cgroup *dsct;
	struct css_set *src_cset;
	int ret;

	lockdep_assert_held(&cgroup_mutex);

	percpu_down_write(&cgroup_threadgroup_rwsem);

	/* look up all csses currently attached to @cgrp's subtree */
	spin_lock_irq(&css_set_lock);
	cgroup_for_each_live_descendant_pre(dsct, d_css, cgrp) {
		struct cgrp_cset_link *link;

		list_for_each_entry(link, &dsct->cset_links, cset_link)
			cgroup_migrate_add_src(link->cset, dsct, &mgctx);
	}
	spin_unlock_irq(&css_set_lock);

	/* NULL dst indicates self on default hierarchy */
	ret = cgroup_migrate_prepare_dst(&mgctx);
	if (ret)
		goto out_finish;

	spin_lock_irq(&css_set_lock);
	list_for_each_entry(src_cset, &mgctx.preloaded_src_csets, mg_preload_node) {
		struct task_struct *task, *ntask;

		/* all tasks in src_csets need to be migrated */
		list_for_each_entry_safe(task, ntask, &src_cset->tasks, cg_list)
			cgroup_migrate_add_task(task, &mgctx);
	}
	spin_unlock_irq(&css_set_lock);

	ret = cgroup_migrate_execute(&mgctx);
out_finish:
	cgroup_migrate_finish(&mgctx);
	percpu_up_write(&cgroup_threadgroup_rwsem);
	return ret;
}

/**
 * cgroup_lock_and_drain_offline - lock cgroup_mutex and drain offlined csses
 * @cgrp: root of the target subtree
 *
 * Because css offlining is asynchronous, userland may try to re-enable a
 * controller while the previous css is still around.  This function grabs
 * cgroup_mutex and drains the previous css instances of @cgrp's subtree.
 */
void cgroup_lock_and_drain_offline(struct cgroup *cgrp)
	__acquires(&cgroup_mutex)
{
	struct cgroup *dsct;
	struct cgroup_subsys_state *d_css;
	struct cgroup_subsys *ss;
	int ssid;

restart:
	mutex_lock(&cgroup_mutex);

	cgroup_for_each_live_descendant_post(dsct, d_css, cgrp) {
		for_each_subsys(ss, ssid) {
			struct cgroup_subsys_state *css = cgroup_css(dsct, ss);
			DEFINE_WAIT(wait);

			if (!css || !percpu_ref_is_dying(&css->refcnt))
				continue;

			cgroup_get_live(dsct);
			prepare_to_wait(&dsct->offline_waitq, &wait,
					TASK_UNINTERRUPTIBLE);

			mutex_unlock(&cgroup_mutex);
			schedule();
			finish_wait(&dsct->offline_waitq, &wait);

			cgroup_put(dsct);
			goto restart;
		}
	}
}

/**
 * cgroup_save_control - save control masks and dom_cgrp of a subtree
 * @cgrp: root of the target subtree
 *
 * Save ->subtree_control, ->subtree_ss_mask and ->dom_cgrp to the
 * respective old_ prefixed fields for @cgrp's subtree including @cgrp
 * itself.
 */
static void cgroup_save_control(struct cgroup *cgrp)
{
	struct cgroup *dsct;
	struct cgroup_subsys_state *d_css;

	cgroup_for_each_live_descendant_pre(dsct, d_css, cgrp) {
		dsct->old_subtree_control = dsct->subtree_control;
		dsct->old_subtree_ss_mask = dsct->subtree_ss_mask;
		dsct->old_dom_cgrp = dsct->dom_cgrp;
	}
}

/**
 * cgroup_propagate_control - refresh control masks of a subtree
 * @cgrp: root of the target subtree
 *
 * For @cgrp and its subtree, ensure ->subtree_ss_mask matches
 * ->subtree_control and propagate controller availability through the
 * subtree so that descendants don't have unavailable controllers enabled.
 */
static void cgroup_propagate_control(struct cgroup *cgrp)
{
	struct cgroup *dsct;
	struct cgroup_subsys_state *d_css;

	cgroup_for_each_live_descendant_pre(dsct, d_css, cgrp) {
		dsct->subtree_control &= cgroup_control(dsct);
		dsct->subtree_ss_mask =
			cgroup_calc_subtree_ss_mask(dsct->subtree_control,
						    cgroup_ss_mask(dsct));
	}
}

/**
 * cgroup_restore_control - restore control masks and dom_cgrp of a subtree
 * @cgrp: root of the target subtree
 *
 * Restore ->subtree_control, ->subtree_ss_mask and ->dom_cgrp from the
 * respective old_ prefixed fields for @cgrp's subtree including @cgrp
 * itself.
 */
static void cgroup_restore_control(struct cgroup *cgrp)
{
	struct cgroup *dsct;
	struct cgroup_subsys_state *d_css;

	cgroup_for_each_live_descendant_post(dsct, d_css, cgrp) {
		dsct->subtree_control = dsct->old_subtree_control;
		dsct->subtree_ss_mask = dsct->old_subtree_ss_mask;
		dsct->dom_cgrp = dsct->old_dom_cgrp;
	}
}

static bool css_visible(struct cgroup_subsys_state *css)
{
	struct cgroup_subsys *ss = css->ss;
	struct cgroup *cgrp = css->cgroup;

	if (cgroup_control(cgrp) & (1 << ss->id))
		return true;
	if (!(cgroup_ss_mask(cgrp) & (1 << ss->id)))
		return false;
	return cgroup_on_dfl(cgrp) && ss->implicit_on_dfl;
}

/**
 * cgroup_apply_control_enable - enable or show csses according to control
 * @cgrp: root of the target subtree
 *
 * Walk @cgrp's subtree and create new csses or make the existing ones
 * visible.  A css is created invisible if it's being implicitly enabled
 * through dependency.  An invisible css is made visible when the userland
 * explicitly enables it.
 *
 * Returns 0 on success, -errno on failure.  On failure, csses which have
 * been processed already aren't cleaned up.  The caller is responsible for
 * cleaning up with cgroup_apply_control_disable().
 */
static int cgroup_apply_control_enable(struct cgroup *cgrp)
{
	struct cgroup *dsct;
	struct cgroup_subsys_state *d_css;
	struct cgroup_subsys *ss;
	int ssid, ret;

	cgroup_for_each_live_descendant_pre(dsct, d_css, cgrp) {
		for_each_subsys(ss, ssid) {
			struct cgroup_subsys_state *css = cgroup_css(dsct, ss);

			if (!(cgroup_ss_mask(dsct) & (1 << ss->id)))
				continue;

			if (!css) {
				css = css_create(dsct, ss);
				if (IS_ERR(css))
					return PTR_ERR(css);
			}

			WARN_ON_ONCE(percpu_ref_is_dying(&css->refcnt));

			if (css_visible(css)) {
				ret = css_populate_dir(css);
				if (ret)
					return ret;
			}
		}
	}

	return 0;
}

/**
 * cgroup_apply_control_disable - kill or hide csses according to control
 * @cgrp: root of the target subtree
 *
 * Walk @cgrp's subtree and kill and hide csses so that they match
 * cgroup_ss_mask() and cgroup_visible_mask().
 *
 * A css is hidden when the userland requests it to be disabled while other
 * subsystems are still depending on it.  The css must not actively control
 * resources and be in the vanilla state if it's made visible again later.
 * Controllers which may be depended upon should provide ->css_reset() for
 * this purpose.
 */
static void cgroup_apply_control_disable(struct cgroup *cgrp)
{
	struct cgroup *dsct;
	struct cgroup_subsys_state *d_css;
	struct cgroup_subsys *ss;
	int ssid;

	cgroup_for_each_live_descendant_post(dsct, d_css, cgrp) {
		for_each_subsys(ss, ssid) {
			struct cgroup_subsys_state *css = cgroup_css(dsct, ss);

			if (!css)
				continue;

			WARN_ON_ONCE(percpu_ref_is_dying(&css->refcnt));

			if (css->parent &&
			    !(cgroup_ss_mask(dsct) & (1 << ss->id))) {
				kill_css(css);
			} else if (!css_visible(css)) {
				css_clear_dir(css);
				if (ss->css_reset)
					ss->css_reset(css);
			}
		}
	}
}

/**
 * cgroup_apply_control - apply control mask updates to the subtree
 * @cgrp: root of the target subtree
 *
 * subsystems can be enabled and disabled in a subtree using the following
 * steps.
 *
 * 1. Call cgroup_save_control() to stash the current state.
 * 2. Update ->subtree_control masks in the subtree as desired.
 * 3. Call cgroup_apply_control() to apply the changes.
 * 4. Optionally perform other related operations.
 * 5. Call cgroup_finalize_control() to finish up.
 *
 * This function implements step 3 and propagates the mask changes
 * throughout @cgrp's subtree, updates csses accordingly and perform
 * process migrations.
 */
static int cgroup_apply_control(struct cgroup *cgrp)
{
	int ret;

	cgroup_propagate_control(cgrp);

	ret = cgroup_apply_control_enable(cgrp);
	if (ret)
		return ret;

	/*
	 * At this point, cgroup_e_css() results reflect the new csses
	 * making the following cgroup_update_dfl_csses() properly update
	 * css associations of all tasks in the subtree.
	 */
	ret = cgroup_update_dfl_csses(cgrp);
	if (ret)
		return ret;

	return 0;
}

/**
 * cgroup_finalize_control - finalize control mask update
 * @cgrp: root of the target subtree
 * @ret: the result of the update
 *
 * Finalize control mask update.  See cgroup_apply_control() for more info.
 */
static void cgroup_finalize_control(struct cgroup *cgrp, int ret)
{
	if (ret) {
		cgroup_restore_control(cgrp);
		cgroup_propagate_control(cgrp);
	}

	cgroup_apply_control_disable(cgrp);
}

static int cgroup_vet_subtree_control_enable(struct cgroup *cgrp, u16 enable)
{
	u16 domain_enable = enable & ~cgrp_dfl_threaded_ss_mask;

	/* if nothing is getting enabled, nothing to worry about */
	if (!enable)
		return 0;

	/* can @cgrp host any resources? */
	if (!cgroup_is_valid_domain(cgrp->dom_cgrp))
		return -EOPNOTSUPP;

	/* mixables don't care */
	if (cgroup_is_mixable(cgrp))
		return 0;

	if (domain_enable) {
		/* can't enable domain controllers inside a thread subtree */
		if (cgroup_is_thread_root(cgrp) || cgroup_is_threaded(cgrp))
			return -EOPNOTSUPP;
	} else {
		/*
		 * Threaded controllers can handle internal competitions
		 * and are always allowed inside a (prospective) thread
		 * subtree.
		 */
		if (cgroup_can_be_thread_root(cgrp) || cgroup_is_threaded(cgrp))
			return 0;
	}

	/*
	 * Controllers can't be enabled for a cgroup with tasks to avoid
	 * child cgroups competing against tasks.
	 */
	if (cgroup_has_tasks(cgrp))
		return -EBUSY;

	return 0;
}

/* change the enabled child controllers for a cgroup in the default hierarchy */
static ssize_t cgroup_subtree_control_write(struct kernfs_open_file *of,
					    char *buf, size_t nbytes,
					    loff_t off)
{
	u16 enable = 0, disable = 0;
	struct cgroup *cgrp, *child;
	struct cgroup_subsys *ss;
	char *tok;
	int ssid, ret;

	/*
	 * Parse input - space separated list of subsystem names prefixed
	 * with either + or -.
	 */
	buf = strstrip(buf);
	while ((tok = strsep(&buf, " "))) {
		if (tok[0] == '\0')
			continue;
		do_each_subsys_mask(ss, ssid, ~cgrp_dfl_inhibit_ss_mask) {
			if (!cgroup_ssid_enabled(ssid) ||
			    strcmp(tok + 1, ss->name))
				continue;

			if (*tok == '+') {
				enable |= 1 << ssid;
				disable &= ~(1 << ssid);
			} else if (*tok == '-') {
				disable |= 1 << ssid;
				enable &= ~(1 << ssid);
			} else {
				return -EINVAL;
			}
			break;
		} while_each_subsys_mask();
		if (ssid == CGROUP_SUBSYS_COUNT)
			return -EINVAL;
	}

	cgrp = cgroup_kn_lock_live(of->kn, true);
	if (!cgrp)
		return -ENODEV;

	for_each_subsys(ss, ssid) {
		if (enable & (1 << ssid)) {
			if (cgrp->subtree_control & (1 << ssid)) {
				enable &= ~(1 << ssid);
				continue;
			}

			if (!(cgroup_control(cgrp) & (1 << ssid))) {
				ret = -ENOENT;
				goto out_unlock;
			}
		} else if (disable & (1 << ssid)) {
			if (!(cgrp->subtree_control & (1 << ssid))) {
				disable &= ~(1 << ssid);
				continue;
			}

			/* a child has it enabled? */
			cgroup_for_each_live_child(child, cgrp) {
				if (child->subtree_control & (1 << ssid)) {
					ret = -EBUSY;
					goto out_unlock;
				}
			}
		}
	}

	if (!enable && !disable) {
		ret = 0;
		goto out_unlock;
	}

	ret = cgroup_vet_subtree_control_enable(cgrp, enable);
	if (ret)
		goto out_unlock;

	/* save and update control masks and prepare csses */
	cgroup_save_control(cgrp);

	cgrp->subtree_control |= enable;
	cgrp->subtree_control &= ~disable;

	ret = cgroup_apply_control(cgrp);
	cgroup_finalize_control(cgrp, ret);
	if (ret)
		goto out_unlock;

	kernfs_activate(cgrp->kn);
out_unlock:
	cgroup_kn_unlock(of->kn);
	return ret ?: nbytes;
}

/**
 * cgroup_enable_threaded - make @cgrp threaded
 * @cgrp: the target cgroup
 *
 * Called when "threaded" is written to the cgroup.type interface file and
 * tries to make @cgrp threaded and join the parent's resource domain.
 * This function is never called on the root cgroup as cgroup.type doesn't
 * exist on it.
 */
static int cgroup_enable_threaded(struct cgroup *cgrp)
{
	struct cgroup *parent = cgroup_parent(cgrp);
	struct cgroup *dom_cgrp = parent->dom_cgrp;
	struct cgroup *dsct;
	struct cgroup_subsys_state *d_css;
	int ret;

	lockdep_assert_held(&cgroup_mutex);

	/* noop if already threaded */
	if (cgroup_is_threaded(cgrp))
		return 0;

	/*
	 * If @cgroup is populated or has domain controllers enabled, it
	 * can't be switched.  While the below cgroup_can_be_thread_root()
	 * test can catch the same conditions, that's only when @parent is
	 * not mixable, so let's check it explicitly.
	 */
	if (cgroup_is_populated(cgrp) ||
	    cgrp->subtree_control & ~cgrp_dfl_threaded_ss_mask)
		return -EOPNOTSUPP;

	/* we're joining the parent's domain, ensure its validity */
	if (!cgroup_is_valid_domain(dom_cgrp) ||
	    !cgroup_can_be_thread_root(dom_cgrp))
		return -EOPNOTSUPP;

	/*
	 * The following shouldn't cause actual migrations and should
	 * always succeed.
	 */
	cgroup_save_control(cgrp);

	cgroup_for_each_live_descendant_pre(dsct, d_css, cgrp)
		if (dsct == cgrp || cgroup_is_threaded(dsct))
			dsct->dom_cgrp = dom_cgrp;

	ret = cgroup_apply_control(cgrp);
	if (!ret)
		parent->nr_threaded_children++;

	cgroup_finalize_control(cgrp, ret);
	return ret;
}

static int cgroup_type_show(struct seq_file *seq, void *v)
{
	struct cgroup *cgrp = seq_css(seq)->cgroup;

	if (cgroup_is_threaded(cgrp))
		seq_puts(seq, "threaded\n");
	else if (!cgroup_is_valid_domain(cgrp))
		seq_puts(seq, "domain invalid\n");
	else if (cgroup_is_thread_root(cgrp))
		seq_puts(seq, "domain threaded\n");
	else
		seq_puts(seq, "domain\n");

	return 0;
}

static ssize_t cgroup_type_write(struct kernfs_open_file *of, char *buf,
				 size_t nbytes, loff_t off)
{
	struct cgroup *cgrp;
	int ret;

	/* only switching to threaded mode is supported */
	if (strcmp(strstrip(buf), "threaded"))
		return -EINVAL;

	/* drain dying csses before we re-apply (threaded) subtree control */
	cgrp = cgroup_kn_lock_live(of->kn, true);
	if (!cgrp)
		return -ENOENT;

	/* threaded can only be enabled */
	ret = cgroup_enable_threaded(cgrp);

	cgroup_kn_unlock(of->kn);
	return ret ?: nbytes;
}

static int cgroup_max_descendants_show(struct seq_file *seq, void *v)
{
	struct cgroup *cgrp = seq_css(seq)->cgroup;
	int descendants = READ_ONCE(cgrp->max_descendants);

	if (descendants == INT_MAX)
		seq_puts(seq, "max\n");
	else
		seq_printf(seq, "%d\n", descendants);

	return 0;
}

static ssize_t cgroup_max_descendants_write(struct kernfs_open_file *of,
					   char *buf, size_t nbytes, loff_t off)
{
	struct cgroup *cgrp;
	int descendants;
	ssize_t ret;

	buf = strstrip(buf);
	if (!strcmp(buf, "max")) {
		descendants = INT_MAX;
	} else {
		ret = kstrtoint(buf, 0, &descendants);
		if (ret)
			return ret;
	}

	if (descendants < 0)
		return -ERANGE;

	cgrp = cgroup_kn_lock_live(of->kn, false);
	if (!cgrp)
		return -ENOENT;

	cgrp->max_descendants = descendants;

	cgroup_kn_unlock(of->kn);

	return nbytes;
}

static int cgroup_max_depth_show(struct seq_file *seq, void *v)
{
	struct cgroup *cgrp = seq_css(seq)->cgroup;
	int depth = READ_ONCE(cgrp->max_depth);

	if (depth == INT_MAX)
		seq_puts(seq, "max\n");
	else
		seq_printf(seq, "%d\n", depth);

	return 0;
}

static ssize_t cgroup_max_depth_write(struct kernfs_open_file *of,
				      char *buf, size_t nbytes, loff_t off)
{
	struct cgroup *cgrp;
	ssize_t ret;
	int depth;

	buf = strstrip(buf);
	if (!strcmp(buf, "max")) {
		depth = INT_MAX;
	} else {
		ret = kstrtoint(buf, 0, &depth);
		if (ret)
			return ret;
	}

	if (depth < 0)
		return -ERANGE;

	cgrp = cgroup_kn_lock_live(of->kn, false);
	if (!cgrp)
		return -ENOENT;

	cgrp->max_depth = depth;

	cgroup_kn_unlock(of->kn);

	return nbytes;
}

static int cgroup_events_show(struct seq_file *seq, void *v)
{
	struct cgroup *cgrp = seq_css(seq)->cgroup;

	seq_printf(seq, "populated %d\n", cgroup_is_populated(cgrp));
	seq_printf(seq, "frozen %d\n", test_bit(CGRP_FROZEN, &cgrp->flags));

	return 0;
}

static int cgroup_stat_show(struct seq_file *seq, void *v)
{
	struct cgroup *cgroup = seq_css(seq)->cgroup;

	seq_printf(seq, "nr_descendants %d\n",
		   cgroup->nr_descendants);
	seq_printf(seq, "nr_dying_descendants %d\n",
		   cgroup->nr_dying_descendants);

	return 0;
}

#ifdef CONFIG_PSI
static int cgroup_io_pressure_show(struct seq_file *seq, void *v)
{
	return psi_show(seq, &seq_css(seq)->cgroup->psi, PSI_IO);
}
static int cgroup_memory_pressure_show(struct seq_file *seq, void *v)
{
	return psi_show(seq, &seq_css(seq)->cgroup->psi, PSI_MEM);
}
static int cgroup_cpu_pressure_show(struct seq_file *seq, void *v)
{
	return psi_show(seq, &seq_css(seq)->cgroup->psi, PSI_CPU);
}

static ssize_t cgroup_pressure_write(struct kernfs_open_file *of, char *buf,
					  size_t nbytes, enum psi_res res)
{
	struct psi_trigger *new;
	struct cgroup *cgrp;

	cgrp = cgroup_kn_lock_live(of->kn, false);
	if (!cgrp)
		return -ENODEV;

	cgroup_get(cgrp);
	cgroup_kn_unlock(of->kn);

	new = psi_trigger_create(&cgrp->psi, buf, nbytes, res);
	if (IS_ERR(new)) {
		cgroup_put(cgrp);
		return PTR_ERR(new);
	}

	psi_trigger_replace(&of->priv, new);

	cgroup_put(cgrp);

	return nbytes;
}

static ssize_t cgroup_io_pressure_write(struct kernfs_open_file *of,
					  char *buf, size_t nbytes,
					  loff_t off)
{
	return cgroup_pressure_write(of, buf, nbytes, PSI_IO);
}

static ssize_t cgroup_memory_pressure_write(struct kernfs_open_file *of,
					  char *buf, size_t nbytes,
					  loff_t off)
{
	return cgroup_pressure_write(of, buf, nbytes, PSI_MEM);
}

static ssize_t cgroup_cpu_pressure_write(struct kernfs_open_file *of,
					  char *buf, size_t nbytes,
					  loff_t off)
{
	return cgroup_pressure_write(of, buf, nbytes, PSI_CPU);
}

static unsigned int cgroup_pressure_poll(struct kernfs_open_file *of,
					 poll_table *pt)
{
	return psi_trigger_poll(&of->priv, of->file, pt);
}

static void cgroup_pressure_release(struct kernfs_open_file *of)
{
	psi_trigger_replace(&of->priv, NULL);
}

bool cgroup_psi_enabled(void)
{
	return (cgroup_feature_disable_mask & (1 << OPT_FEATURE_PRESSURE)) == 0;
}

#else /* CONFIG_PSI */
bool cgroup_psi_enabled(void)
{
	return false;
}

#endif /* CONFIG_PSI */

static int cgroup_freeze_show(struct seq_file *seq, void *v)
{
	struct cgroup *cgrp = seq_css(seq)->cgroup;

	seq_printf(seq, "%d\n", cgrp->freezer.freeze);

	return 0;
}

static ssize_t cgroup_freeze_write(struct kernfs_open_file *of,
				   char *buf, size_t nbytes, loff_t off)
{
	struct cgroup *cgrp;
	ssize_t ret;
	int freeze;

	ret = kstrtoint(strstrip(buf), 0, &freeze);
	if (ret)
		return ret;

	if (freeze < 0 || freeze > 1)
		return -ERANGE;

	cgrp = cgroup_kn_lock_live(of->kn, false);
	if (!cgrp)
		return -ENOENT;

	cgroup_freeze(cgrp, freeze);

	cgroup_kn_unlock(of->kn);

	return nbytes;
}

static int cgroup_file_open(struct kernfs_open_file *of)
{
<<<<<<< HEAD
	struct cftype *cft = of_cft(of);
=======
	struct cftype *cft = of->kn->priv;
	struct cgroup_file_ctx *ctx;
	int ret;
>>>>>>> 15a1c6b6

	ctx = kzalloc(sizeof(*ctx), GFP_KERNEL);
	if (!ctx)
		return -ENOMEM;

	ctx->ns = current->nsproxy->cgroup_ns;
	get_cgroup_ns(ctx->ns);
	of->priv = ctx;

	if (!cft->open)
		return 0;

	ret = cft->open(of);
	if (ret) {
		put_cgroup_ns(ctx->ns);
		kfree(ctx);
	}
	return ret;
}

static void cgroup_file_release(struct kernfs_open_file *of)
{
<<<<<<< HEAD
	struct cftype *cft = of_cft(of);
=======
	struct cftype *cft = of->kn->priv;
	struct cgroup_file_ctx *ctx = of->priv;
>>>>>>> 15a1c6b6

	if (cft->release)
		cft->release(of);
	put_cgroup_ns(ctx->ns);
	kfree(ctx);
}

static ssize_t cgroup_file_write(struct kernfs_open_file *of, char *buf,
				 size_t nbytes, loff_t off)
{
	struct cgroup_file_ctx *ctx = of->priv;
	struct cgroup *cgrp = of->kn->parent->priv;
	struct cftype *cft = of_cft(of);
	struct cgroup_subsys_state *css;
	int ret;

	if (!nbytes)
		return 0;

	/*
	 * If namespaces are delegation boundaries, disallow writes to
	 * files in an non-init namespace root from inside the namespace
	 * except for the files explicitly marked delegatable -
	 * cgroup.procs and cgroup.subtree_control.
	 */
	if ((cgrp->root->flags & CGRP_ROOT_NS_DELEGATE) &&
	    !(cft->flags & CFTYPE_NS_DELEGATABLE) &&
	    ctx->ns != &init_cgroup_ns && ctx->ns->root_cset->dfl_cgrp == cgrp)
		return -EPERM;

	if (cft->write)
		return cft->write(of, buf, nbytes, off);

	/*
	 * kernfs guarantees that a file isn't deleted with operations in
	 * flight, which means that the matching css is and stays alive and
	 * doesn't need to be pinned.  The RCU locking is not necessary
	 * either.  It's just for the convenience of using cgroup_css().
	 */
	rcu_read_lock();
	css = cgroup_css(cgrp, cft->ss);
	rcu_read_unlock();

	if (cft->write_u64) {
		unsigned long long v;
		ret = kstrtoull(buf, 0, &v);
		if (!ret)
			ret = cft->write_u64(css, cft, v);
	} else if (cft->write_s64) {
		long long v;
		ret = kstrtoll(buf, 0, &v);
		if (!ret)
			ret = cft->write_s64(css, cft, v);
	} else {
		ret = -EINVAL;
	}

	return ret ?: nbytes;
}

static unsigned int cgroup_file_poll(struct kernfs_open_file *of,
				     poll_table *pt)
{
	struct cftype *cft = of_cft(of);

	if (cft->poll)
		return cft->poll(of, pt);

	return kernfs_generic_poll(of, pt);
}

static void *cgroup_seqfile_start(struct seq_file *seq, loff_t *ppos)
{
	return seq_cft(seq)->seq_start(seq, ppos);
}

static void *cgroup_seqfile_next(struct seq_file *seq, void *v, loff_t *ppos)
{
	return seq_cft(seq)->seq_next(seq, v, ppos);
}

static void cgroup_seqfile_stop(struct seq_file *seq, void *v)
{
	if (seq_cft(seq)->seq_stop)
		seq_cft(seq)->seq_stop(seq, v);
}

static int cgroup_seqfile_show(struct seq_file *m, void *arg)
{
	struct cftype *cft = seq_cft(m);
	struct cgroup_subsys_state *css = seq_css(m);

	if (cft->seq_show)
		return cft->seq_show(m, arg);

	if (cft->read_u64)
		seq_printf(m, "%llu\n", cft->read_u64(css, cft));
	else if (cft->read_s64)
		seq_printf(m, "%lld\n", cft->read_s64(css, cft));
	else
		return -EINVAL;
	return 0;
}

static struct kernfs_ops cgroup_kf_single_ops = {
	.atomic_write_len	= PAGE_SIZE,
	.open			= cgroup_file_open,
	.release		= cgroup_file_release,
	.write			= cgroup_file_write,
	.poll			= cgroup_file_poll,
	.seq_show		= cgroup_seqfile_show,
};

static struct kernfs_ops cgroup_kf_ops = {
	.atomic_write_len	= PAGE_SIZE,
	.open			= cgroup_file_open,
	.release		= cgroup_file_release,
	.write			= cgroup_file_write,
	.poll			= cgroup_file_poll,
	.seq_start		= cgroup_seqfile_start,
	.seq_next		= cgroup_seqfile_next,
	.seq_stop		= cgroup_seqfile_stop,
	.seq_show		= cgroup_seqfile_show,
};

/* set uid and gid of cgroup dirs and files to that of the creator */
static int cgroup_kn_set_ugid(struct kernfs_node *kn)
{
	struct iattr iattr = { .ia_valid = ATTR_UID | ATTR_GID,
			       .ia_uid = current_fsuid(),
			       .ia_gid = current_fsgid(), };

	if (uid_eq(iattr.ia_uid, GLOBAL_ROOT_UID) &&
	    gid_eq(iattr.ia_gid, GLOBAL_ROOT_GID))
		return 0;

	return kernfs_setattr(kn, &iattr);
}

static int cgroup_add_file(struct cgroup_subsys_state *css, struct cgroup *cgrp,
			   struct cftype *cft)
{
	char name[CGROUP_FILE_NAME_MAX];
	struct kernfs_node *kn;
	struct lock_class_key *key = NULL;
	int ret;

#ifdef CONFIG_DEBUG_LOCK_ALLOC
	key = &cft->lockdep_key;
#endif
	kn = __kernfs_create_file(cgrp->kn, cgroup_file_name(cgrp, cft, name),
				  cgroup_file_mode(cft), 0, cft->kf_ops, cft,
				  NULL, key);
	if (IS_ERR(kn))
		return PTR_ERR(kn);

	ret = cgroup_kn_set_ugid(kn);
	if (ret) {
		kernfs_remove(kn);
		return ret;
	}

	if (cft->file_offset) {
		struct cgroup_file *cfile = (void *)css + cft->file_offset;

		spin_lock_irq(&cgroup_file_kn_lock);
		cfile->kn = kn;
		spin_unlock_irq(&cgroup_file_kn_lock);
	}

	return 0;
}

/**
 * cgroup_addrm_files - add or remove files to a cgroup directory
 * @css: the target css
 * @cgrp: the target cgroup (usually css->cgroup)
 * @cfts: array of cftypes to be added
 * @is_add: whether to add or remove
 *
 * Depending on @is_add, add or remove files defined by @cfts on @cgrp.
 * For removals, this function never fails.
 */
static int cgroup_addrm_files(struct cgroup_subsys_state *css,
			      struct cgroup *cgrp, struct cftype cfts[],
			      bool is_add)
{
	struct cftype *cft, *cft_end = NULL;
	int ret = 0;

	lockdep_assert_held(&cgroup_mutex);

restart:
	for (cft = cfts; cft != cft_end && cft->name[0] != '\0'; cft++) {
		/* does cft->flags tell us to skip this file on @cgrp? */
		if ((cft->flags & CFTYPE_PRESSURE) && !cgroup_psi_enabled())
			continue;
		if ((cft->flags & __CFTYPE_ONLY_ON_DFL) && !cgroup_on_dfl(cgrp))
			continue;
		if ((cft->flags & __CFTYPE_NOT_ON_DFL) && cgroup_on_dfl(cgrp))
			continue;
		if ((cft->flags & CFTYPE_NOT_ON_ROOT) && !cgroup_parent(cgrp))
			continue;
		if ((cft->flags & CFTYPE_ONLY_ON_ROOT) && cgroup_parent(cgrp))
			continue;

		if (is_add) {
			ret = cgroup_add_file(css, cgrp, cft);
			if (ret) {
				pr_warn("%s: failed to add %s, err=%d\n",
					__func__, cft->name, ret);
				cft_end = cft;
				is_add = false;
				goto restart;
			}
		} else {
			cgroup_rm_file(cgrp, cft);
		}
	}
	return ret;
}

static int cgroup_apply_cftypes(struct cftype *cfts, bool is_add)
{
	struct cgroup_subsys *ss = cfts[0].ss;
	struct cgroup *root = &ss->root->cgrp;
	struct cgroup_subsys_state *css;
	int ret = 0;

	lockdep_assert_held(&cgroup_mutex);

	/* add/rm files for all cgroups created before */
	css_for_each_descendant_pre(css, cgroup_css(root, ss)) {
		struct cgroup *cgrp = css->cgroup;

		if (!(css->flags & CSS_VISIBLE))
			continue;

		ret = cgroup_addrm_files(css, cgrp, cfts, is_add);
		if (ret)
			break;
	}

	if (is_add && !ret)
		kernfs_activate(root->kn);
	return ret;
}

static void cgroup_exit_cftypes(struct cftype *cfts)
{
	struct cftype *cft;

	for (cft = cfts; cft->name[0] != '\0'; cft++) {
		/* free copy for custom atomic_write_len, see init_cftypes() */
		if (cft->max_write_len && cft->max_write_len != PAGE_SIZE)
			kfree(cft->kf_ops);
		cft->kf_ops = NULL;
		cft->ss = NULL;

		/* revert flags set by cgroup core while adding @cfts */
		cft->flags &= ~(__CFTYPE_ONLY_ON_DFL | __CFTYPE_NOT_ON_DFL);
	}
}

static int cgroup_init_cftypes(struct cgroup_subsys *ss, struct cftype *cfts)
{
	struct cftype *cft;

	for (cft = cfts; cft->name[0] != '\0'; cft++) {
		struct kernfs_ops *kf_ops;

		WARN_ON(cft->ss || cft->kf_ops);

		if ((cft->flags & CFTYPE_PRESSURE) && !cgroup_psi_enabled())
			continue;

		if (cft->seq_start)
			kf_ops = &cgroup_kf_ops;
		else
			kf_ops = &cgroup_kf_single_ops;

		/*
		 * Ugh... if @cft wants a custom max_write_len, we need to
		 * make a copy of kf_ops to set its atomic_write_len.
		 */
		if (cft->max_write_len && cft->max_write_len != PAGE_SIZE) {
			kf_ops = kmemdup(kf_ops, sizeof(*kf_ops), GFP_KERNEL);
			if (!kf_ops) {
				cgroup_exit_cftypes(cfts);
				return -ENOMEM;
			}
			kf_ops->atomic_write_len = cft->max_write_len;
		}

		cft->kf_ops = kf_ops;
		cft->ss = ss;
	}

	return 0;
}

static int cgroup_rm_cftypes_locked(struct cftype *cfts)
{
	lockdep_assert_held(&cgroup_mutex);

	if (!cfts || !cfts[0].ss)
		return -ENOENT;

	list_del(&cfts->node);
	cgroup_apply_cftypes(cfts, false);
	cgroup_exit_cftypes(cfts);
	return 0;
}

/**
 * cgroup_rm_cftypes - remove an array of cftypes from a subsystem
 * @cfts: zero-length name terminated array of cftypes
 *
 * Unregister @cfts.  Files described by @cfts are removed from all
 * existing cgroups and all future cgroups won't have them either.  This
 * function can be called anytime whether @cfts' subsys is attached or not.
 *
 * Returns 0 on successful unregistration, -ENOENT if @cfts is not
 * registered.
 */
int cgroup_rm_cftypes(struct cftype *cfts)
{
	int ret;

	mutex_lock(&cgroup_mutex);
	ret = cgroup_rm_cftypes_locked(cfts);
	mutex_unlock(&cgroup_mutex);
	return ret;
}

/**
 * cgroup_add_cftypes - add an array of cftypes to a subsystem
 * @ss: target cgroup subsystem
 * @cfts: zero-length name terminated array of cftypes
 *
 * Register @cfts to @ss.  Files described by @cfts are created for all
 * existing cgroups to which @ss is attached and all future cgroups will
 * have them too.  This function can be called anytime whether @ss is
 * attached or not.
 *
 * Returns 0 on successful registration, -errno on failure.  Note that this
 * function currently returns 0 as long as @cfts registration is successful
 * even if some file creation attempts on existing cgroups fail.
 */
static int cgroup_add_cftypes(struct cgroup_subsys *ss, struct cftype *cfts)
{
	int ret;

	if (!cgroup_ssid_enabled(ss->id))
		return 0;

	if (!cfts || cfts[0].name[0] == '\0')
		return 0;

	ret = cgroup_init_cftypes(ss, cfts);
	if (ret)
		return ret;

	mutex_lock(&cgroup_mutex);

	list_add_tail(&cfts->node, &ss->cfts);
	ret = cgroup_apply_cftypes(cfts, true);
	if (ret)
		cgroup_rm_cftypes_locked(cfts);

	mutex_unlock(&cgroup_mutex);
	return ret;
}

/**
 * cgroup_add_dfl_cftypes - add an array of cftypes for default hierarchy
 * @ss: target cgroup subsystem
 * @cfts: zero-length name terminated array of cftypes
 *
 * Similar to cgroup_add_cftypes() but the added files are only used for
 * the default hierarchy.
 */
int cgroup_add_dfl_cftypes(struct cgroup_subsys *ss, struct cftype *cfts)
{
	struct cftype *cft;

	for (cft = cfts; cft && cft->name[0] != '\0'; cft++)
		cft->flags |= __CFTYPE_ONLY_ON_DFL;
	return cgroup_add_cftypes(ss, cfts);
}

/**
 * cgroup_add_legacy_cftypes - add an array of cftypes for legacy hierarchies
 * @ss: target cgroup subsystem
 * @cfts: zero-length name terminated array of cftypes
 *
 * Similar to cgroup_add_cftypes() but the added files are only used for
 * the legacy hierarchies.
 */
int cgroup_add_legacy_cftypes(struct cgroup_subsys *ss, struct cftype *cfts)
{
	struct cftype *cft;

	for (cft = cfts; cft && cft->name[0] != '\0'; cft++)
		cft->flags |= __CFTYPE_NOT_ON_DFL;
	return cgroup_add_cftypes(ss, cfts);
}

/**
 * cgroup_file_notify - generate a file modified event for a cgroup_file
 * @cfile: target cgroup_file
 *
 * @cfile must have been obtained by setting cftype->file_offset.
 */
void cgroup_file_notify(struct cgroup_file *cfile)
{
	unsigned long flags;

	spin_lock_irqsave(&cgroup_file_kn_lock, flags);
	if (cfile->kn)
		kernfs_notify(cfile->kn);
	spin_unlock_irqrestore(&cgroup_file_kn_lock, flags);
}

/**
 * css_next_child - find the next child of a given css
 * @pos: the current position (%NULL to initiate traversal)
 * @parent: css whose children to walk
 *
 * This function returns the next child of @parent and should be called
 * under either cgroup_mutex or RCU read lock.  The only requirement is
 * that @parent and @pos are accessible.  The next sibling is guaranteed to
 * be returned regardless of their states.
 *
 * If a subsystem synchronizes ->css_online() and the start of iteration, a
 * css which finished ->css_online() is guaranteed to be visible in the
 * future iterations and will stay visible until the last reference is put.
 * A css which hasn't finished ->css_online() or already finished
 * ->css_offline() may show up during traversal.  It's each subsystem's
 * responsibility to synchronize against on/offlining.
 */
struct cgroup_subsys_state *css_next_child(struct cgroup_subsys_state *pos,
					   struct cgroup_subsys_state *parent)
{
	struct cgroup_subsys_state *next;

	cgroup_assert_mutex_or_rcu_locked();

	/*
	 * @pos could already have been unlinked from the sibling list.
	 * Once a cgroup is removed, its ->sibling.next is no longer
	 * updated when its next sibling changes.  CSS_RELEASED is set when
	 * @pos is taken off list, at which time its next pointer is valid,
	 * and, as releases are serialized, the one pointed to by the next
	 * pointer is guaranteed to not have started release yet.  This
	 * implies that if we observe !CSS_RELEASED on @pos in this RCU
	 * critical section, the one pointed to by its next pointer is
	 * guaranteed to not have finished its RCU grace period even if we
	 * have dropped rcu_read_lock() inbetween iterations.
	 *
	 * If @pos has CSS_RELEASED set, its next pointer can't be
	 * dereferenced; however, as each css is given a monotonically
	 * increasing unique serial number and always appended to the
	 * sibling list, the next one can be found by walking the parent's
	 * children until the first css with higher serial number than
	 * @pos's.  While this path can be slower, it happens iff iteration
	 * races against release and the race window is very small.
	 */
	if (!pos) {
		next = list_entry_rcu(parent->children.next, struct cgroup_subsys_state, sibling);
	} else if (likely(!(pos->flags & CSS_RELEASED))) {
		next = list_entry_rcu(pos->sibling.next, struct cgroup_subsys_state, sibling);
	} else {
		list_for_each_entry_rcu(next, &parent->children, sibling)
			if (next->serial_nr > pos->serial_nr)
				break;
	}

	/*
	 * @next, if not pointing to the head, can be dereferenced and is
	 * the next sibling.
	 */
	if (&next->sibling != &parent->children)
		return next;
	return NULL;
}

/**
 * css_next_descendant_pre - find the next descendant for pre-order walk
 * @pos: the current position (%NULL to initiate traversal)
 * @root: css whose descendants to walk
 *
 * To be used by css_for_each_descendant_pre().  Find the next descendant
 * to visit for pre-order traversal of @root's descendants.  @root is
 * included in the iteration and the first node to be visited.
 *
 * While this function requires cgroup_mutex or RCU read locking, it
 * doesn't require the whole traversal to be contained in a single critical
 * section.  This function will return the correct next descendant as long
 * as both @pos and @root are accessible and @pos is a descendant of @root.
 *
 * If a subsystem synchronizes ->css_online() and the start of iteration, a
 * css which finished ->css_online() is guaranteed to be visible in the
 * future iterations and will stay visible until the last reference is put.
 * A css which hasn't finished ->css_online() or already finished
 * ->css_offline() may show up during traversal.  It's each subsystem's
 * responsibility to synchronize against on/offlining.
 */
struct cgroup_subsys_state *
css_next_descendant_pre(struct cgroup_subsys_state *pos,
			struct cgroup_subsys_state *root)
{
	struct cgroup_subsys_state *next;

	cgroup_assert_mutex_or_rcu_locked();

	/* if first iteration, visit @root */
	if (!pos)
		return root;

	/* visit the first child if exists */
	next = css_next_child(NULL, pos);
	if (next)
		return next;

	/* no child, visit my or the closest ancestor's next sibling */
	while (pos != root) {
		next = css_next_child(pos, pos->parent);
		if (next)
			return next;
		pos = pos->parent;
	}

	return NULL;
}

/**
 * css_rightmost_descendant - return the rightmost descendant of a css
 * @pos: css of interest
 *
 * Return the rightmost descendant of @pos.  If there's no descendant, @pos
 * is returned.  This can be used during pre-order traversal to skip
 * subtree of @pos.
 *
 * While this function requires cgroup_mutex or RCU read locking, it
 * doesn't require the whole traversal to be contained in a single critical
 * section.  This function will return the correct rightmost descendant as
 * long as @pos is accessible.
 */
struct cgroup_subsys_state *
css_rightmost_descendant(struct cgroup_subsys_state *pos)
{
	struct cgroup_subsys_state *last, *tmp;

	cgroup_assert_mutex_or_rcu_locked();

	do {
		last = pos;
		/* ->prev isn't RCU safe, walk ->next till the end */
		pos = NULL;
		css_for_each_child(tmp, last)
			pos = tmp;
	} while (pos);

	return last;
}

static struct cgroup_subsys_state *
css_leftmost_descendant(struct cgroup_subsys_state *pos)
{
	struct cgroup_subsys_state *last;

	do {
		last = pos;
		pos = css_next_child(NULL, pos);
	} while (pos);

	return last;
}

/**
 * css_next_descendant_post - find the next descendant for post-order walk
 * @pos: the current position (%NULL to initiate traversal)
 * @root: css whose descendants to walk
 *
 * To be used by css_for_each_descendant_post().  Find the next descendant
 * to visit for post-order traversal of @root's descendants.  @root is
 * included in the iteration and the last node to be visited.
 *
 * While this function requires cgroup_mutex or RCU read locking, it
 * doesn't require the whole traversal to be contained in a single critical
 * section.  This function will return the correct next descendant as long
 * as both @pos and @cgroup are accessible and @pos is a descendant of
 * @cgroup.
 *
 * If a subsystem synchronizes ->css_online() and the start of iteration, a
 * css which finished ->css_online() is guaranteed to be visible in the
 * future iterations and will stay visible until the last reference is put.
 * A css which hasn't finished ->css_online() or already finished
 * ->css_offline() may show up during traversal.  It's each subsystem's
 * responsibility to synchronize against on/offlining.
 */
struct cgroup_subsys_state *
css_next_descendant_post(struct cgroup_subsys_state *pos,
			 struct cgroup_subsys_state *root)
{
	struct cgroup_subsys_state *next;

	cgroup_assert_mutex_or_rcu_locked();

	/* if first iteration, visit leftmost descendant which may be @root */
	if (!pos)
		return css_leftmost_descendant(root);

	/* if we visited @root, we're done */
	if (pos == root)
		return NULL;

	/* if there's an unvisited sibling, visit its leftmost descendant */
	next = css_next_child(pos, pos->parent);
	if (next)
		return css_leftmost_descendant(next);

	/* no sibling left, visit parent */
	return pos->parent;
}

/**
 * css_has_online_children - does a css have online children
 * @css: the target css
 *
 * Returns %true if @css has any online children; otherwise, %false.  This
 * function can be called from any context but the caller is responsible
 * for synchronizing against on/offlining as necessary.
 */
bool css_has_online_children(struct cgroup_subsys_state *css)
{
	struct cgroup_subsys_state *child;
	bool ret = false;

	rcu_read_lock();
	css_for_each_child(child, css) {
		if (child->flags & CSS_ONLINE) {
			ret = true;
			break;
		}
	}
	rcu_read_unlock();
	return ret;
}

static struct css_set *css_task_iter_next_css_set(struct css_task_iter *it)
{
	struct list_head *l;
	struct cgrp_cset_link *link;
	struct css_set *cset;

	lockdep_assert_held(&css_set_lock);

	/* find the next threaded cset */
	if (it->tcset_pos) {
		l = it->tcset_pos->next;

		if (l != it->tcset_head) {
			it->tcset_pos = l;
			return container_of(l, struct css_set,
					    threaded_csets_node);
		}

		it->tcset_pos = NULL;
	}

	/* find the next cset */
	l = it->cset_pos;
	l = l->next;
	if (l == it->cset_head) {
		it->cset_pos = NULL;
		return NULL;
	}

	if (it->ss) {
		cset = container_of(l, struct css_set, e_cset_node[it->ss->id]);
	} else {
		link = list_entry(l, struct cgrp_cset_link, cset_link);
		cset = link->cset;
	}

	it->cset_pos = l;

	/* initialize threaded css_set walking */
	if (it->flags & CSS_TASK_ITER_THREADED) {
		if (it->cur_dcset)
			put_css_set_locked(it->cur_dcset);
		it->cur_dcset = cset;
		get_css_set(cset);

		it->tcset_head = &cset->threaded_csets;
		it->tcset_pos = &cset->threaded_csets;
	}

	return cset;
}

/**
 * css_task_iter_advance_css_set - advance a task itererator to the next css_set
 * @it: the iterator to advance
 *
 * Advance @it to the next css_set to walk.
 */
static void css_task_iter_advance_css_set(struct css_task_iter *it)
{
	struct css_set *cset;

	lockdep_assert_held(&css_set_lock);

	/* Advance to the next non-empty css_set and find first non-empty tasks list*/
	while ((cset = css_task_iter_next_css_set(it))) {
		if (!list_empty(&cset->tasks)) {
			it->cur_tasks_head = &cset->tasks;
			break;
		} else if (!list_empty(&cset->mg_tasks)) {
			it->cur_tasks_head = &cset->mg_tasks;
			break;
		} else if (!list_empty(&cset->dying_tasks)) {
			it->cur_tasks_head = &cset->dying_tasks;
			break;
		}
	}
	if (!cset) {
		it->task_pos = NULL;
		return;
	}
	it->task_pos = it->cur_tasks_head->next;

	/*
	 * We don't keep css_sets locked across iteration steps and thus
	 * need to take steps to ensure that iteration can be resumed after
	 * the lock is re-acquired.  Iteration is performed at two levels -
	 * css_sets and tasks in them.
	 *
	 * Once created, a css_set never leaves its cgroup lists, so a
	 * pinned css_set is guaranteed to stay put and we can resume
	 * iteration afterwards.
	 *
	 * Tasks may leave @cset across iteration steps.  This is resolved
	 * by registering each iterator with the css_set currently being
	 * walked and making css_set_move_task() advance iterators whose
	 * next task is leaving.
	 */
	if (it->cur_cset) {
		list_del(&it->iters_node);
		put_css_set_locked(it->cur_cset);
	}
	get_css_set(cset);
	it->cur_cset = cset;
	list_add(&it->iters_node, &cset->task_iters);
}

static void css_task_iter_skip(struct css_task_iter *it,
			       struct task_struct *task)
{
	lockdep_assert_held(&css_set_lock);

	if (it->task_pos == &task->cg_list) {
		it->task_pos = it->task_pos->next;
		it->flags |= CSS_TASK_ITER_SKIPPED;
	}
}

static void css_task_iter_advance(struct css_task_iter *it)
{
	struct task_struct *task;

	lockdep_assert_held(&css_set_lock);
repeat:
	if (it->task_pos) {
		/*
		 * Advance iterator to find next entry. We go through cset
		 * tasks, mg_tasks and dying_tasks, when consumed we move onto
		 * the next cset.
		 */
		if (it->flags & CSS_TASK_ITER_SKIPPED)
			it->flags &= ~CSS_TASK_ITER_SKIPPED;
		else
			it->task_pos = it->task_pos->next;

		if (it->task_pos == &it->cur_cset->tasks) {
			it->cur_tasks_head = &it->cur_cset->mg_tasks;
			it->task_pos = it->cur_tasks_head->next;
		}
		if (it->task_pos == &it->cur_cset->mg_tasks) {
			it->cur_tasks_head = &it->cur_cset->dying_tasks;
			it->task_pos = it->cur_tasks_head->next;
		}
		if (it->task_pos == &it->cur_cset->dying_tasks)
			css_task_iter_advance_css_set(it);
	} else {
		/* called from start, proceed to the first cset */
		css_task_iter_advance_css_set(it);
	}

	if (!it->task_pos)
		return;

	task = list_entry(it->task_pos, struct task_struct, cg_list);

	if (it->flags & CSS_TASK_ITER_PROCS) {
		/* if PROCS, skip over tasks which aren't group leaders */
		if (!thread_group_leader(task))
			goto repeat;

		/* and dying leaders w/o live member threads */
		if (it->cur_tasks_head == &it->cur_cset->dying_tasks &&
		    !atomic_read(&task->signal->live))
			goto repeat;
	} else {
		/* skip all dying ones */
		if (it->cur_tasks_head == &it->cur_cset->dying_tasks)
			goto repeat;
	}
}

/**
 * css_task_iter_start - initiate task iteration
 * @css: the css to walk tasks of
 * @flags: CSS_TASK_ITER_* flags
 * @it: the task iterator to use
 *
 * Initiate iteration through the tasks of @css.  The caller can call
 * css_task_iter_next() to walk through the tasks until the function
 * returns NULL.  On completion of iteration, css_task_iter_end() must be
 * called.
 */
void css_task_iter_start(struct cgroup_subsys_state *css, unsigned int flags,
			 struct css_task_iter *it)
{
	/* no one should try to iterate before mounting cgroups */
	WARN_ON_ONCE(!use_task_css_set_links);

	memset(it, 0, sizeof(*it));

	spin_lock_irq(&css_set_lock);

	it->ss = css->ss;
	it->flags = flags;

	if (it->ss)
		it->cset_pos = &css->cgroup->e_csets[css->ss->id];
	else
		it->cset_pos = &css->cgroup->cset_links;

	it->cset_head = it->cset_pos;

	css_task_iter_advance(it);

	spin_unlock_irq(&css_set_lock);
}

/**
 * css_task_iter_next - return the next task for the iterator
 * @it: the task iterator being iterated
 *
 * The "next" function for task iteration.  @it should have been
 * initialized via css_task_iter_start().  Returns NULL when the iteration
 * reaches the end.
 */
struct task_struct *css_task_iter_next(struct css_task_iter *it)
{
	if (it->cur_task) {
		put_task_struct(it->cur_task);
		it->cur_task = NULL;
	}

	spin_lock_irq(&css_set_lock);

	/* @it may be half-advanced by skips, finish advancing */
	if (it->flags & CSS_TASK_ITER_SKIPPED)
		css_task_iter_advance(it);

	if (it->task_pos) {
		it->cur_task = list_entry(it->task_pos, struct task_struct,
					  cg_list);
		get_task_struct(it->cur_task);
		css_task_iter_advance(it);
	}

	spin_unlock_irq(&css_set_lock);

	return it->cur_task;
}

/**
 * css_task_iter_end - finish task iteration
 * @it: the task iterator to finish
 *
 * Finish task iteration started by css_task_iter_start().
 */
void css_task_iter_end(struct css_task_iter *it)
{
	if (it->cur_cset) {
		spin_lock_irq(&css_set_lock);
		list_del(&it->iters_node);
		put_css_set_locked(it->cur_cset);
		spin_unlock_irq(&css_set_lock);
	}

	if (it->cur_dcset)
		put_css_set(it->cur_dcset);

	if (it->cur_task)
		put_task_struct(it->cur_task);
}

static void cgroup_procs_release(struct kernfs_open_file *of)
{
	struct cgroup_file_ctx *ctx = of->priv;

	if (ctx->procs.started)
		css_task_iter_end(&ctx->procs.iter);
}

static void *cgroup_procs_next(struct seq_file *s, void *v, loff_t *pos)
{
	struct kernfs_open_file *of = s->private;
	struct cgroup_file_ctx *ctx = of->priv;

	if (pos)
		(*pos)++;

	return css_task_iter_next(&ctx->procs.iter);
}

static void *__cgroup_procs_start(struct seq_file *s, loff_t *pos,
				  unsigned int iter_flags)
{
	struct kernfs_open_file *of = s->private;
	struct cgroup *cgrp = seq_css(s)->cgroup;
	struct cgroup_file_ctx *ctx = of->priv;
	struct css_task_iter *it = &ctx->procs.iter;

	/*
	 * When a seq_file is seeked, it's always traversed sequentially
	 * from position 0, so we can simply keep iterating on !0 *pos.
	 */
	if (!ctx->procs.started) {
		if (WARN_ON_ONCE((*pos)))
			return ERR_PTR(-EINVAL);
		css_task_iter_start(&cgrp->self, iter_flags, it);
		ctx->procs.started = true;
	} else if (!(*pos)) {
		css_task_iter_end(it);
		css_task_iter_start(&cgrp->self, iter_flags, it);
	} else
		return it->cur_task;

	return cgroup_procs_next(s, NULL, NULL);
}

static void *cgroup_procs_start(struct seq_file *s, loff_t *pos)
{
	struct cgroup *cgrp = seq_css(s)->cgroup;

	/*
	 * All processes of a threaded subtree belong to the domain cgroup
	 * of the subtree.  Only threads can be distributed across the
	 * subtree.  Reject reads on cgroup.procs in the subtree proper.
	 * They're always empty anyway.
	 */
	if (cgroup_is_threaded(cgrp))
		return ERR_PTR(-EOPNOTSUPP);

	return __cgroup_procs_start(s, pos, CSS_TASK_ITER_PROCS |
					    CSS_TASK_ITER_THREADED);
}

static int cgroup_procs_show(struct seq_file *s, void *v)
{
	seq_printf(s, "%d\n", task_pid_vnr(v));
	return 0;
}

static int cgroup_may_write(const struct cgroup *cgrp, struct super_block *sb)
{
	int ret;
	struct inode *inode;

	lockdep_assert_held(&cgroup_mutex);

	inode = kernfs_get_inode(sb, cgrp->procs_file.kn);
	if (!inode)
		return -ENOMEM;

	ret = inode_permission(inode, MAY_WRITE);
	iput(inode);
	return ret;
}

static int cgroup_procs_write_permission(struct cgroup *src_cgrp,
					 struct cgroup *dst_cgrp,
					 struct super_block *sb,
					 struct cgroup_namespace *ns)
{
	struct cgroup *com_cgrp = src_cgrp;
	int ret;

	lockdep_assert_held(&cgroup_mutex);

	/* find the common ancestor */
	while (!cgroup_is_descendant(dst_cgrp, com_cgrp))
		com_cgrp = cgroup_parent(com_cgrp);

	/* %current should be authorized to migrate to the common ancestor */
	ret = cgroup_may_write(com_cgrp, sb);
	if (ret)
		return ret;

	/*
	 * If namespaces are delegation boundaries, %current must be able
	 * to see both source and destination cgroups from its namespace.
	 */
	if ((cgrp_dfl_root.flags & CGRP_ROOT_NS_DELEGATE) &&
	    (!cgroup_is_descendant(src_cgrp, ns->root_cset->dfl_cgrp) ||
	     !cgroup_is_descendant(dst_cgrp, ns->root_cset->dfl_cgrp)))
		return -ENOENT;

	return 0;
}

static int cgroup_attach_permissions(struct cgroup *src_cgrp,
				     struct cgroup *dst_cgrp,
				     struct super_block *sb, bool threadgroup)
{
	int ret = 0;

	ret = cgroup_procs_write_permission(src_cgrp, dst_cgrp, sb);
	if (ret)
		return ret;

	ret = cgroup_migrate_vet_dst(dst_cgrp);
	if (ret)
		return ret;

	if (!threadgroup && (src_cgrp->dom_cgrp != dst_cgrp->dom_cgrp))
		ret = -EOPNOTSUPP;

	return ret;
}

static ssize_t cgroup_procs_write(struct kernfs_open_file *of,
				  char *buf, size_t nbytes, loff_t off)
{
	struct cgroup_file_ctx *ctx = of->priv;
	struct cgroup *src_cgrp, *dst_cgrp;
	struct task_struct *task;
	const struct cred *saved_cred;
	ssize_t ret;
	bool locked;

	dst_cgrp = cgroup_kn_lock_live(of->kn, false);
	if (!dst_cgrp)
		return -ENODEV;

	task = cgroup_procs_write_start(buf, true, &locked);
	ret = PTR_ERR_OR_ZERO(task);
	if (ret)
		goto out_unlock;

	/* find the source cgroup */
	spin_lock_irq(&css_set_lock);
	src_cgrp = task_cgroup_from_root(task, &cgrp_dfl_root);
	spin_unlock_irq(&css_set_lock);

<<<<<<< HEAD
	ret = cgroup_attach_permissions(src_cgrp, dst_cgrp,
					of->file->f_path.dentry->d_sb, true);
=======
	/*
	 * Process and thread migrations follow same delegation rule. Check
	 * permissions using the credentials from file open to protect against
	 * inherited fd attacks.
	 */
	saved_cred = override_creds(of->file->f_cred);
	ret = cgroup_procs_write_permission(src_cgrp, dst_cgrp,
					    of->file->f_path.dentry->d_sb,
					    ctx->ns);
	revert_creds(saved_cred);
>>>>>>> 15a1c6b6
	if (ret)
		goto out_finish;

	ret = cgroup_attach_task(dst_cgrp, task, true);

out_finish:
	cgroup_procs_write_finish(task, locked);
out_unlock:
	cgroup_kn_unlock(of->kn);

	return ret ?: nbytes;
}

static void *cgroup_threads_start(struct seq_file *s, loff_t *pos)
{
	return __cgroup_procs_start(s, pos, 0);
}

static ssize_t cgroup_threads_write(struct kernfs_open_file *of,
				    char *buf, size_t nbytes, loff_t off)
{
	struct cgroup_file_ctx *ctx = of->priv;
	struct cgroup *src_cgrp, *dst_cgrp;
	struct task_struct *task;
	const struct cred *saved_cred;
	ssize_t ret;
	bool locked;

	buf = strstrip(buf);

	dst_cgrp = cgroup_kn_lock_live(of->kn, false);
	if (!dst_cgrp)
		return -ENODEV;

	task = cgroup_procs_write_start(buf, false, &locked);
	ret = PTR_ERR_OR_ZERO(task);
	if (ret)
		goto out_unlock;

	/* find the source cgroup */
	spin_lock_irq(&css_set_lock);
	src_cgrp = task_cgroup_from_root(task, &cgrp_dfl_root);
	spin_unlock_irq(&css_set_lock);

<<<<<<< HEAD
	/* thread migrations follow the cgroup.procs delegation rule */
	ret = cgroup_attach_permissions(src_cgrp, dst_cgrp,
					of->file->f_path.dentry->d_sb, false);
=======
	/*
	 * Process and thread migrations follow same delegation rule. Check
	 * permissions using the credentials from file open to protect against
	 * inherited fd attacks.
	 */
	saved_cred = override_creds(of->file->f_cred);
	ret = cgroup_procs_write_permission(src_cgrp, dst_cgrp,
					    of->file->f_path.dentry->d_sb,
					    ctx->ns);
	revert_creds(saved_cred);
>>>>>>> 15a1c6b6
	if (ret)
		goto out_finish;

	ret = cgroup_attach_task(dst_cgrp, task, false);

out_finish:
	cgroup_procs_write_finish(task, locked);
out_unlock:
	cgroup_kn_unlock(of->kn);

	return ret ?: nbytes;
}

/* cgroup core interface files for the default hierarchy */
static struct cftype cgroup_base_files[] = {
	{
		.name = "cgroup.type",
		.flags = CFTYPE_NOT_ON_ROOT,
		.seq_show = cgroup_type_show,
		.write = cgroup_type_write,
	},
	{
		.name = "cgroup.procs",
		.flags = CFTYPE_NS_DELEGATABLE,
		.file_offset = offsetof(struct cgroup, procs_file),
		.release = cgroup_procs_release,
		.seq_start = cgroup_procs_start,
		.seq_next = cgroup_procs_next,
		.seq_show = cgroup_procs_show,
		.write = cgroup_procs_write,
	},
	{
		.name = "cgroup.threads",
		.flags = CFTYPE_NS_DELEGATABLE,
		.release = cgroup_procs_release,
		.seq_start = cgroup_threads_start,
		.seq_next = cgroup_procs_next,
		.seq_show = cgroup_procs_show,
		.write = cgroup_threads_write,
	},
	{
		.name = "cgroup.controllers",
		.seq_show = cgroup_controllers_show,
	},
	{
		.name = "cgroup.subtree_control",
		.flags = CFTYPE_NS_DELEGATABLE,
		.seq_show = cgroup_subtree_control_show,
		.write = cgroup_subtree_control_write,
	},
	{
		.name = "cgroup.events",
		.flags = CFTYPE_NOT_ON_ROOT,
		.file_offset = offsetof(struct cgroup, events_file),
		.seq_show = cgroup_events_show,
	},
	{
		.name = "cgroup.max.descendants",
		.seq_show = cgroup_max_descendants_show,
		.write = cgroup_max_descendants_write,
	},
	{
		.name = "cgroup.max.depth",
		.seq_show = cgroup_max_depth_show,
		.write = cgroup_max_depth_write,
	},
	{
		.name = "cgroup.stat",
		.seq_show = cgroup_stat_show,
	},
	{
		.name = "cgroup.freeze",
		.flags = CFTYPE_NOT_ON_ROOT,
		.seq_show = cgroup_freeze_show,
		.write = cgroup_freeze_write,
	},
#ifdef CONFIG_PSI
	{
		.name = "io.pressure",
		.flags = CFTYPE_NOT_ON_ROOT | CFTYPE_PRESSURE,
		.seq_show = cgroup_io_pressure_show,
		.write = cgroup_io_pressure_write,
		.poll = cgroup_pressure_poll,
		.release = cgroup_pressure_release,
	},
	{
		.name = "memory.pressure",
		.flags = CFTYPE_NOT_ON_ROOT | CFTYPE_PRESSURE,
		.seq_show = cgroup_memory_pressure_show,
		.write = cgroup_memory_pressure_write,
		.poll = cgroup_pressure_poll,
		.release = cgroup_pressure_release,
	},
	{
		.name = "cpu.pressure",
		.flags = CFTYPE_NOT_ON_ROOT | CFTYPE_PRESSURE,
		.seq_show = cgroup_cpu_pressure_show,
		.write = cgroup_cpu_pressure_write,
		.poll = cgroup_pressure_poll,
		.release = cgroup_pressure_release,
	},
#endif /* CONFIG_PSI */
	{ }	/* terminate */
};

/*
 * css destruction is four-stage process.
 *
 * 1. Destruction starts.  Killing of the percpu_ref is initiated.
 *    Implemented in kill_css().
 *
 * 2. When the percpu_ref is confirmed to be visible as killed on all CPUs
 *    and thus css_tryget_online() is guaranteed to fail, the css can be
 *    offlined by invoking offline_css().  After offlining, the base ref is
 *    put.  Implemented in css_killed_work_fn().
 *
 * 3. When the percpu_ref reaches zero, the only possible remaining
 *    accessors are inside RCU read sections.  css_release() schedules the
 *    RCU callback.
 *
 * 4. After the grace period, the css can be freed.  Implemented in
 *    css_free_work_fn().
 *
 * It is actually hairier because both step 2 and 4 require process context
 * and thus involve punting to css->destroy_work adding two additional
 * steps to the already complex sequence.
 */
static void css_free_rwork_fn(struct work_struct *work)
{
	struct cgroup_subsys_state *css = container_of(to_rcu_work(work),
				struct cgroup_subsys_state, destroy_rwork);
	struct cgroup_subsys *ss = css->ss;
	struct cgroup *cgrp = css->cgroup;

	percpu_ref_exit(&css->refcnt);

	if (ss) {
		/* css free path */
		struct cgroup_subsys_state *parent = css->parent;
		int id = css->id;

		ss->css_free(css);
		cgroup_idr_remove(&ss->css_idr, id);
		cgroup_put(cgrp);

		if (parent)
			css_put(parent);
	} else {
		/* cgroup free path */
		atomic_dec(&cgrp->root->nr_cgrps);
		cgroup1_pidlist_destroy_all(cgrp);
		cancel_work_sync(&cgrp->release_agent_work);

		if (cgroup_parent(cgrp)) {
			/*
			 * We get a ref to the parent, and put the ref when
			 * this cgroup is being freed, so it's guaranteed
			 * that the parent won't be destroyed before its
			 * children.
			 */
			cgroup_put(cgroup_parent(cgrp));
			kernfs_put(cgrp->kn);
			if (cgroup_on_dfl(cgrp))
				psi_cgroup_free(cgrp);
			kfree(cgrp);
		} else {
			/*
			 * This is root cgroup's refcnt reaching zero,
			 * which indicates that the root should be
			 * released.
			 */
			cgroup_destroy_root(cgrp->root);
		}
	}
}

static void css_release_work_fn(struct work_struct *work)
{
	struct cgroup_subsys_state *css =
		container_of(work, struct cgroup_subsys_state, destroy_work);
	struct cgroup_subsys *ss = css->ss;
	struct cgroup *cgrp = css->cgroup;

	mutex_lock(&cgroup_mutex);

	css->flags |= CSS_RELEASED;
	list_del_rcu(&css->sibling);

	if (ss) {
		/* css release path */
		cgroup_idr_replace(&ss->css_idr, NULL, css->id);
		if (ss->css_released)
			ss->css_released(css);
	} else {
		struct cgroup *tcgrp;

		/* cgroup release path */
		trace_cgroup_release(cgrp);

		spin_lock_irq(&css_set_lock);
		for (tcgrp = cgroup_parent(cgrp); tcgrp;
		     tcgrp = cgroup_parent(tcgrp))
			tcgrp->nr_dying_descendants--;
		spin_unlock_irq(&css_set_lock);

		cgroup_idr_remove(&cgrp->root->cgroup_idr, cgrp->id);
		cgrp->id = -1;

		/*
		 * There are two control paths which try to determine
		 * cgroup from dentry without going through kernfs -
		 * cgroupstats_build() and css_tryget_online_from_dir().
		 * Those are supported by RCU protecting clearing of
		 * cgrp->kn->priv backpointer.
		 */
		if (cgrp->kn)
			RCU_INIT_POINTER(*(void __rcu __force **)&cgrp->kn->priv,
					 NULL);

		cgroup_bpf_put(cgrp);
	}

	mutex_unlock(&cgroup_mutex);

	INIT_RCU_WORK(&css->destroy_rwork, css_free_rwork_fn);
	queue_rcu_work(cgroup_destroy_wq, &css->destroy_rwork);
}

static void css_release(struct percpu_ref *ref)
{
	struct cgroup_subsys_state *css =
		container_of(ref, struct cgroup_subsys_state, refcnt);

	INIT_WORK(&css->destroy_work, css_release_work_fn);
	queue_work(cgroup_destroy_wq, &css->destroy_work);
}

static void init_and_link_css(struct cgroup_subsys_state *css,
			      struct cgroup_subsys *ss, struct cgroup *cgrp)
{
	lockdep_assert_held(&cgroup_mutex);

	cgroup_get_live(cgrp);

	memset(css, 0, sizeof(*css));
	css->cgroup = cgrp;
	css->ss = ss;
	css->id = -1;
	INIT_LIST_HEAD(&css->sibling);
	INIT_LIST_HEAD(&css->children);
	css->serial_nr = css_serial_nr_next++;
	atomic_set(&css->online_cnt, 0);

	if (cgroup_parent(cgrp)) {
		css->parent = cgroup_css(cgroup_parent(cgrp), ss);
		css_get(css->parent);
	}

	BUG_ON(cgroup_css(cgrp, ss));
}

/* invoke ->css_online() on a new CSS and mark it online if successful */
static int online_css(struct cgroup_subsys_state *css)
{
	struct cgroup_subsys *ss = css->ss;
	int ret = 0;

	lockdep_assert_held(&cgroup_mutex);

	if (ss->css_online)
		ret = ss->css_online(css);
	if (!ret) {
		css->flags |= CSS_ONLINE;
		rcu_assign_pointer(css->cgroup->subsys[ss->id], css);

		atomic_inc(&css->online_cnt);
		if (css->parent)
			atomic_inc(&css->parent->online_cnt);
	}
	return ret;
}

/* if the CSS is online, invoke ->css_offline() on it and mark it offline */
static void offline_css(struct cgroup_subsys_state *css)
{
	struct cgroup_subsys *ss = css->ss;

	lockdep_assert_held(&cgroup_mutex);

	if (!(css->flags & CSS_ONLINE))
		return;

	if (ss->css_offline)
		ss->css_offline(css);

	css->flags &= ~CSS_ONLINE;
	RCU_INIT_POINTER(css->cgroup->subsys[ss->id], NULL);

	wake_up_all(&css->cgroup->offline_waitq);
}

/**
 * css_create - create a cgroup_subsys_state
 * @cgrp: the cgroup new css will be associated with
 * @ss: the subsys of new css
 *
 * Create a new css associated with @cgrp - @ss pair.  On success, the new
 * css is online and installed in @cgrp.  This function doesn't create the
 * interface files.  Returns 0 on success, -errno on failure.
 */
static struct cgroup_subsys_state *css_create(struct cgroup *cgrp,
					      struct cgroup_subsys *ss)
{
	struct cgroup *parent = cgroup_parent(cgrp);
	struct cgroup_subsys_state *parent_css = cgroup_css(parent, ss);
	struct cgroup_subsys_state *css;
	int err;

	lockdep_assert_held(&cgroup_mutex);

	css = ss->css_alloc(parent_css);
	if (!css)
		css = ERR_PTR(-ENOMEM);
	if (IS_ERR(css))
		return css;

	init_and_link_css(css, ss, cgrp);

	err = percpu_ref_init(&css->refcnt, css_release, 0, GFP_KERNEL);
	if (err)
		goto err_free_css;

	err = cgroup_idr_alloc(&ss->css_idr, NULL, 2, 0, GFP_KERNEL);
	if (err < 0)
		goto err_free_css;
	css->id = err;

	/* @css is ready to be brought online now, make it visible */
	list_add_tail_rcu(&css->sibling, &parent_css->children);
	cgroup_idr_replace(&ss->css_idr, css, css->id);

	err = online_css(css);
	if (err)
		goto err_list_del;

	if (ss->broken_hierarchy && !ss->warned_broken_hierarchy &&
	    cgroup_parent(parent)) {
		pr_warn("%s (%d) created nested cgroup for controller \"%s\" which has incomplete hierarchy support. Nested cgroups may change behavior in the future.\n",
			current->comm, current->pid, ss->name);
		if (!strcmp(ss->name, "memory"))
			pr_warn("\"memory\" requires setting use_hierarchy to 1 on the root\n");
		ss->warned_broken_hierarchy = true;
	}

	return css;

err_list_del:
	list_del_rcu(&css->sibling);
err_free_css:
	INIT_RCU_WORK(&css->destroy_rwork, css_free_rwork_fn);
	queue_rcu_work(cgroup_destroy_wq, &css->destroy_rwork);
	return ERR_PTR(err);
}

/*
 * The returned cgroup is fully initialized including its control mask, but
 * it isn't associated with its kernfs_node and doesn't have the control
 * mask applied.
 */
static struct cgroup *cgroup_create(struct cgroup *parent)
{
	struct cgroup_root *root = parent->root;
	struct cgroup *cgrp, *tcgrp;
	int level = parent->level + 1;
	int ret;

	/* allocate the cgroup and its ID, 0 is reserved for the root */
	cgrp = kzalloc(struct_size(cgrp, ancestor_ids, (level + 1)),
		       GFP_KERNEL);
	if (!cgrp)
		return ERR_PTR(-ENOMEM);

	ret = percpu_ref_init(&cgrp->self.refcnt, css_release, 0, GFP_KERNEL);
	if (ret)
		goto out_free_cgrp;

	/*
	 * Temporarily set the pointer to NULL, so idr_find() won't return
	 * a half-baked cgroup.
	 */
	cgrp->id = cgroup_idr_alloc(&root->cgroup_idr, NULL, 2, 0, GFP_KERNEL);
	if (cgrp->id < 0) {
		ret = -ENOMEM;
		goto out_cancel_ref;
	}

	init_cgroup_housekeeping(cgrp);

	cgrp->self.parent = &parent->self;
	cgrp->root = root;
	cgrp->level = level;
	ret = cgroup_bpf_inherit(cgrp);
	if (ret)
		goto out_idr_free;

	/*
	 * New cgroup inherits effective freeze counter, and
	 * if the parent has to be frozen, the child has too.
	 */
	cgrp->freezer.e_freeze = parent->freezer.e_freeze;
	if (cgrp->freezer.e_freeze) {
		/*
		 * Set the CGRP_FREEZE flag, so when a process will be
		 * attached to the child cgroup, it will become frozen.
		 * At this point the new cgroup is unpopulated, so we can
		 * consider it frozen immediately.
		 */
		set_bit(CGRP_FREEZE, &cgrp->flags);
		set_bit(CGRP_FROZEN, &cgrp->flags);
	}

	spin_lock_irq(&css_set_lock);
	for (tcgrp = cgrp; tcgrp; tcgrp = cgroup_parent(tcgrp)) {
		cgrp->ancestor_ids[tcgrp->level] = tcgrp->id;

		if (tcgrp != cgrp) {
			tcgrp->nr_descendants++;

			/*
			 * If the new cgroup is frozen, all ancestor cgroups
			 * get a new frozen descendant, but their state can't
			 * change because of this.
			 */
			if (cgrp->freezer.e_freeze)
				tcgrp->freezer.nr_frozen_descendants++;
		}
	}
	spin_unlock_irq(&css_set_lock);

	if (notify_on_release(parent))
		set_bit(CGRP_NOTIFY_ON_RELEASE, &cgrp->flags);

	if (test_bit(CGRP_CPUSET_CLONE_CHILDREN, &parent->flags))
		set_bit(CGRP_CPUSET_CLONE_CHILDREN, &cgrp->flags);

	cgrp->self.serial_nr = css_serial_nr_next++;

	/* allocation complete, commit to creation */
	list_add_tail_rcu(&cgrp->self.sibling, &cgroup_parent(cgrp)->self.children);
	atomic_inc(&root->nr_cgrps);
	cgroup_get_live(parent);

	/*
	 * @cgrp is now fully operational.  If something fails after this
	 * point, it'll be released via the normal destruction path.
	 */
	cgroup_idr_replace(&root->cgroup_idr, cgrp, cgrp->id);

	/*
	 * On the default hierarchy, a child doesn't automatically inherit
	 * subtree_control from the parent.  Each is configured manually.
	 */
	if (!cgroup_on_dfl(cgrp))
		cgrp->subtree_control = cgroup_control(cgrp);

	if (cgroup_on_dfl(cgrp)) {
		ret = psi_cgroup_alloc(cgrp);
		if (ret)
			goto out_idr_free;
	}

	cgroup_propagate_control(cgrp);

	return cgrp;

out_idr_free:
	cgroup_idr_remove(&root->cgroup_idr, cgrp->id);
out_cancel_ref:
	percpu_ref_exit(&cgrp->self.refcnt);
out_free_cgrp:
	kfree(cgrp);
	return ERR_PTR(ret);
}

static bool cgroup_check_hierarchy_limits(struct cgroup *parent)
{
	struct cgroup *cgroup;
	int ret = false;
	int level = 1;

	lockdep_assert_held(&cgroup_mutex);

	for (cgroup = parent; cgroup; cgroup = cgroup_parent(cgroup)) {
		if (cgroup->nr_descendants >= cgroup->max_descendants)
			goto fail;

		if (level > cgroup->max_depth)
			goto fail;

		level++;
	}

	ret = true;
fail:
	return ret;
}

int cgroup_mkdir(struct kernfs_node *parent_kn, const char *name, umode_t mode)
{
	struct cgroup *parent, *cgrp;
	struct kernfs_node *kn;
	int ret;

	/* do not accept '\n' to prevent making /proc/<pid>/cgroup unparsable */
	if (strchr(name, '\n'))
		return -EINVAL;

	parent = cgroup_kn_lock_live(parent_kn, false);
	if (!parent)
		return -ENODEV;

	if (!cgroup_check_hierarchy_limits(parent)) {
		ret = -EAGAIN;
		goto out_unlock;
	}

	cgrp = cgroup_create(parent);
	if (IS_ERR(cgrp)) {
		ret = PTR_ERR(cgrp);
		goto out_unlock;
	}

	/* create the directory */
	kn = kernfs_create_dir(parent->kn, name, mode, cgrp);
	if (IS_ERR(kn)) {
		ret = PTR_ERR(kn);
		goto out_destroy;
	}
	cgrp->kn = kn;

	/*
	 * This extra ref will be put in cgroup_free_fn() and guarantees
	 * that @cgrp->kn is always accessible.
	 */
	kernfs_get(kn);

	ret = cgroup_kn_set_ugid(kn);
	if (ret)
		goto out_destroy;

	ret = css_populate_dir(&cgrp->self);
	if (ret)
		goto out_destroy;

	ret = cgroup_apply_control_enable(cgrp);
	if (ret)
		goto out_destroy;

	trace_cgroup_mkdir(cgrp);

	/* let's create and online css's */
	kernfs_activate(kn);

	ret = 0;
	goto out_unlock;

out_destroy:
	cgroup_destroy_locked(cgrp);
out_unlock:
	cgroup_kn_unlock(parent_kn);
	return ret;
}

/*
 * This is called when the refcnt of a css is confirmed to be killed.
 * css_tryget_online() is now guaranteed to fail.  Tell the subsystem to
 * initate destruction and put the css ref from kill_css().
 */
static void css_killed_work_fn(struct work_struct *work)
{
	struct cgroup_subsys_state *css =
		container_of(work, struct cgroup_subsys_state, destroy_work);

	mutex_lock(&cgroup_mutex);

	do {
		offline_css(css);
		css_put(css);
		/* @css can't go away while we're holding cgroup_mutex */
		css = css->parent;
	} while (css && atomic_dec_and_test(&css->online_cnt));

	mutex_unlock(&cgroup_mutex);
}

/* css kill confirmation processing requires process context, bounce */
static void css_killed_ref_fn(struct percpu_ref *ref)
{
	struct cgroup_subsys_state *css =
		container_of(ref, struct cgroup_subsys_state, refcnt);

	if (atomic_dec_and_test(&css->online_cnt)) {
		INIT_WORK(&css->destroy_work, css_killed_work_fn);
		queue_work(cgroup_destroy_wq, &css->destroy_work);
	}
}

/**
 * kill_css - destroy a css
 * @css: css to destroy
 *
 * This function initiates destruction of @css by removing cgroup interface
 * files and putting its base reference.  ->css_offline() will be invoked
 * asynchronously once css_tryget_online() is guaranteed to fail and when
 * the reference count reaches zero, @css will be released.
 */
static void kill_css(struct cgroup_subsys_state *css)
{
	lockdep_assert_held(&cgroup_mutex);

	if (css->flags & CSS_DYING)
		return;

	css->flags |= CSS_DYING;

	/*
	 * This must happen before css is disassociated with its cgroup.
	 * See seq_css() for details.
	 */
	css_clear_dir(css);

	/*
	 * Killing would put the base ref, but we need to keep it alive
	 * until after ->css_offline().
	 */
	css_get(css);

	/*
	 * cgroup core guarantees that, by the time ->css_offline() is
	 * invoked, no new css reference will be given out via
	 * css_tryget_online().  We can't simply call percpu_ref_kill() and
	 * proceed to offlining css's because percpu_ref_kill() doesn't
	 * guarantee that the ref is seen as killed on all CPUs on return.
	 *
	 * Use percpu_ref_kill_and_confirm() to get notifications as each
	 * css is confirmed to be seen as killed on all CPUs.
	 */
	percpu_ref_kill_and_confirm(&css->refcnt, css_killed_ref_fn);
}

/**
 * cgroup_destroy_locked - the first stage of cgroup destruction
 * @cgrp: cgroup to be destroyed
 *
 * css's make use of percpu refcnts whose killing latency shouldn't be
 * exposed to userland and are RCU protected.  Also, cgroup core needs to
 * guarantee that css_tryget_online() won't succeed by the time
 * ->css_offline() is invoked.  To satisfy all the requirements,
 * destruction is implemented in the following two steps.
 *
 * s1. Verify @cgrp can be destroyed and mark it dying.  Remove all
 *     userland visible parts and start killing the percpu refcnts of
 *     css's.  Set up so that the next stage will be kicked off once all
 *     the percpu refcnts are confirmed to be killed.
 *
 * s2. Invoke ->css_offline(), mark the cgroup dead and proceed with the
 *     rest of destruction.  Once all cgroup references are gone, the
 *     cgroup is RCU-freed.
 *
 * This function implements s1.  After this step, @cgrp is gone as far as
 * the userland is concerned and a new cgroup with the same name may be
 * created.  As cgroup doesn't care about the names internally, this
 * doesn't cause any problem.
 */
static int cgroup_destroy_locked(struct cgroup *cgrp)
	__releases(&cgroup_mutex) __acquires(&cgroup_mutex)
{
	struct cgroup *tcgrp, *parent = cgroup_parent(cgrp);
	struct cgroup_subsys_state *css;
	struct cgrp_cset_link *link;
	int ssid;

	lockdep_assert_held(&cgroup_mutex);

	/*
	 * Only migration can raise populated from zero and we're already
	 * holding cgroup_mutex.
	 */
	if (cgroup_is_populated(cgrp))
		return -EBUSY;

	/*
	 * Make sure there's no live children.  We can't test emptiness of
	 * ->self.children as dead children linger on it while being
	 * drained; otherwise, "rmdir parent/child parent" may fail.
	 */
	if (css_has_online_children(&cgrp->self))
		return -EBUSY;

	/*
	 * Mark @cgrp and the associated csets dead.  The former prevents
	 * further task migration and child creation by disabling
	 * cgroup_lock_live_group().  The latter makes the csets ignored by
	 * the migration path.
	 */
	cgrp->self.flags &= ~CSS_ONLINE;

	spin_lock_irq(&css_set_lock);
	list_for_each_entry(link, &cgrp->cset_links, cset_link)
		link->cset->dead = true;
	spin_unlock_irq(&css_set_lock);

	/* initiate massacre of all css's */
	for_each_css(css, ssid, cgrp)
		kill_css(css);

	/* clear and remove @cgrp dir, @cgrp has an extra ref on its kn */
	css_clear_dir(&cgrp->self);
	kernfs_remove(cgrp->kn);

	if (parent && cgroup_is_threaded(cgrp))
		parent->nr_threaded_children--;

	spin_lock_irq(&css_set_lock);
	for (tcgrp = cgroup_parent(cgrp); tcgrp; tcgrp = cgroup_parent(tcgrp)) {
		tcgrp->nr_descendants--;
		tcgrp->nr_dying_descendants++;
		/*
		 * If the dying cgroup is frozen, decrease frozen descendants
		 * counters of ancestor cgroups.
		 */
		if (test_bit(CGRP_FROZEN, &cgrp->flags))
			tcgrp->freezer.nr_frozen_descendants--;
	}
	spin_unlock_irq(&css_set_lock);

	cgroup1_check_for_release(parent);

	/* put the base reference */
	percpu_ref_kill(&cgrp->self.refcnt);

	return 0;
};

int cgroup_rmdir(struct kernfs_node *kn)
{
	struct cgroup *cgrp;
	int ret = 0;

	cgrp = cgroup_kn_lock_live(kn, false);
	if (!cgrp)
		return 0;

	ret = cgroup_destroy_locked(cgrp);

	if (!ret)
		trace_cgroup_rmdir(cgrp);

	cgroup_kn_unlock(kn);
	return ret;
}

static struct kernfs_syscall_ops cgroup_kf_syscall_ops = {
	.show_options		= cgroup_show_options,
	.remount_fs		= cgroup_remount,
	.mkdir			= cgroup_mkdir,
	.rmdir			= cgroup_rmdir,
	.show_path		= cgroup_show_path,
};

static void __init cgroup_init_subsys(struct cgroup_subsys *ss, bool early)
{
	struct cgroup_subsys_state *css;

	pr_debug("Initializing cgroup subsys %s\n", ss->name);

	mutex_lock(&cgroup_mutex);

	idr_init(&ss->css_idr);
	INIT_LIST_HEAD(&ss->cfts);

	/* Create the root cgroup state for this subsystem */
	ss->root = &cgrp_dfl_root;
	css = ss->css_alloc(cgroup_css(&cgrp_dfl_root.cgrp, ss));
	/* We don't handle early failures gracefully */
	BUG_ON(IS_ERR(css));
	init_and_link_css(css, ss, &cgrp_dfl_root.cgrp);

	/*
	 * Root csses are never destroyed and we can't initialize
	 * percpu_ref during early init.  Disable refcnting.
	 */
	css->flags |= CSS_NO_REF;

	if (early) {
		/* allocation can't be done safely during early init */
		css->id = 1;
	} else {
		css->id = cgroup_idr_alloc(&ss->css_idr, css, 1, 2, GFP_KERNEL);
		BUG_ON(css->id < 0);
	}

	/* Update the init_css_set to contain a subsys
	 * pointer to this state - since the subsystem is
	 * newly registered, all tasks and hence the
	 * init_css_set is in the subsystem's root cgroup. */
	init_css_set.subsys[ss->id] = css;

	have_fork_callback |= (bool)ss->fork << ss->id;
	have_exit_callback |= (bool)ss->exit << ss->id;
	have_release_callback |= (bool)ss->release << ss->id;
	have_canfork_callback |= (bool)ss->can_fork << ss->id;

	/* At system boot, before all subsystems have been
	 * registered, no tasks have been forked, so we don't
	 * need to invoke fork callbacks here. */
	BUG_ON(!list_empty(&init_task.tasks));

	BUG_ON(online_css(css));

	mutex_unlock(&cgroup_mutex);
}

/**
 * cgroup_init_early - cgroup initialization at system boot
 *
 * Initialize cgroups at system boot, and initialize any
 * subsystems that request early init.
 */
int __init cgroup_init_early(void)
{
	static struct cgroup_sb_opts __initdata opts;
	struct cgroup_subsys *ss;
	int i;

	init_cgroup_root(&cgrp_dfl_root, &opts);
	cgrp_dfl_root.cgrp.self.flags |= CSS_NO_REF;

	RCU_INIT_POINTER(init_task.cgroups, &init_css_set);

	for_each_subsys(ss, i) {
		WARN(!ss->css_alloc || !ss->css_free || ss->name || ss->id,
		     "invalid cgroup_subsys %d:%s css_alloc=%p css_free=%p id:name=%d:%s\n",
		     i, cgroup_subsys_name[i], ss->css_alloc, ss->css_free,
		     ss->id, ss->name);
		WARN(strlen(cgroup_subsys_name[i]) > MAX_CGROUP_TYPE_NAMELEN,
		     "cgroup_subsys_name %s too long\n", cgroup_subsys_name[i]);

		ss->id = i;
		ss->name = cgroup_subsys_name[i];
		if (!ss->legacy_name)
			ss->legacy_name = cgroup_subsys_name[i];

		if (ss->early_init)
			cgroup_init_subsys(ss, true);
	}
	return 0;
}

/**
 * cgroup_init - cgroup initialization
 *
 * Register cgroup filesystem and /proc file, and initialize
 * any subsystems that didn't request early init.
 */
int __init cgroup_init(void)
{
	struct cgroup_subsys *ss;
	int ssid;

	cgrp_cset_link_pool = KMEM_CACHE(cgrp_cset_link, SLAB_HWCACHE_ALIGN | SLAB_PANIC);

	BUILD_BUG_ON(CGROUP_SUBSYS_COUNT > 16);
	BUG_ON(percpu_init_rwsem(&cgroup_threadgroup_rwsem));
	BUG_ON(cgroup_init_cftypes(NULL, cgroup_base_files));
	BUG_ON(cgroup_init_cftypes(NULL, cgroup1_base_files));

	/*
	 * The latency of the synchronize_sched() is too high for cgroups,
	 * avoid it at the cost of forcing all readers into the slow path.
	 */
	rcu_sync_enter_start(&cgroup_threadgroup_rwsem.rss);

	get_user_ns(init_cgroup_ns.user_ns);

	mutex_lock(&cgroup_mutex);

	/*
	 * Add init_css_set to the hash table so that dfl_root can link to
	 * it during init.
	 */
	hash_add(css_set_table, &init_css_set.hlist,
		 css_set_hash(init_css_set.subsys));

	BUG_ON(cgroup_setup_root(&cgrp_dfl_root, 0));

	mutex_unlock(&cgroup_mutex);

	for_each_subsys(ss, ssid) {
		if (ss->early_init) {
			struct cgroup_subsys_state *css =
				init_css_set.subsys[ss->id];

			css->id = cgroup_idr_alloc(&ss->css_idr, css, 1, 2,
						   GFP_KERNEL);
			BUG_ON(css->id < 0);
		} else {
			cgroup_init_subsys(ss, false);
		}

		list_add_tail(&init_css_set.e_cset_node[ssid],
			      &cgrp_dfl_root.cgrp.e_csets[ssid]);

		/*
		 * Setting dfl_root subsys_mask needs to consider the
		 * disabled flag and cftype registration needs kmalloc,
		 * both of which aren't available during early_init.
		 */
		if (!cgroup_ssid_enabled(ssid))
			continue;

		if (cgroup1_ssid_disabled(ssid))
			printk(KERN_INFO "Disabling %s control group subsystem in v1 mounts\n",
			       ss->name);

		cgrp_dfl_root.subsys_mask |= 1 << ss->id;

		/* implicit controllers must be threaded too */
		WARN_ON(ss->implicit_on_dfl && !ss->threaded);

		if (ss->implicit_on_dfl)
			cgrp_dfl_implicit_ss_mask |= 1 << ss->id;
		else if (!ss->dfl_cftypes)
			cgrp_dfl_inhibit_ss_mask |= 1 << ss->id;

		if (ss->threaded)
			cgrp_dfl_threaded_ss_mask |= 1 << ss->id;

		if (ss->dfl_cftypes == ss->legacy_cftypes) {
			WARN_ON(cgroup_add_cftypes(ss, ss->dfl_cftypes));
		} else {
			WARN_ON(cgroup_add_dfl_cftypes(ss, ss->dfl_cftypes));
			WARN_ON(cgroup_add_legacy_cftypes(ss, ss->legacy_cftypes));
		}

		if (ss->bind)
			ss->bind(init_css_set.subsys[ssid]);

		mutex_lock(&cgroup_mutex);
		css_populate_dir(init_css_set.subsys[ssid]);
		mutex_unlock(&cgroup_mutex);
	}

	/* init_css_set.subsys[] has been updated, re-hash */
	hash_del(&init_css_set.hlist);
	hash_add(css_set_table, &init_css_set.hlist,
		 css_set_hash(init_css_set.subsys));

	WARN_ON(sysfs_create_mount_point(fs_kobj, "cgroup"));
	WARN_ON(register_filesystem(&cgroup_fs_type));
	WARN_ON(register_filesystem(&cgroup2_fs_type));
	WARN_ON(!proc_create("cgroups", 0, NULL, &proc_cgroupstats_operations));

	return 0;
}

static int __init cgroup_wq_init(void)
{
	/*
	 * There isn't much point in executing destruction path in
	 * parallel.  Good chunk is serialized with cgroup_mutex anyway.
	 * Use 1 for @max_active.
	 *
	 * We would prefer to do this in cgroup_init() above, but that
	 * is called before init_workqueues(): so leave this until after.
	 */
	cgroup_destroy_wq = alloc_workqueue("cgroup_destroy", 0, 1);
	BUG_ON(!cgroup_destroy_wq);
	return 0;
}
core_initcall(cgroup_wq_init);

void cgroup_path_from_kernfs_id(const union kernfs_node_id *id,
					char *buf, size_t buflen)
{
	struct kernfs_node *kn;

	kn = kernfs_get_node_by_id(cgrp_dfl_root.kf_root, id);
	if (!kn)
		return;
	kernfs_path(kn, buf, buflen);
	kernfs_put(kn);
}

/*
 * proc_cgroup_show()
 *  - Print task's cgroup paths into seq_file, one line for each hierarchy
 *  - Used for /proc/<pid>/cgroup.
 */
int proc_cgroup_show(struct seq_file *m, struct pid_namespace *ns,
		     struct pid *pid, struct task_struct *tsk)
{
	char *buf;
	int retval;
	struct cgroup_root *root;

	retval = -ENOMEM;
	buf = kmalloc(PATH_MAX, GFP_KERNEL);
	if (!buf)
		goto out;

	mutex_lock(&cgroup_mutex);
	spin_lock_irq(&css_set_lock);

	for_each_root(root) {
		struct cgroup_subsys *ss;
		struct cgroup *cgrp;
		int ssid, count = 0;

		if (root == &cgrp_dfl_root && !cgrp_dfl_visible)
			continue;

		seq_printf(m, "%d:", root->hierarchy_id);
		if (root != &cgrp_dfl_root)
			for_each_subsys(ss, ssid)
				if (root->subsys_mask & (1 << ssid))
					seq_printf(m, "%s%s", count++ ? "," : "",
						   ss->legacy_name);
		if (strlen(root->name))
			seq_printf(m, "%sname=%s", count ? "," : "",
				   root->name);
		seq_putc(m, ':');

		cgrp = task_cgroup_from_root(tsk, root);

		/*
		 * On traditional hierarchies, all zombie tasks show up as
		 * belonging to the root cgroup.  On the default hierarchy,
		 * while a zombie doesn't show up in "cgroup.procs" and
		 * thus can't be migrated, its /proc/PID/cgroup keeps
		 * reporting the cgroup it belonged to before exiting.  If
		 * the cgroup is removed before the zombie is reaped,
		 * " (deleted)" is appended to the cgroup path.
		 */
		if (cgroup_on_dfl(cgrp) || !(tsk->flags & PF_EXITING)) {
			retval = cgroup_path_ns_locked(cgrp, buf, PATH_MAX,
						current->nsproxy->cgroup_ns);
			if (retval >= PATH_MAX)
				retval = -ENAMETOOLONG;
			if (retval < 0)
				goto out_unlock;

			seq_puts(m, buf);
		} else {
			seq_puts(m, "/");
		}

		if (cgroup_on_dfl(cgrp) && cgroup_is_dead(cgrp))
			seq_puts(m, " (deleted)\n");
		else
			seq_putc(m, '\n');
	}

	retval = 0;
out_unlock:
	spin_unlock_irq(&css_set_lock);
	mutex_unlock(&cgroup_mutex);
	kfree(buf);
out:
	return retval;
}

/**
 * cgroup_fork - initialize cgroup related fields during copy_process()
 * @child: pointer to task_struct of forking parent process.
 *
 * A task is associated with the init_css_set until cgroup_post_fork()
 * attaches it to the parent's css_set.  Empty cg_list indicates that
 * @child isn't holding reference to its css_set.
 */
void cgroup_fork(struct task_struct *child)
{
	RCU_INIT_POINTER(child->cgroups, &init_css_set);
	INIT_LIST_HEAD(&child->cg_list);
}

static struct cgroup *cgroup_get_from_file(struct file *f)
{
	struct cgroup_subsys_state *css;
	struct cgroup *cgrp;

	css = css_tryget_online_from_dir(f->f_path.dentry, NULL);
	if (IS_ERR(css))
		return ERR_CAST(css);

	cgrp = css->cgroup;
	if (!cgroup_on_dfl(cgrp)) {
		cgroup_put(cgrp);
		return ERR_PTR(-EBADF);
	}

	return cgrp;
}

/**
 * cgroup_can_fork - called on a new task before the process is exposed
 * @child: the child process
 *
 * This calls the subsystem can_fork() callbacks. If the cgroup_can_fork()
 * callback returns an error, the fork aborts with that error code. This
 * allows for a cgroup subsystem to conditionally allow or deny new forks.
 */
int cgroup_can_fork(struct task_struct *child)
	__acquires(&cgroup_threadgroup_rwsem) __releases(&cgroup_threadgroup_rwsem)
{
	struct cgroup_subsys *ss;
	int i, j, ret;

	cgroup_threadgroup_change_begin(current);

	do_each_subsys_mask(ss, i, have_canfork_callback) {
		ret = ss->can_fork(child);
		if (ret)
			goto out_revert;
	} while_each_subsys_mask();

	return 0;

out_revert:
	for_each_subsys(ss, j) {
		if (j >= i)
			break;
		if (ss->cancel_fork)
			ss->cancel_fork(child);
	}

	cgroup_threadgroup_change_end(current);

	return ret;
}

/**
  * cgroup_cancel_fork - called if a fork failed after cgroup_can_fork()
  * @child: the child process
  *
  * This calls the cancel_fork() callbacks if a fork failed *after*
  * cgroup_can_fork() succeded.
  */
void cgroup_cancel_fork(struct task_struct *child)
	__releases(&cgroup_threadgroup_rwsem)
{
	struct cgroup_subsys *ss;
	int i;

	for_each_subsys(ss, i)
		if (ss->cancel_fork)
			ss->cancel_fork(child);

	cgroup_threadgroup_change_end(current);
}

/**
 * cgroup_post_fork - finalize cgroup setup for the child process
 * @child: the child process
 *
 * Attach the child process to its css_set calling the subsystem fork()
 * callbacks.
 */
void cgroup_post_fork(struct task_struct *child)
	__releases(&cgroup_threadgroup_rwsem)
{
	struct cgroup_subsys *ss;
	int i;

	/*
	 * This may race against cgroup_enable_task_cg_lists().  As that
	 * function sets use_task_css_set_links before grabbing
	 * tasklist_lock and we just went through tasklist_lock to add
	 * @child, it's guaranteed that either we see the set
	 * use_task_css_set_links or cgroup_enable_task_cg_lists() sees
	 * @child during its iteration.
	 *
	 * If we won the race, @child is associated with %current's
	 * css_set.  Grabbing css_set_lock guarantees both that the
	 * association is stable, and, on completion of the parent's
	 * migration, @child is visible in the source of migration or
	 * already in the destination cgroup.  This guarantee is necessary
	 * when implementing operations which need to migrate all tasks of
	 * a cgroup to another.
	 *
	 * Note that if we lose to cgroup_enable_task_cg_lists(), @child
	 * will remain in init_css_set.  This is safe because all tasks are
	 * in the init_css_set before cg_links is enabled and there's no
	 * operation which transfers all tasks out of init_css_set.
	 */
	if (use_task_css_set_links) {
		struct css_set *cset;

		spin_lock_irq(&css_set_lock);
		cset = task_css_set(current);
		if (list_empty(&child->cg_list)) {
			get_css_set(cset);
			cset->nr_tasks++;
			css_set_move_task(child, NULL, cset, false);
		}

		/*
		 * If the cgroup has to be frozen, the new task has too.
		 * Let's set the JOBCTL_TRAP_FREEZE jobctl bit to get
		 * the task into the frozen state.
		 */
		if (unlikely(cgroup_task_freeze(child))) {
			spin_lock(&child->sighand->siglock);
			WARN_ON_ONCE(child->frozen);
			child->jobctl |= JOBCTL_TRAP_FREEZE;
			spin_unlock(&child->sighand->siglock);

			/*
			 * Calling cgroup_update_frozen() isn't required here,
			 * because it will be called anyway a bit later
			 * from do_freezer_trap(). So we avoid cgroup's
			 * transient switch from the frozen state and back.
			 */
		}

		spin_unlock_irq(&css_set_lock);
	}

	/*
	 * Call ss->fork().  This must happen after @child is linked on
	 * css_set; otherwise, @child might change state between ->fork()
	 * and addition to css_set.
	 */
	do_each_subsys_mask(ss, i, have_fork_callback) {
		ss->fork(child);
	} while_each_subsys_mask();

	cgroup_threadgroup_change_end(current);
}

/**
 * cgroup_exit - detach cgroup from exiting task
 * @tsk: pointer to task_struct of exiting process
 *
 * Description: Detach cgroup from @tsk and release it.
 *
 * Note that cgroups marked notify_on_release force every task in
 * them to take the global cgroup_mutex mutex when exiting.
 * This could impact scaling on very large systems.  Be reluctant to
 * use notify_on_release cgroups where very high task exit scaling
 * is required on large systems.
 *
 * We set the exiting tasks cgroup to the root cgroup (top_cgroup).  We
 * call cgroup_exit() while the task is still competent to handle
 * notify_on_release(), then leave the task attached to the root cgroup in
 * each hierarchy for the remainder of its exit.  No need to bother with
 * init_css_set refcnting.  init_css_set never goes away and we can't race
 * with migration path - PF_EXITING is visible to migration path.
 */
void cgroup_exit(struct task_struct *tsk)
{
	struct cgroup_subsys *ss;
	struct css_set *cset;
	int i;

	/*
	 * Unlink from @tsk from its css_set.  As migration path can't race
	 * with us, we can check css_set and cg_list without synchronization.
	 */
	cset = task_css_set(tsk);

	if (!list_empty(&tsk->cg_list)) {
		spin_lock_irq(&css_set_lock);
		css_set_move_task(tsk, cset, NULL, false);
		list_add_tail(&tsk->cg_list, &cset->dying_tasks);
		cset->nr_tasks--;

		WARN_ON_ONCE(cgroup_task_frozen(tsk));
		if (unlikely(cgroup_task_freeze(tsk)))
			cgroup_update_frozen(task_dfl_cgroup(tsk));

		spin_unlock_irq(&css_set_lock);
	} else {
		get_css_set(cset);
	}

	/* see cgroup_post_fork() for details */
	do_each_subsys_mask(ss, i, have_exit_callback) {
		ss->exit(tsk);
	} while_each_subsys_mask();
}

void cgroup_release(struct task_struct *task)
{
	struct cgroup_subsys *ss;
	int ssid;

	do_each_subsys_mask(ss, ssid, have_release_callback) {
		ss->release(task);
	} while_each_subsys_mask();

	if (use_task_css_set_links) {
		spin_lock_irq(&css_set_lock);
		css_set_skip_task_iters(task_css_set(task), task);
		list_del_init(&task->cg_list);
		spin_unlock_irq(&css_set_lock);
	}
}

void cgroup_free(struct task_struct *task)
{
	struct css_set *cset = task_css_set(task);
	put_css_set(cset);
}

static int __init cgroup_disable(char *str)
{
	struct cgroup_subsys *ss;
	char *token;
	int i;

	while ((token = strsep(&str, ",")) != NULL) {
		if (!*token)
			continue;

		for_each_subsys(ss, i) {
			if (strcmp(token, ss->name) &&
			    strcmp(token, ss->legacy_name))
				continue;

			static_branch_disable(cgroup_subsys_enabled_key[i]);
			pr_info("Disabling %s control group subsystem\n",
				ss->name);
		}

		for (i = 0; i < OPT_FEATURE_COUNT; i++) {
			if (strcmp(token, cgroup_opt_feature_names[i]))
				continue;
			cgroup_feature_disable_mask |= 1 << i;
			pr_info("Disabling %s control group feature\n",
				cgroup_opt_feature_names[i]);
			break;
		}
	}
	return 1;
}
__setup("cgroup_disable=", cgroup_disable);

/**
 * css_tryget_online_from_dir - get corresponding css from a cgroup dentry
 * @dentry: directory dentry of interest
 * @ss: subsystem of interest
 *
 * If @dentry is a directory for a cgroup which has @ss enabled on it, try
 * to get the corresponding css and return it.  If such css doesn't exist
 * or can't be pinned, an ERR_PTR value is returned.
 */
struct cgroup_subsys_state *css_tryget_online_from_dir(struct dentry *dentry,
						       struct cgroup_subsys *ss)
{
	struct kernfs_node *kn = kernfs_node_from_dentry(dentry);
	struct file_system_type *s_type = dentry->d_sb->s_type;
	struct cgroup_subsys_state *css = NULL;
	struct cgroup *cgrp;

	/* is @dentry a cgroup dir? */
	if ((s_type != &cgroup_fs_type && s_type != &cgroup2_fs_type) ||
	    !kn || kernfs_type(kn) != KERNFS_DIR)
		return ERR_PTR(-EBADF);

	rcu_read_lock();

	/*
	 * This path doesn't originate from kernfs and @kn could already
	 * have been or be removed at any point.  @kn->priv is RCU
	 * protected for this access.  See css_release_work_fn() for details.
	 */
	cgrp = rcu_dereference(*(void __rcu __force **)&kn->priv);
	if (cgrp)
		css = cgroup_css(cgrp, ss);

	if (!css || !css_tryget_online(css))
		css = ERR_PTR(-ENOENT);

	rcu_read_unlock();
	return css;
}

/**
 * css_from_id - lookup css by id
 * @id: the cgroup id
 * @ss: cgroup subsys to be looked into
 *
 * Returns the css if there's valid one with @id, otherwise returns NULL.
 * Should be called under rcu_read_lock().
 */
struct cgroup_subsys_state *css_from_id(int id, struct cgroup_subsys *ss)
{
	WARN_ON_ONCE(!rcu_read_lock_held());
	return idr_find(&ss->css_idr, id);
}

/**
 * cgroup_get_from_path - lookup and get a cgroup from its default hierarchy path
 * @path: path on the default hierarchy
 *
 * Find the cgroup at @path on the default hierarchy, increment its
 * reference count and return it.  Returns pointer to the found cgroup on
 * success, ERR_PTR(-ENOENT) if @path doens't exist and ERR_PTR(-ENOTDIR)
 * if @path points to a non-directory.
 */
struct cgroup *cgroup_get_from_path(const char *path)
{
	struct kernfs_node *kn;
	struct cgroup *cgrp;

	mutex_lock(&cgroup_mutex);

	kn = kernfs_walk_and_get(cgrp_dfl_root.cgrp.kn, path);
	if (kn) {
		if (kernfs_type(kn) == KERNFS_DIR) {
			cgrp = kn->priv;
			cgroup_get_live(cgrp);
		} else {
			cgrp = ERR_PTR(-ENOTDIR);
		}
		kernfs_put(kn);
	} else {
		cgrp = ERR_PTR(-ENOENT);
	}

	mutex_unlock(&cgroup_mutex);
	return cgrp;
}
EXPORT_SYMBOL_GPL(cgroup_get_from_path);

/**
 * cgroup_get_from_fd - get a cgroup pointer from a fd
 * @fd: fd obtained by open(cgroup2_dir)
 *
 * Find the cgroup from a fd which should be obtained
 * by opening a cgroup directory.  Returns a pointer to the
 * cgroup on success. ERR_PTR is returned if the cgroup
 * cannot be found.
 */
struct cgroup *cgroup_get_from_fd(int fd)
{
	struct cgroup *cgrp;
	struct file *f;

	f = fget_raw(fd);
	if (!f)
		return ERR_PTR(-EBADF);

	cgrp = cgroup_get_from_file(f);
	fput(f);
	return cgrp;
}
EXPORT_SYMBOL_GPL(cgroup_get_from_fd);

/*
 * sock->sk_cgrp_data handling.  For more info, see sock_cgroup_data
 * definition in cgroup-defs.h.
 */
#ifdef CONFIG_SOCK_CGROUP_DATA

#if defined(CONFIG_CGROUP_NET_PRIO) || defined(CONFIG_CGROUP_NET_CLASSID)

DEFINE_SPINLOCK(cgroup_sk_update_lock);
static bool cgroup_sk_alloc_disabled __read_mostly;

void cgroup_sk_alloc_disable(void)
{
	if (cgroup_sk_alloc_disabled)
		return;
	pr_info("cgroup: disabling cgroup2 socket matching due to net_prio or net_cls activation\n");
	cgroup_sk_alloc_disabled = true;
}

#else

#define cgroup_sk_alloc_disabled	false

#endif

void cgroup_sk_alloc(struct sock_cgroup_data *skcd)
{
	if (cgroup_sk_alloc_disabled) {
		skcd->no_refcnt = 1;
		return;
	}

	/* Don't associate the sock with unrelated interrupted task's cgroup. */
	if (in_interrupt())
		return;

	rcu_read_lock();

	while (true) {
		struct css_set *cset;

		cset = task_css_set(current);
		if (likely(cgroup_tryget(cset->dfl_cgrp))) {
			skcd->val = (unsigned long)cset->dfl_cgrp;
			break;
		}
		cpu_relax();
	}

	rcu_read_unlock();
}

void cgroup_sk_clone(struct sock_cgroup_data *skcd)
{
	/* Socket clone path */
	if (skcd->val) {
		if (skcd->no_refcnt)
			return;
		/*
		 * We might be cloning a socket which is left in an empty
		 * cgroup and the cgroup might have already been rmdir'd.
		 * Don't use cgroup_get_live().
		 */
		cgroup_get(sock_cgroup_ptr(skcd));
	}
}

void cgroup_sk_free(struct sock_cgroup_data *skcd)
{
	if (skcd->no_refcnt)
		return;

	cgroup_put(sock_cgroup_ptr(skcd));
}

#endif	/* CONFIG_SOCK_CGROUP_DATA */

#ifdef CONFIG_CGROUP_BPF
int cgroup_bpf_attach(struct cgroup *cgrp, struct bpf_prog *prog,
		      enum bpf_attach_type type, u32 flags)
{
	int ret;

	mutex_lock(&cgroup_mutex);
	ret = __cgroup_bpf_attach(cgrp, prog, type, flags);
	mutex_unlock(&cgroup_mutex);
	return ret;
}
int cgroup_bpf_detach(struct cgroup *cgrp, struct bpf_prog *prog,
		      enum bpf_attach_type type, u32 flags)
{
	int ret;

	mutex_lock(&cgroup_mutex);
	ret = __cgroup_bpf_detach(cgrp, prog, type, flags);
	mutex_unlock(&cgroup_mutex);
	return ret;
}
#endif /* CONFIG_CGROUP_BPF */

#ifdef CONFIG_SYSFS
static ssize_t show_delegatable_files(struct cftype *files, char *buf,
				      ssize_t size, const char *prefix)
{
	struct cftype *cft;
	ssize_t ret = 0;

	for (cft = files; cft && cft->name[0] != '\0'; cft++) {
		if (!(cft->flags & CFTYPE_NS_DELEGATABLE))
			continue;

		if (prefix)
			ret += snprintf(buf + ret, size - ret, "%s.", prefix);

		ret += snprintf(buf + ret, size - ret, "%s\n", cft->name);

		if (WARN_ON(ret >= size))
			break;
	}

	return ret;
}

static ssize_t delegate_show(struct kobject *kobj, struct kobj_attribute *attr,
			      char *buf)
{
	struct cgroup_subsys *ss;
	int ssid;
	ssize_t ret = 0;

	ret = show_delegatable_files(cgroup_base_files, buf, PAGE_SIZE - ret,
				     NULL);

	for_each_subsys(ss, ssid)
		ret += show_delegatable_files(ss->dfl_cftypes, buf + ret,
					      PAGE_SIZE - ret,
					      cgroup_subsys_name[ssid]);

	return ret;
}
static struct kobj_attribute cgroup_delegate_attr = __ATTR_RO(delegate);

static ssize_t features_show(struct kobject *kobj, struct kobj_attribute *attr,
			     char *buf)
{
	return snprintf(buf, PAGE_SIZE, "nsdelegate\n");
}
static struct kobj_attribute cgroup_features_attr = __ATTR_RO(features);

static struct attribute *cgroup_sysfs_attrs[] = {
	&cgroup_delegate_attr.attr,
	&cgroup_features_attr.attr,
	NULL,
};

static const struct attribute_group cgroup_sysfs_attr_group = {
	.attrs = cgroup_sysfs_attrs,
	.name = "cgroup",
};

static int __init cgroup_sysfs_init(void)
{
	return sysfs_create_group(kernel_kobj, &cgroup_sysfs_attr_group);
}
subsys_initcall(cgroup_sysfs_init);

static u64 power_of_ten(int power)
{
	u64 v = 1;
	while (power--)
		v *= 10;
	return v;
}

/**
 * cgroup_parse_float - parse a floating number
 * @input: input string
 * @dec_shift: number of decimal digits to shift
 * @v: output
 *
 * Parse a decimal floating point number in @input and store the result in
 * @v with decimal point right shifted @dec_shift times.  For example, if
 * @input is "12.3456" and @dec_shift is 3, *@v will be set to 12345.
 * Returns 0 on success, -errno otherwise.
 *
 * There's nothing cgroup specific about this function except that it's
 * currently the only user.
 */
int cgroup_parse_float(const char *input, unsigned dec_shift, s64 *v)
{
	s64 whole, frac = 0;
	int fstart = 0, fend = 0, flen;

	if (!sscanf(input, "%lld.%n%lld%n", &whole, &fstart, &frac, &fend))
		return -EINVAL;
	if (frac < 0)
		return -EINVAL;

	flen = fend > fstart ? fend - fstart : 0;
	if (flen < dec_shift)
		frac *= power_of_ten(dec_shift - flen);
	else
		frac = DIV_ROUND_CLOSEST_ULL(frac, power_of_ten(flen - dec_shift));

	*v = whole * power_of_ten(dec_shift) + frac;
	return 0;
}

#endif /* CONFIG_SYSFS */<|MERGE_RESOLUTION|>--- conflicted
+++ resolved
@@ -3577,13 +3577,9 @@
 
 static int cgroup_file_open(struct kernfs_open_file *of)
 {
-<<<<<<< HEAD
 	struct cftype *cft = of_cft(of);
-=======
-	struct cftype *cft = of->kn->priv;
 	struct cgroup_file_ctx *ctx;
 	int ret;
->>>>>>> 15a1c6b6
 
 	ctx = kzalloc(sizeof(*ctx), GFP_KERNEL);
 	if (!ctx)
@@ -3606,12 +3602,8 @@
 
 static void cgroup_file_release(struct kernfs_open_file *of)
 {
-<<<<<<< HEAD
 	struct cftype *cft = of_cft(of);
-=======
-	struct cftype *cft = of->kn->priv;
 	struct cgroup_file_ctx *ctx = of->priv;
->>>>>>> 15a1c6b6
 
 	if (cft->release)
 		cft->release(of);
@@ -4643,10 +4635,22 @@
 static int cgroup_attach_permissions(struct cgroup *src_cgrp,
 				     struct cgroup *dst_cgrp,
 				     struct super_block *sb, bool threadgroup)
-{
+{ 
+	struct cgroup_file_ctx *ctx; 
 	int ret = 0;
-
-	ret = cgroup_procs_write_permission(src_cgrp, dst_cgrp, sb);
+	ctx = kzalloc(sizeof(*ctx), GFP_KERNEL);
+	if (!ctx)
+		return -ENOMEM;
+
+	ctx->ns = current->nsproxy->cgroup_ns;
+	get_cgroup_ns(ctx->ns);
+
+	if (ret) {
+		put_cgroup_ns(ctx->ns);
+		kfree(ctx);
+	}
+
+	ret = cgroup_procs_write_permission(src_cgrp, dst_cgrp, sb, ctx->ns);
 	if (ret)
 		return ret;
 
@@ -4684,10 +4688,6 @@
 	src_cgrp = task_cgroup_from_root(task, &cgrp_dfl_root);
 	spin_unlock_irq(&css_set_lock);
 
-<<<<<<< HEAD
-	ret = cgroup_attach_permissions(src_cgrp, dst_cgrp,
-					of->file->f_path.dentry->d_sb, true);
-=======
 	/*
 	 * Process and thread migrations follow same delegation rule. Check
 	 * permissions using the credentials from file open to protect against
@@ -4698,7 +4698,6 @@
 					    of->file->f_path.dentry->d_sb,
 					    ctx->ns);
 	revert_creds(saved_cred);
->>>>>>> 15a1c6b6
 	if (ret)
 		goto out_finish;
 
@@ -4743,11 +4742,6 @@
 	src_cgrp = task_cgroup_from_root(task, &cgrp_dfl_root);
 	spin_unlock_irq(&css_set_lock);
 
-<<<<<<< HEAD
-	/* thread migrations follow the cgroup.procs delegation rule */
-	ret = cgroup_attach_permissions(src_cgrp, dst_cgrp,
-					of->file->f_path.dentry->d_sb, false);
-=======
 	/*
 	 * Process and thread migrations follow same delegation rule. Check
 	 * permissions using the credentials from file open to protect against
@@ -4758,7 +4752,6 @@
 					    of->file->f_path.dentry->d_sb,
 					    ctx->ns);
 	revert_creds(saved_cred);
->>>>>>> 15a1c6b6
 	if (ret)
 		goto out_finish;
 
