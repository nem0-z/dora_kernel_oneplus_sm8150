--- conflicted
+++ resolved
@@ -19,21 +19,14 @@
 
 #include "sched.h"
 
-unsigned long boosted_cpu_util(int cpu);
-
 #define SUGOV_KTHREAD_PRIORITY	50
 
 struct sugov_tunables {
 	struct gov_attr_set attr_set;
-<<<<<<< HEAD
 	unsigned int rate_limit_us;
 	unsigned int hispeed_load;
 	unsigned int hispeed_freq;
 	bool pl;
-=======
-	unsigned int up_rate_limit_us;
-	unsigned int down_rate_limit_us;
->>>>>>> ad490df6
 };
 
 struct sugov_policy {
@@ -44,17 +37,11 @@
 
 	raw_spinlock_t update_lock;  /* For shared policies */
 	u64 last_freq_update_time;
-<<<<<<< HEAD
 	s64 freq_update_delay_ns;
 	u64 last_ws;
 	u64 curr_cycles;
 	u64 last_cyc_update_time;
 	unsigned long avg_cap;
-=======
-	s64 min_rate_limit_ns;
-	s64 up_rate_delay_ns;
-	s64 down_rate_delay_ns;
->>>>>>> ad490df6
 	unsigned int next_freq;
 	unsigned int cached_raw_freq;
 	unsigned long hispeed_util;
@@ -134,32 +121,8 @@
 		return true;
 	}
 
-	/* No need to recalculate next freq for min_rate_limit_us
-	 * at least. However we might still decide to further rate
-	 * limit once frequency change direction is decided, according
-	 * to the separate rate limits.
-	 */
-
 	delta_ns = time - sg_policy->last_freq_update_time;
-	return delta_ns >= sg_policy->min_rate_limit_ns;
-}
-
-static bool sugov_up_down_rate_limit(struct sugov_policy *sg_policy, u64 time,
-				     unsigned int next_freq)
-{
-	s64 delta_ns;
-
-	delta_ns = time - sg_policy->last_freq_update_time;
-
-	if (next_freq > sg_policy->next_freq &&
-	    delta_ns < sg_policy->up_rate_delay_ns)
-			return true;
-
-	if (next_freq < sg_policy->next_freq &&
-	    delta_ns < sg_policy->down_rate_delay_ns)
-			return true;
-
-	return false;
+	return delta_ns >= sg_policy->freq_update_delay_ns;
 }
 
 static void sugov_update_commit(struct sugov_policy *sg_policy, u64 time,
@@ -168,9 +131,6 @@
 	struct cpufreq_policy *policy = sg_policy->policy;
 
 	if (sg_policy->next_freq == next_freq)
-		return;
-
-	if (sugov_up_down_rate_limit(sg_policy, time, next_freq))
 		return;
 
 	sg_policy->next_freq = next_freq;
@@ -230,28 +190,16 @@
 
 static void sugov_get_util(unsigned long *util, unsigned long *max, int cpu)
 {
-<<<<<<< HEAD
 	struct rq *rq = cpu_rq(cpu);
 	unsigned long cfs_max;
 	struct sugov_cpu *loadcpu = &per_cpu(sugov_cpu, cpu);
-=======
-	unsigned long max_cap, rt;
-
-	max_cap = arch_scale_cpu_capacity(NULL, cpu);
->>>>>>> ad490df6
-
-	rt = sched_get_rt_rq_util(cpu);
-
-<<<<<<< HEAD
+
+	cfs_max = arch_scale_cpu_capacity(NULL, cpu);
+
 	*util = min(rq->cfs.avg.util_avg, cfs_max);
 	*max = cfs_max;
 
-	*util = cpu_util_freq(cpu, &loadcpu->walt_load);
-=======
-	*util = boosted_cpu_util(cpu) + rt;
-	*util = min(*util, max_cap);
-	*max = max_cap;
->>>>>>> ad490df6
+	*util = cpu_util_freq(cpu);
 }
 
 static void sugov_set_iowait_boost(struct sugov_cpu *sg_cpu, u64 time,
@@ -413,13 +361,9 @@
 
 	busy = sugov_cpu_is_busy(sg_cpu);
 
-<<<<<<< HEAD
 	raw_spin_lock(&sg_policy->update_lock);
 
 	if (flags & SCHED_CPUFREQ_RT_DL) {
-=======
-	if (flags & SCHED_CPUFREQ_DL) {
->>>>>>> ad490df6
 		next_f = policy->cpuinfo.max_freq;
 	} else {
 		sugov_get_util(&util, &max, sg_cpu->cpu);
@@ -455,7 +399,6 @@
 			sg_policy->cached_raw_freq = 0;
 		}
 	}
-
 	sugov_update_commit(sg_policy, time, next_f);
 	raw_spin_unlock(&sg_policy->update_lock);
 }
@@ -486,7 +429,7 @@
 			j_sg_cpu->iowait_boost_pending = false;
 			continue;
 		}
-		if (j_sg_cpu->flags & SCHED_CPUFREQ_DL)
+		if (j_sg_cpu->flags & SCHED_CPUFREQ_RT_DL)
 			return policy->cpuinfo.max_freq;
 
 		/*
@@ -550,7 +493,7 @@
 				sg_cpu->walt_load.pl, flags);
 
 	if (sugov_should_update_freq(sg_policy, time)) {
-		if (flags & SCHED_CPUFREQ_DL)
+		if (flags & SCHED_CPUFREQ_RT_DL)
 			next_f = sg_policy->policy->cpuinfo.max_freq;
 		else
 			next_f = sugov_next_freq_shared(sg_cpu, time);
@@ -610,32 +553,15 @@
 	return container_of(attr_set, struct sugov_tunables, attr_set);
 }
 
-static DEFINE_MUTEX(min_rate_lock);
-
-static void update_min_rate_limit_ns(struct sugov_policy *sg_policy)
-{
-	mutex_lock(&min_rate_lock);
-	sg_policy->min_rate_limit_ns = min(sg_policy->up_rate_delay_ns,
-					   sg_policy->down_rate_delay_ns);
-	mutex_unlock(&min_rate_lock);
-}
-
-static ssize_t up_rate_limit_us_show(struct gov_attr_set *attr_set, char *buf)
+static ssize_t rate_limit_us_show(struct gov_attr_set *attr_set, char *buf)
 {
 	struct sugov_tunables *tunables = to_sugov_tunables(attr_set);
 
-	return sprintf(buf, "%u\n", tunables->up_rate_limit_us);
-}
-
-static ssize_t down_rate_limit_us_show(struct gov_attr_set *attr_set, char *buf)
-{
-	struct sugov_tunables *tunables = to_sugov_tunables(attr_set);
-
-	return sprintf(buf, "%u\n", tunables->down_rate_limit_us);
-}
-
-static ssize_t up_rate_limit_us_store(struct gov_attr_set *attr_set,
-				      const char *buf, size_t count)
+	return sprintf(buf, "%u\n", tunables->rate_limit_us);
+}
+
+static ssize_t rate_limit_us_store(struct gov_attr_set *attr_set, const char *buf,
+				   size_t count)
 {
 	struct sugov_tunables *tunables = to_sugov_tunables(attr_set);
 	struct sugov_policy *sg_policy;
@@ -644,37 +570,14 @@
 	if (kstrtouint(buf, 10, &rate_limit_us))
 		return -EINVAL;
 
-	tunables->up_rate_limit_us = rate_limit_us;
-
-	list_for_each_entry(sg_policy, &attr_set->policy_list, tunables_hook) {
-		sg_policy->up_rate_delay_ns = rate_limit_us * NSEC_PER_USEC;
-		update_min_rate_limit_ns(sg_policy);
-	}
+	tunables->rate_limit_us = rate_limit_us;
+
+	list_for_each_entry(sg_policy, &attr_set->policy_list, tunables_hook)
+		sg_policy->freq_update_delay_ns = rate_limit_us * NSEC_PER_USEC;
 
 	return count;
 }
 
-static ssize_t down_rate_limit_us_store(struct gov_attr_set *attr_set,
-					const char *buf, size_t count)
-{
-	struct sugov_tunables *tunables = to_sugov_tunables(attr_set);
-	struct sugov_policy *sg_policy;
-	unsigned int rate_limit_us;
-
-	if (kstrtouint(buf, 10, &rate_limit_us))
-		return -EINVAL;
-
-	tunables->down_rate_limit_us = rate_limit_us;
-
-	list_for_each_entry(sg_policy, &attr_set->policy_list, tunables_hook) {
-		sg_policy->down_rate_delay_ns = rate_limit_us * NSEC_PER_USEC;
-		update_min_rate_limit_ns(sg_policy);
-	}
-
-	return count;
-}
-
-<<<<<<< HEAD
 static ssize_t hispeed_load_show(struct gov_attr_set *attr_set, char *buf)
 {
 	struct sugov_tunables *tunables = to_sugov_tunables(attr_set);
@@ -755,14 +658,6 @@
 	&hispeed_load.attr,
 	&hispeed_freq.attr,
 	&pl.attr,
-=======
-static struct governor_attr up_rate_limit_us = __ATTR_RW(up_rate_limit_us);
-static struct governor_attr down_rate_limit_us = __ATTR_RW(down_rate_limit_us);
-
-static struct attribute *sugov_attributes[] = {
-	&up_rate_limit_us.attr,
-	&down_rate_limit_us.attr,
->>>>>>> ad490df6
 	NULL
 };
 
@@ -950,14 +845,9 @@
 		goto stop_kthread;
 	}
 
-<<<<<<< HEAD
 	tunables->rate_limit_us = cpufreq_policy_transition_delay_us(policy);
 	tunables->hispeed_load = DEFAULT_HISPEED_LOAD;
 	tunables->hispeed_freq = 0;
-=======
-	tunables->up_rate_limit_us = cpufreq_policy_transition_delay_us(policy);
-	tunables->down_rate_limit_us = cpufreq_policy_transition_delay_us(policy);
->>>>>>> ad490df6
 
 	policy->governor_data = sg_policy;
 	sg_policy->tunables = tunables;
@@ -1021,11 +911,7 @@
 	struct sugov_policy *sg_policy = policy->governor_data;
 	unsigned int cpu;
 
-	sg_policy->up_rate_delay_ns =
-		sg_policy->tunables->up_rate_limit_us * NSEC_PER_USEC;
-	sg_policy->down_rate_delay_ns =
-		sg_policy->tunables->down_rate_limit_us * NSEC_PER_USEC;
-	update_min_rate_limit_ns(sg_policy);
+	sg_policy->freq_update_delay_ns = sg_policy->tunables->rate_limit_us * NSEC_PER_USEC;
 	sg_policy->last_freq_update_time = 0;
 	sg_policy->next_freq = UINT_MAX;
 	sg_policy->work_in_progress = false;
@@ -1038,7 +924,7 @@
 		memset(sg_cpu, 0, sizeof(*sg_cpu));
 		sg_cpu->cpu = cpu;
 		sg_cpu->sg_policy = sg_policy;
-		sg_cpu->flags = SCHED_CPUFREQ_DL;
+		sg_cpu->flags = SCHED_CPUFREQ_RT;
 		sg_cpu->iowait_boost_max = policy->cpuinfo.max_freq;
 	}
 
