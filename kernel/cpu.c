--- conflicted
+++ resolved
@@ -30,11 +30,8 @@
 #include <linux/relay.h>
 #include <linux/slab.h>
 #include <linux/percpu-rwsem.h>
-<<<<<<< HEAD
 #include <uapi/linux/sched/types.h>
 #include <linux/highmem.h>
-=======
->>>>>>> 7b74d84a
 #include <linux/cpuset.h>
 
 #include <trace/events/power.h>
@@ -1404,17 +1401,10 @@
 		error = _cpu_up(cpu, 1, CPUHP_ONLINE);
 		trace_suspend_resume(TPS("CPU_ON"), cpu, false);
 		if (!error) {
-<<<<<<< HEAD
 			pr_debug("CPU%d is up\n", cpu);
 			cpu_device = get_cpu_device(cpu);
 			if (!cpu_device)
 				pr_debug("%s: failed to get cpu%d device\n",
-=======
-			pr_info("CPU%d is up\n", cpu);
-			cpu_device = get_cpu_device(cpu);
-			if (!cpu_device)
-				pr_err("%s: failed to get cpu%d device\n",
->>>>>>> 7b74d84a
 				       __func__, cpu);
 			else
 				kobject_uevent(&cpu_device->kobj, KOBJ_ONLINE);
