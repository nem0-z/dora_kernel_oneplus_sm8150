--- conflicted
+++ resolved
@@ -508,23 +508,14 @@
 {
 	int ret;
 
-<<<<<<< HEAD
 	lockdep_assert_held(&wq_pool_mutex);
 
-	do {
-		if (!idr_pre_get(&worker_pool_idr, GFP_KERNEL))
-			return -ENOMEM;
-		ret = idr_get_new(&worker_pool_idr, pool, &pool->id);
-	} while (ret == -EAGAIN);
-=======
-	mutex_lock(&worker_pool_idr_mutex);
 	ret = idr_alloc(&worker_pool_idr, pool, 0, 0, GFP_KERNEL);
-	if (ret >= 0)
+	if (ret >= 0) {
 		pool->id = ret;
-	mutex_unlock(&worker_pool_idr_mutex);
->>>>>>> 07961ac7
-
-	return ret < 0 ? ret : 0;
+		return 0;
+	}
+	return ret;
 }
 
 /**
@@ -4415,12 +4406,7 @@
 		pool->flags |= POOL_DISASSOCIATED;
 
 		spin_unlock_irq(&pool->lock);
-<<<<<<< HEAD
 		mutex_unlock(&pool->manager_mutex);
-	}
-=======
-		mutex_unlock(&pool->assoc_mutex);
->>>>>>> 07961ac7
 
 		/*
 		 * Call schedule() so that we cross rq->lock and thus can
@@ -4430,20 +4416,6 @@
 		 */
 		schedule();
 
-<<<<<<< HEAD
-	/*
-	 * Sched callbacks are disabled now.  Zap nr_running.  After this,
-	 * nr_running stays zero and need_more_worker() and keep_working()
-	 * are always true as long as the worklist is not empty.  Pools on
-	 * @cpu now behave as unbound (in terms of concurrency management)
-	 * pools which are served by workers tied to the CPU.
-	 *
-	 * On return from this function, the current worker would trigger
-	 * unbound chain execution of pending work items if other workers
-	 * didn't already.
-	 */
-	for_each_cpu_worker_pool(pool, cpu)
-=======
 		/*
 		 * Sched callbacks are disabled now.  Zap nr_running.
 		 * After this, nr_running stays zero and need_more_worker()
@@ -4452,7 +4424,6 @@
 		 * unbound (in terms of concurrency management) pool which
 		 * are served by workers tied to the pool.
 		 */
->>>>>>> 07961ac7
 		atomic_set(&pool->nr_running, 0);
 
 		/*
