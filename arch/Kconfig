# SPDX-License-Identifier: GPL-2.0
#
# General architecture dependent options
#

config CRASH_CORE
	bool

config KEXEC_CORE
	select CRASH_CORE
	bool

config HAVE_IMA_KEXEC
	bool

config HOTPLUG_SMT
	bool

config OPROFILE
	tristate "OProfile system profiling"
	depends on PROFILING
	depends on HAVE_OPROFILE
	select RING_BUFFER
	select RING_BUFFER_ALLOW_SWAP
	help
	  OProfile is a profiling system capable of profiling the
	  whole system, include the kernel, kernel modules, libraries,
	  and applications.

	  If unsure, say N.

config OPROFILE_EVENT_MULTIPLEX
	bool "OProfile multiplexing support (EXPERIMENTAL)"
	default n
	depends on OPROFILE && X86
	help
	  The number of hardware counters is limited. The multiplexing
	  feature enables OProfile to gather more events than counters
	  are provided by the hardware. This is realized by switching
	  between events at a user specified time interval.

	  If unsure, say N.

config HAVE_OPROFILE
	bool

config OPROFILE_NMI_TIMER
	def_bool y
	depends on PERF_EVENTS && HAVE_PERF_EVENTS_NMI && !PPC64

config KPROBES
	bool "Kprobes"
	depends on MODULES
	depends on HAVE_KPROBES
	select KALLSYMS
	help
	  Kprobes allows you to trap at almost any kernel address and
	  execute a callback function.  register_kprobe() establishes
	  a probepoint and specifies the callback.  Kprobes is useful
	  for kernel debugging, non-intrusive instrumentation and testing.
	  If in doubt, say "N".

config JUMP_LABEL
       bool "Optimize very unlikely/likely branches"
       depends on HAVE_ARCH_JUMP_LABEL
       help
         This option enables a transparent branch optimization that
	 makes certain almost-always-true or almost-always-false branch
	 conditions even cheaper to execute within the kernel.

	 Certain performance-sensitive kernel code, such as trace points,
	 scheduler functionality, networking code and KVM have such
	 branches and include support for this optimization technique.

         If it is detected that the compiler has support for "asm goto",
	 the kernel will compile such branches with just a nop
	 instruction. When the condition flag is toggled to true, the
	 nop will be converted to a jump instruction to execute the
	 conditional block of instructions.

	 This technique lowers overhead and stress on the branch prediction
	 of the processor and generally makes the kernel faster. The update
	 of the condition is slower, but those are always very rare.

	 ( On 32-bit x86, the necessary options added to the compiler
	   flags may increase the size of the kernel slightly. )

config STATIC_KEYS_SELFTEST
	bool "Static key selftest"
	depends on JUMP_LABEL
	help
	  Boot time self-test of the branch patching code.

config OPTPROBES
	def_bool y
	depends on KPROBES && HAVE_OPTPROBES
	select TASKS_RCU if PREEMPT

config KPROBES_ON_FTRACE
	def_bool y
	depends on KPROBES && HAVE_KPROBES_ON_FTRACE
	depends on DYNAMIC_FTRACE_WITH_REGS
	help
	 If function tracer is enabled and the arch supports full
	 passing of pt_regs to function tracing, then kprobes can
	 optimize on top of function tracing.

config UPROBES
	def_bool n
	depends on ARCH_SUPPORTS_UPROBES
	help
	  Uprobes is the user-space counterpart to kprobes: they
	  enable instrumentation applications (such as 'perf probe')
	  to establish unintrusive probes in user-space binaries and
	  libraries, by executing handler functions when the probes
	  are hit by user-space applications.

	  ( These probes come in the form of single-byte breakpoints,
	    managed by the kernel and kept transparent to the probed
	    application. )

config HAVE_64BIT_ALIGNED_ACCESS
	def_bool 64BIT && !HAVE_EFFICIENT_UNALIGNED_ACCESS
	help
	  Some architectures require 64 bit accesses to be 64 bit
	  aligned, which also requires structs containing 64 bit values
	  to be 64 bit aligned too. This includes some 32 bit
	  architectures which can do 64 bit accesses, as well as 64 bit
	  architectures without unaligned access.

	  This symbol should be selected by an architecture if 64 bit
	  accesses are required to be 64 bit aligned in this way even
	  though it is not a 64 bit architecture.

	  See Documentation/unaligned-memory-access.txt for more
	  information on the topic of unaligned memory accesses.

config HAVE_EFFICIENT_UNALIGNED_ACCESS
	bool
	help
	  Some architectures are unable to perform unaligned accesses
	  without the use of get_unaligned/put_unaligned. Others are
	  unable to perform such accesses efficiently (e.g. trap on
	  unaligned access and require fixing it up in the exception
	  handler.)

	  This symbol should be selected by an architecture if it can
	  perform unaligned accesses efficiently to allow different
	  code paths to be selected for these cases. Some network
	  drivers, for example, could opt to not fix up alignment
	  problems with received packets if doing so would not help
	  much.

	  See Documentation/unaligned-memory-access.txt for more
	  information on the topic of unaligned memory accesses.

config ARCH_USE_BUILTIN_BSWAP
       bool
       help
	 Modern versions of GCC (since 4.4) have builtin functions
	 for handling byte-swapping. Using these, instead of the old
	 inline assembler that the architecture code provides in the
	 __arch_bswapXX() macros, allows the compiler to see what's
	 happening and offers more opportunity for optimisation. In
	 particular, the compiler will be able to combine the byteswap
	 with a nearby load or store and use load-and-swap or
	 store-and-swap instructions if the architecture has them. It
	 should almost *never* result in code which is worse than the
	 hand-coded assembler in <asm/swab.h>.  But just in case it
	 does, the use of the builtins is optional.

	 Any architecture with load-and-swap or store-and-swap
	 instructions should set this. And it shouldn't hurt to set it
	 on architectures that don't have such instructions.

config KRETPROBES
	def_bool y
	depends on KPROBES && HAVE_KRETPROBES

config USER_RETURN_NOTIFIER
	bool
	depends on HAVE_USER_RETURN_NOTIFIER
	help
	  Provide a kernel-internal notification when a cpu is about to
	  switch to user mode.

config HAVE_IOREMAP_PROT
	bool

config HAVE_KPROBES
	bool

config HAVE_KRETPROBES
	bool

config HAVE_OPTPROBES
	bool

config HAVE_KPROBES_ON_FTRACE
	bool

config HAVE_NMI
	bool

#
# An arch should select this if it provides all these things:
#
#	task_pt_regs()		in asm/processor.h or asm/ptrace.h
#	arch_has_single_step()	if there is hardware single-step support
#	arch_has_block_step()	if there is hardware block-step support
#	asm/syscall.h		supplying asm-generic/syscall.h interface
#	linux/regset.h		user_regset interfaces
#	CORE_DUMP_USE_REGSET	#define'd in linux/elf.h
#	TIF_SYSCALL_TRACE	calls tracehook_report_syscall_{entry,exit}
#	TIF_NOTIFY_RESUME	calls tracehook_notify_resume()
#	signal delivery		calls tracehook_signal_handler()
#
config HAVE_ARCH_TRACEHOOK
	bool

config HAVE_DMA_CONTIGUOUS
	bool

config GENERIC_SMP_IDLE_THREAD
       bool

config GENERIC_IDLE_POLL_SETUP
       bool

config ARCH_HAS_FORTIFY_SOURCE
	bool
	help
	  An architecture should select this when it can successfully
	  build and run with CONFIG_FORTIFY_SOURCE.

# Select if arch has all set_memory_ro/rw/x/nx() functions in asm/cacheflush.h
config ARCH_HAS_SET_MEMORY
	bool

# Select if arch init_task initializer is different to init/init_task.c
config ARCH_INIT_TASK
       bool

# Select if arch has its private alloc_task_struct() function
config ARCH_TASK_STRUCT_ALLOCATOR
	bool

# Select if arch has its private alloc_thread_stack() function
config ARCH_THREAD_STACK_ALLOCATOR
	bool

# Select if arch wants to size task_struct dynamically via arch_task_struct_size:
config ARCH_WANTS_DYNAMIC_TASK_STRUCT
	bool

config HAVE_REGS_AND_STACK_ACCESS_API
	bool
	help
	  This symbol should be selected by an architecure if it supports
	  the API needed to access registers and stack entries from pt_regs,
	  declared in asm/ptrace.h
	  For example the kprobes-based event tracer needs this API.

config HAVE_CLK
	bool
	help
	  The <linux/clk.h> calls support software clock gating and
	  thus are a key power management tool on many systems.

config HAVE_DMA_API_DEBUG
	bool

config HAVE_HW_BREAKPOINT
	bool
	depends on PERF_EVENTS

config HAVE_MIXED_BREAKPOINTS_REGS
	bool
	depends on HAVE_HW_BREAKPOINT
	help
	  Depending on the arch implementation of hardware breakpoints,
	  some of them have separate registers for data and instruction
	  breakpoints addresses, others have mixed registers to store
	  them but define the access type in a control register.
	  Select this option if your arch implements breakpoints under the
	  latter fashion.

config HAVE_USER_RETURN_NOTIFIER
	bool

config HAVE_PERF_EVENTS_NMI
	bool
	help
	  System hardware can generate an NMI using the perf event
	  subsystem.  Also has support for calculating CPU cycle events
	  to determine how many clock cycles in a given period.

config HAVE_HARDLOCKUP_DETECTOR_PERF
	bool
	depends on HAVE_PERF_EVENTS_NMI
	help
	  The arch chooses to use the generic perf-NMI-based hardlockup
	  detector. Must define HAVE_PERF_EVENTS_NMI.

config HAVE_NMI_WATCHDOG
	depends on HAVE_NMI
	bool
	help
	  The arch provides a low level NMI watchdog. It provides
	  asm/nmi.h, and defines its own arch_touch_nmi_watchdog().

config HAVE_HARDLOCKUP_DETECTOR_ARCH
	bool
	select HAVE_NMI_WATCHDOG
	help
	  The arch chooses to provide its own hardlockup detector, which is
	  a superset of the HAVE_NMI_WATCHDOG. It also conforms to config
	  interfaces and parameters provided by hardlockup detector subsystem.

config HAVE_PERF_REGS
	bool
	help
	  Support selective register dumps for perf events. This includes
	  bit-mapping of each registers and a unique architecture id.

config HAVE_PERF_USER_STACK_DUMP
	bool
	help
	  Support user stack dumps for perf event samples. This needs
	  access to the user stack pointer which is not unified across
	  architectures.

config HAVE_ARCH_JUMP_LABEL
	bool

config MMU_GATHER_TABLE_FREE
	bool

config HAVE_ARCH_JUMP_LABEL_RELATIVE
	bool

config MMU_GATHER_RCU_TABLE_FREE
	bool
	select MMU_GATHER_TABLE_FREE

config HAVE_MMU_GATHER_PAGE_SIZE
	bool

config MMU_GATHER_NO_RANGE
	bool

config MMU_GATHER_NO_GATHER
	bool
	depends on MMU_GATHER_TABLE_FREE

config ARCH_WANT_IRQS_OFF_ACTIVATE_MM
	bool
	help
	  Temporary select until all architectures can be converted to have
	  irqs disabled over activate_mm. Architectures that do IPI based TLB
	  shootdowns should enable this.

config ARCH_HAVE_NMI_SAFE_CMPXCHG
	bool

config HAVE_ALIGNED_STRUCT_PAGE
	bool
	help
	  This makes sure that struct pages are double word aligned and that
	  e.g. the SLUB allocator can perform double word atomic operations
	  on a struct page for better performance. However selecting this
	  might increase the size of a struct page by a word.

config HAVE_CMPXCHG_LOCAL
	bool

config HAVE_CMPXCHG_DOUBLE
	bool

config ARCH_WEAK_RELEASE_ACQUIRE
	bool

config ARCH_WANT_IPC_PARSE_VERSION
	bool

config ARCH_WANT_COMPAT_IPC_PARSE_VERSION
	bool

config ARCH_WANT_OLD_COMPAT_IPC
	select ARCH_WANT_COMPAT_IPC_PARSE_VERSION
	bool

config HAVE_ARCH_SECCOMP_FILTER
	bool
	help
	  An arch should select this symbol if it provides all of these things:
	  - syscall_get_arch()
	  - syscall_get_arguments()
	  - syscall_rollback()
	  - syscall_set_return_value()
	  - SIGSYS siginfo_t support
	  - secure_computing is called from a ptrace_event()-safe context
	  - secure_computing return value is checked and a return value of -1
	    results in the system call being skipped immediately.
	  - seccomp syscall wired up

config SECCOMP_FILTER
	def_bool y
	depends on HAVE_ARCH_SECCOMP_FILTER && SECCOMP && NET
	help
	  Enable tasks to build secure computing environments defined
	  in terms of Berkeley Packet Filter programs which implement
	  task-defined system call filtering polices.

	  See Documentation/prctl/seccomp_filter.txt for details.

config HAVE_GCC_PLUGINS
	bool
	help
	  An arch should select this symbol if it supports building with
	  GCC plugins.

menuconfig GCC_PLUGINS
	bool "GCC plugins"
	depends on HAVE_GCC_PLUGINS
	depends on !COMPILE_TEST
	help
	  GCC plugins are loadable modules that provide extra features to the
	  compiler. They are useful for runtime instrumentation and static analysis.

	  See Documentation/gcc-plugins.txt for details.

config GCC_PLUGIN_CYC_COMPLEXITY
	bool "Compute the cyclomatic complexity of a function" if EXPERT
	depends on GCC_PLUGINS
	depends on !COMPILE_TEST
	help
	  The complexity M of a function's control flow graph is defined as:
	   M = E - N + 2P
	  where

	  E = the number of edges
	  N = the number of nodes
	  P = the number of connected components (exit nodes).

	  Enabling this plugin reports the complexity to stderr during the
	  build. It mainly serves as a simple example of how to create a
	  gcc plugin for the kernel.

config GCC_PLUGIN_SANCOV
	bool
	depends on GCC_PLUGINS
	help
	  This plugin inserts a __sanitizer_cov_trace_pc() call at the start of
	  basic blocks. It supports all gcc versions with plugin support (from
	  gcc-4.5 on). It is based on the commit "Add fuzzing coverage support"
	  by Dmitry Vyukov <dvyukov@google.com>.

config GCC_PLUGIN_LATENT_ENTROPY
	bool "Generate some entropy during boot and runtime"
	depends on GCC_PLUGINS
	help
	  By saying Y here the kernel will instrument some kernel code to
	  extract some entropy from both original and artificially created
	  program state.  This will help especially embedded systems where
	  there is little 'natural' source of entropy normally.  The cost
	  is some slowdown of the boot process (about 0.5%) and fork and
	  irq processing.

	  Note that entropy extracted this way is not cryptographically
	  secure!

	  This plugin was ported from grsecurity/PaX. More information at:
	   * https://grsecurity.net/
	   * https://pax.grsecurity.net/

config GCC_PLUGIN_STRUCTLEAK
	bool "Force initialization of variables containing userspace addresses"
	depends on GCC_PLUGINS
	help
	  This plugin zero-initializes any structures containing a
	  __user attribute. This can prevent some classes of information
	  exposures.

	  This plugin was ported from grsecurity/PaX. More information at:
	   * https://grsecurity.net/
	   * https://pax.grsecurity.net/

config GCC_PLUGIN_STRUCTLEAK_BYREF_ALL
	bool "Force initialize all struct type variables passed by reference"
	depends on GCC_PLUGIN_STRUCTLEAK
	help
	  Zero initialize any struct type local variable that may be passed by
	  reference without having been initialized.

config GCC_PLUGIN_STRUCTLEAK_VERBOSE
	bool "Report forcefully initialized variables"
	depends on GCC_PLUGIN_STRUCTLEAK
	depends on !COMPILE_TEST
	help
	  This option will cause a warning to be printed each time the
	  structleak plugin finds a variable it thinks needs to be
	  initialized. Since not all existing initializers are detected
	  by the plugin, this can produce false positive warnings.

config GCC_PLUGIN_RANDSTRUCT
	bool "Randomize layout of sensitive kernel structures"
	depends on GCC_PLUGINS
	select MODVERSIONS if MODULES
	help
	  If you say Y here, the layouts of structures that are entirely
	  function pointers (and have not been manually annotated with
	  __no_randomize_layout), or structures that have been explicitly
	  marked with __randomize_layout, will be randomized at compile-time.
	  This can introduce the requirement of an additional information
	  exposure vulnerability for exploits targeting these structure
	  types.

	  Enabling this feature will introduce some performance impact,
	  slightly increase memory usage, and prevent the use of forensic
	  tools like Volatility against the system (unless the kernel
	  source tree isn't cleaned after kernel installation).

	  The seed used for compilation is located at
	  scripts/gcc-plgins/randomize_layout_seed.h.  It remains after
	  a make clean to allow for external modules to be compiled with
	  the existing seed and will be removed by a make mrproper or
	  make distclean.

	  Note that the implementation requires gcc 4.7 or newer.

	  This plugin was ported from grsecurity/PaX. More information at:
	   * https://grsecurity.net/
	   * https://pax.grsecurity.net/

config GCC_PLUGIN_RANDSTRUCT_PERFORMANCE
	bool "Use cacheline-aware structure randomization"
	depends on GCC_PLUGIN_RANDSTRUCT
	depends on !COMPILE_TEST
	help
	  If you say Y here, the RANDSTRUCT randomization will make a
	  best effort at restricting randomization to cacheline-sized
	  groups of elements.  It will further not randomize bitfields
	  in structures.  This reduces the performance hit of RANDSTRUCT
	  at the cost of weakened randomization.

config HAVE_CC_STACKPROTECTOR
	bool
	help
	  An arch should select this symbol if:
	  - its compiler supports the -fstack-protector option
	  - it has implemented a stack canary (e.g. __stack_chk_guard)

config CC_STACKPROTECTOR
	def_bool n
	help
	  Set when a stack-protector mode is enabled, so that the build
	  can enable kernel-side support for the GCC feature.

choice
	prompt "Stack Protector buffer overflow detection"
	depends on HAVE_CC_STACKPROTECTOR
	default CC_STACKPROTECTOR_NONE
	help
	  This option turns on the "stack-protector" GCC feature. This
	  feature puts, at the beginning of functions, a canary value on
	  the stack just before the return address, and validates
	  the value just before actually returning.  Stack based buffer
	  overflows (that need to overwrite this return address) now also
	  overwrite the canary, which gets detected and the attack is then
	  neutralized via a kernel panic.

config CC_STACKPROTECTOR_NONE
	bool "None"
	help
	  Disable "stack-protector" GCC feature.

config CC_STACKPROTECTOR_REGULAR
	bool "Regular"
	select CC_STACKPROTECTOR
	help
	  Functions will have the stack-protector canary logic added if they
	  have an 8-byte or larger character array on the stack.

	  This feature requires gcc version 4.2 or above, or a distribution
	  gcc with the feature backported ("-fstack-protector").

	  On an x86 "defconfig" build, this feature adds canary checks to
	  about 3% of all kernel functions, which increases kernel code size
	  by about 0.3%.

config CC_STACKPROTECTOR_STRONG
	bool "Strong"
	select CC_STACKPROTECTOR
	help
	  Functions will have the stack-protector canary logic added in any
	  of the following conditions:

	  - local variable's address used as part of the right hand side of an
	    assignment or function argument
	  - local variable is an array (or union containing an array),
	    regardless of array type or length
	  - uses register local variables

	  This feature requires gcc version 4.9 or above, or a distribution
	  gcc with the feature backported ("-fstack-protector-strong").

	  On an x86 "defconfig" build, this feature adds canary checks to
	  about 20% of all kernel functions, which increases the kernel code
	  size by about 2%.

endchoice

config THIN_ARCHIVES
	def_bool y
	help
	  Select this if the architecture wants to use thin archives
	  instead of ld -r to create the built-in.o files.

config LTO
	def_bool n

config ARCH_SUPPORTS_LTO_CLANG
	bool
	help
	  An architecture should select this option it supports:
	  - compiling with clang,
	  - compiling inline assembly with clang's integrated assembler,
	  - and linking with either lld or GNU gold w/ LLVMgold.

config ARCH_SUPPORTS_THINLTO
	bool
	help
	  An architecture should select this if it supports clang's ThinLTO.

config THINLTO
	bool "Use clang ThinLTO (EXPERIMENTAL)"
	depends on LTO_CLANG && ARCH_SUPPORTS_THINLTO
	default y
	help
	  Use ThinLTO to speed up Link Time Optimization.

choice
	prompt "Link-Time Optimization (LTO) (EXPERIMENTAL)"
	default LTO_NONE
	help
	  This option turns on Link-Time Optimization (LTO).

config LTO_NONE
	bool "None"

config LTO_CLANG
	bool "Use clang Link Time Optimization (LTO) (EXPERIMENTAL)"
	depends on ARCH_SUPPORTS_LTO_CLANG
	depends on !FTRACE_MCOUNT_RECORD || HAVE_C_RECORDMCOUNT
	depends on !KASAN
	select LTO
	select THIN_ARCHIVES
	help
          This option enables clang's Link Time Optimization (LTO), which allows
          the compiler to optimize the kernel globally at link time. If you
          enable this option, the compiler generates LLVM IR instead of object
          files, and the actual compilation from IR occurs at the LTO link step,
          which may take several minutes.

          If you select this option, you must compile the kernel with clang >=
          5.0 (make CC=clang) and GNU gold from binutils >= 2.27, and have the
          LLVMgold plug-in in LD_LIBRARY_PATH.

endchoice

config CFI
	bool

config CFI_PERMISSIVE
	bool "Use CFI in permissive mode"
	depends on CFI
	help
	  When selected, Control Flow Integrity (CFI) violations result in a
	  warning instead of a kernel panic. This option is useful for finding
	  CFI violations in drivers during development.

config CFI_CLANG
	bool "Use clang Control Flow Integrity (CFI) (EXPERIMENTAL)"
	depends on LTO_CLANG
	depends on KALLSYMS
	select CFI
	help
	  This option enables clang Control Flow Integrity (CFI), which adds
	  runtime checking for indirect function calls.

config CFI_CLANG_SHADOW
	bool "Use CFI shadow to speed up cross-module checks"
	default y
	depends on CFI_CLANG
	help
	  If you select this option, the kernel builds a fast look-up table of
	  CFI check functions in loaded modules to reduce overhead.

config ARCH_SUPPORTS_SHADOW_CALL_STACK
	bool
	help
	  An architecture should select this if it supports Clang's Shadow
	  Call Stack, has asm/scs.h, and implements runtime support for shadow
	  stack switching.

choice
	prompt "Return-oriented programming (ROP) protection"
	default ROP_PROTECTION_NONE
	help
	  This option controls kernel protections against return-oriented
	  programming (ROP) attacks, which involve overwriting function return
	  addresses.

config ROP_PROTECTION_NONE
	bool "None"

config SHADOW_CALL_STACK
	bool "Clang Shadow Call Stack"
	depends on ARCH_SUPPORTS_SHADOW_CALL_STACK
	help
	  This option enables Clang's Shadow Call Stack, which uses a
	  shadow stack to protect function return addresses from being
	  overwritten by an attacker. More information can be found from
	  Clang's documentation:

	    https://clang.llvm.org/docs/ShadowCallStack.html

	  Note that security guarantees in the kernel differ from the ones
	  documented for user space. The kernel must store addresses of shadow
	  stacks used by other tasks and interrupt handlers in memory, which
	  means an attacker capable reading and writing arbitrary memory may
	  be able to locate them and hijack control flow by modifying shadow
	  stacks that are not currently in use.

endchoice

config SHADOW_CALL_STACK_VMAP
	bool "Use virtually mapped shadow call stacks"
	depends on SHADOW_CALL_STACK
	help
	  Use virtually mapped shadow call stacks. Selecting this option
	  provides better stack exhaustion protection, but increases per-thread
	  memory consumption as a full page is allocated for each shadow stack.

config LLVM_POLLY
	bool "Enable LLVM's polyhedral loop optimizer (Polly)"
	help
	  This option enables LLVM's polyhedral loop optimizer known as Polly.
	  Polly is able to optimize various loops throughout the kernel for
	  maximum cache locality. This requires an LLVM toolchain explicitly
	  compiled with Polly support.

config HAVE_ARCH_WITHIN_STACK_FRAMES
	bool
	help
	  An architecture should select this if it can walk the kernel stack
	  frames to determine if an object is part of either the arguments
	  or local variables (i.e. that it excludes saved return addresses,
	  and similar) by implementing an inline arch_within_stack_frames(),
	  which is used by CONFIG_HARDENED_USERCOPY.

config HAVE_CONTEXT_TRACKING
	bool
	help
	  Provide kernel/user boundaries probes necessary for subsystems
	  that need it, such as userspace RCU extended quiescent state.
	  Syscalls need to be wrapped inside user_exit()-user_enter() through
	  the slow path using TIF_NOHZ flag. Exceptions handlers must be
	  wrapped as well. Irqs are already protected inside
	  rcu_irq_enter/rcu_irq_exit() but preemption or signal handling on
	  irq exit still need to be protected.

config HAVE_VIRT_CPU_ACCOUNTING
	bool

config ARCH_HAS_SCALED_CPUTIME
	bool

config HAVE_VIRT_CPU_ACCOUNTING_GEN
	bool
	default y if 64BIT
	help
	  With VIRT_CPU_ACCOUNTING_GEN, cputime_t becomes 64-bit.
	  Before enabling this option, arch code must be audited
	  to ensure there are no races in concurrent read/write of
	  cputime_t. For example, reading/writing 64-bit cputime_t on
	  some 32-bit arches may require multiple accesses, so proper
	  locking is needed to protect against concurrent accesses.


config HAVE_IRQ_TIME_ACCOUNTING
	bool
	help
	  Archs need to ensure they use a high enough resolution clock to
	  support irq time accounting and then call enable_sched_clock_irqtime().

config HAVE_MOVE_PUD
	bool
	help
	  Architectures that select this are able to move page tables at the
	  PUD level. If there are only 3 page table levels, the move effectively
	  happens at the PGD level.

config HAVE_MOVE_PMD
	bool
	help
	  Archs that select this are able to move page tables at the PMD level.

config HAVE_ARCH_TRANSPARENT_HUGEPAGE
	bool

config HAVE_ARCH_TRANSPARENT_HUGEPAGE_PUD
	bool

config HAVE_ARCH_HUGE_VMAP
	bool

config HAVE_ARCH_SOFT_DIRTY
	bool

config HAVE_MOD_ARCH_SPECIFIC
	bool
	help
	  The arch uses struct mod_arch_specific to store data.  Many arches
	  just need a simple module loader without arch specific data - those
	  should not enable this.

config MODULES_USE_ELF_RELA
	bool
	help
	  Modules only use ELF RELA relocations.  Modules with ELF REL
	  relocations will give an error.

config MODULES_USE_ELF_REL
	bool
	help
	  Modules only use ELF REL relocations.  Modules with ELF RELA
	  relocations will give an error.

config HAVE_UNDERSCORE_SYMBOL_PREFIX
	bool
	help
	  Some architectures generate an _ in front of C symbols; things like
	  module loading and assembly files need to know about this.

config HAVE_IRQ_EXIT_ON_IRQ_STACK
	bool
	help
	  Architecture doesn't only execute the irq handler on the irq stack
	  but also irq_exit(). This way we can process softirqs on this irq
	  stack instead of switching to a new one when we call __do_softirq()
	  in the end of an hardirq.
	  This spares a stack switch and improves cache usage on softirq
	  processing.

config PGTABLE_LEVELS
	int
	default 2

config ARCH_HAS_ELF_RANDOMIZE
	bool
	help
	  An architecture supports choosing randomized locations for
	  stack, mmap, brk, and ET_DYN. Defined functions:
	  - arch_mmap_rnd()
	  - arch_randomize_brk()

config HAVE_ARCH_MMAP_RND_BITS
	bool
	help
	  An arch should select this symbol if it supports setting a variable
	  number of bits for use in establishing the base address for mmap
	  allocations, has MMU enabled and provides values for both:
	  - ARCH_MMAP_RND_BITS_MIN
	  - ARCH_MMAP_RND_BITS_MAX

config HAVE_EXIT_THREAD
	bool
	help
	  An architecture implements exit_thread.

config ARCH_MMAP_RND_BITS_MIN
	int

config ARCH_MMAP_RND_BITS_MAX
	int

config ARCH_MMAP_RND_BITS_DEFAULT
	int

config ARCH_MMAP_RND_BITS
	int "Number of bits to use for ASLR of mmap base address" if EXPERT
	range ARCH_MMAP_RND_BITS_MIN ARCH_MMAP_RND_BITS_MAX
	default ARCH_MMAP_RND_BITS_DEFAULT if ARCH_MMAP_RND_BITS_DEFAULT
	default ARCH_MMAP_RND_BITS_MIN
	depends on HAVE_ARCH_MMAP_RND_BITS
	help
	  This value can be used to select the number of bits to use to
	  determine the random offset to the base address of vma regions
	  resulting from mmap allocations. This value will be bounded
	  by the architecture's minimum and maximum supported values.

	  This value can be changed after boot using the
	  /proc/sys/vm/mmap_rnd_bits tunable

config HAVE_ARCH_MMAP_RND_COMPAT_BITS
	bool
	help
	  An arch should select this symbol if it supports running applications
	  in compatibility mode, supports setting a variable number of bits for
	  use in establishing the base address for mmap allocations, has MMU
	  enabled and provides values for both:
	  - ARCH_MMAP_RND_COMPAT_BITS_MIN
	  - ARCH_MMAP_RND_COMPAT_BITS_MAX

config ARCH_MMAP_RND_COMPAT_BITS_MIN
	int

config ARCH_MMAP_RND_COMPAT_BITS_MAX
	int

config ARCH_MMAP_RND_COMPAT_BITS_DEFAULT
	int

config ARCH_MMAP_RND_COMPAT_BITS
	int "Number of bits to use for ASLR of mmap base address for compatible applications" if EXPERT
	range ARCH_MMAP_RND_COMPAT_BITS_MIN ARCH_MMAP_RND_COMPAT_BITS_MAX
	default ARCH_MMAP_RND_COMPAT_BITS_DEFAULT if ARCH_MMAP_RND_COMPAT_BITS_DEFAULT
	default ARCH_MMAP_RND_COMPAT_BITS_MIN
	depends on HAVE_ARCH_MMAP_RND_COMPAT_BITS
	help
	  This value can be used to select the number of bits to use to
	  determine the random offset to the base address of vma regions
	  resulting from mmap allocations for compatible applications This
	  value will be bounded by the architecture's minimum and maximum
	  supported values.

	  This value can be changed after boot using the
	  /proc/sys/vm/mmap_rnd_compat_bits tunable

config HAVE_ARCH_COMPAT_MMAP_BASES
	bool
	help
	  This allows 64bit applications to invoke 32-bit mmap() syscall
	  and vice-versa 32-bit applications to call 64-bit mmap().
	  Required for applications doing different bitness syscalls.

config HAVE_COPY_THREAD_TLS
	bool
	help
	  Architecture provides copy_thread_tls to accept tls argument via
	  normal C parameter passing, rather than extracting the syscall
	  argument from pt_regs.

config HAVE_STACK_VALIDATION
	bool
	help
	  Architecture supports the 'objtool check' host tool command, which
	  performs compile-time stack metadata validation.

config HAVE_RELIABLE_STACKTRACE
	bool
	help
	  Architecture has a save_stack_trace_tsk_reliable() function which
	  only returns a stack trace if it can guarantee the trace is reliable.

config HAVE_ARCH_HASH
	bool
	default n
	help
	  If this is set, the architecture provides an <asm/hash.h>
	  file which provides platform-specific implementations of some
	  functions in <linux/hash.h> or fs/namei.c.

config ISA_BUS_API
	def_bool ISA

#
# ABI hall of shame
#
config CLONE_BACKWARDS
	bool
	help
	  Architecture has tls passed as the 4th argument of clone(2),
	  not the 5th one.

config CLONE_BACKWARDS2
	bool
	help
	  Architecture has the first two arguments of clone(2) swapped.

config CLONE_BACKWARDS3
	bool
	help
	  Architecture has tls passed as the 3rd argument of clone(2),
	  not the 5th one.

config ODD_RT_SIGACTION
	bool
	help
	  Architecture has unusual rt_sigaction(2) arguments

config OLD_SIGSUSPEND
	bool
	help
	  Architecture has old sigsuspend(2) syscall, of one-argument variety

config OLD_SIGSUSPEND3
	bool
	help
	  Even weirder antique ABI - three-argument sigsuspend(2)

config OLD_SIGACTION
	bool
	help
	  Architecture has old sigaction(2) syscall.  Nope, not the same
	  as OLD_SIGSUSPEND | OLD_SIGSUSPEND3 - alpha has sigsuspend(2),
	  but fairly different variant of sigaction(2), thanks to OSF/1
	  compatibility...

config COMPAT_OLD_SIGACTION
	bool

config ARCH_NO_COHERENT_DMA_MMAP
	bool

config CPU_NO_EFFICIENT_FFS
	def_bool n

config HAVE_ARCH_VMAP_STACK
	def_bool n
	help
	  An arch should select this symbol if it can support kernel stacks
	  in vmalloc space.  This means:

	  - vmalloc space must be large enough to hold many kernel stacks.
	    This may rule out many 32-bit architectures.

	  - Stacks in vmalloc space need to work reliably.  For example, if
	    vmap page tables are created on demand, either this mechanism
	    needs to work while the stack points to a virtual address with
	    unpopulated page tables or arch code (switch_to() and switch_mm(),
	    most likely) needs to ensure that the stack's page table entries
	    are populated before running on a possibly unpopulated stack.

	  - If the stack overflows into a guard page, something reasonable
	    should happen.  The definition of "reasonable" is flexible, but
	    instantly rebooting without logging anything would be unfriendly.

config VMAP_STACK
	default y
	bool "Use a virtually-mapped stack"
	depends on HAVE_ARCH_VMAP_STACK && !KASAN
	---help---
	  Enable this if you want the use virtually-mapped kernel stacks
	  with guard pages.  This causes kernel stack overflows to be
	  caught immediately rather than causing difficult-to-diagnose
	  corruption.

	  This is presently incompatible with KASAN because KASAN expects
	  the stack to map directly to the KASAN shadow map using a formula
	  that is incorrect if the stack is in vmalloc space.

config ARCH_OPTIONAL_KERNEL_RWX
	def_bool n

config ARCH_OPTIONAL_KERNEL_RWX_DEFAULT
	def_bool n

config ARCH_HAS_STRICT_KERNEL_RWX
	def_bool n

config STRICT_KERNEL_RWX
	bool "Make kernel text and rodata read-only" if ARCH_OPTIONAL_KERNEL_RWX
	depends on ARCH_HAS_STRICT_KERNEL_RWX
	default !ARCH_OPTIONAL_KERNEL_RWX || ARCH_OPTIONAL_KERNEL_RWX_DEFAULT
	help
	  If this is set, kernel text and rodata memory will be made read-only,
	  and non-text memory will be made non-executable. This provides
	  protection against certain security exploits (e.g. executing the heap
	  or modifying text)

	  These features are considered standard security practice these days.
	  You should say Y here in almost all cases.

config ARCH_HAS_STRICT_MODULE_RWX
	def_bool n

config STRICT_MODULE_RWX
	bool "Set loadable kernel module data as NX and text as RO" if ARCH_OPTIONAL_KERNEL_RWX
	depends on ARCH_HAS_STRICT_MODULE_RWX && MODULES
	default !ARCH_OPTIONAL_KERNEL_RWX || ARCH_OPTIONAL_KERNEL_RWX_DEFAULT
	help
	  If this is set, module text and rodata memory will be made read-only,
	  and non-text memory will be made non-executable. This provides
	  protection against certain security exploits (e.g. writing to text)

config ARCH_HAS_REFCOUNT
	bool
	help
	  An architecture selects this when it has implemented refcount_t
	  using open coded assembly primitives that provide an optimized
	  refcount_t implementation, possibly at the expense of some full
	  refcount state checks of CONFIG_REFCOUNT_FULL=y.

	  The refcount overflow check behavior, however, must be retained.
	  Catching overflows is the primary security concern for protecting
	  against bugs in reference counts.

config REFCOUNT_FULL
	bool "Perform full reference count validation at the expense of speed"
	help
	  Enabling this switches the refcounting infrastructure from a fast
	  unchecked atomic_t implementation to a fully state checked
	  implementation, which can be (slightly) slower but provides protections
	  against various use-after-free conditions that can be used in
	  security flaw exploits.

config PANIC_ON_REFCOUNT_ERROR
	bool "Kernel panic on refcount error detection"
	depends on REFCOUNT_FULL
	help
	  If enabled, the kernel will panic when the refcount library
	  has detected any type of error (e.g. potential use-after-free
	  or potential memory-leaks) with an object associated with that
	  reference counter.

config HAVE_ARCH_COMPILER_H
	bool
	help
	  An architecture can select this if it provides an
	  asm/compiler.h header that should be included after
	  linux/compiler-*.h in order to override macro definitions that those
	  headers generally provide.

<<<<<<< HEAD
# Select if the architecture has support for applying RELR relocations.
config ARCH_HAS_RELR
	bool

config RELR
	bool "Use RELR relocation packing"
	depends on ARCH_HAS_RELR && TOOLS_SUPPORT_RELR
	default y
	help
	  Store the kernel's dynamic relocations in the RELR relocation packing
	  format. Requires a compatible linker (LLD supports this feature), as
	  well as compatible NM and OBJCOPY utilities (llvm-nm and llvm-objcopy
	  are compatible).

=======
config ARCH_USE_MEMREMAP_PROT
	bool

>>>>>>> 8ee0807e
source "kernel/gcov/Kconfig"<|MERGE_RESOLUTION|>--- conflicted
+++ resolved
@@ -1134,7 +1134,6 @@
 	  linux/compiler-*.h in order to override macro definitions that those
 	  headers generally provide.
 
-<<<<<<< HEAD
 # Select if the architecture has support for applying RELR relocations.
 config ARCH_HAS_RELR
 	bool
@@ -1149,9 +1148,7 @@
 	  well as compatible NM and OBJCOPY utilities (llvm-nm and llvm-objcopy
 	  are compatible).
 
-=======
 config ARCH_USE_MEMREMAP_PROT
 	bool
 
->>>>>>> 8ee0807e
 source "kernel/gcov/Kconfig"