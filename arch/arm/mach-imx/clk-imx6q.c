--- conflicted
+++ resolved
@@ -457,11 +457,7 @@
 
 	/* All existing boards with PCIe use LVDS1 */
 	if (IS_ENABLED(CONFIG_PCI_IMX6))
-<<<<<<< HEAD
-		clk_set_parent(clk[lvds1_sel], clk[sata_ref_100m]);
-=======
 		clk_set_parent(clk[IMX6QDL_CLK_LVDS1_SEL], clk[IMX6QDL_CLK_SATA_REF_100M]);
->>>>>>> bfe01a5b
 
 	/* Set initial power mode */
 	imx6q_set_lpm(WAIT_CLOCKED);
