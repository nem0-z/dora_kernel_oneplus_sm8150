/*  KVM paravirtual clock driver. A clocksource implementation
    Copyright (C) 2008 Glauber de Oliveira Costa, Red Hat Inc.

    This program is free software; you can redistribute it and/or modify
    it under the terms of the GNU General Public License as published by
    the Free Software Foundation; either version 2 of the License, or
    (at your option) any later version.

    This program is distributed in the hope that it will be useful,
    but WITHOUT ANY WARRANTY; without even the implied warranty of
    MERCHANTABILITY or FITNESS FOR A PARTICULAR PURPOSE.  See the
    GNU General Public License for more details.

    You should have received a copy of the GNU General Public License
    along with this program; if not, write to the Free Software
    Foundation, Inc., 51 Franklin St, Fifth Floor, Boston, MA  02110-1301  USA
*/

#include <linux/clocksource.h>
#include <linux/kvm_para.h>
#include <asm/pvclock.h>
#include <asm/arch_hooks.h>
#include <asm/msr.h>
#include <asm/apic.h>
#include <linux/percpu.h>
#include <asm/reboot.h>

#define KVM_SCALE 22

static int kvmclock = 1;

static int parse_no_kvmclock(char *arg)
{
	kvmclock = 0;
	return 0;
}
early_param("no-kvmclock", parse_no_kvmclock);

/* The hypervisor will put information about time periodically here */
static DEFINE_PER_CPU_SHARED_ALIGNED(struct pvclock_vcpu_time_info, hv_clock);
static struct pvclock_wall_clock wall_clock;

/*
 * The wallclock is the time of day when we booted. Since then, some time may
 * have elapsed since the hypervisor wrote the data. So we try to account for
 * that with system time
 */
static unsigned long kvm_get_wallclock(void)
{
	struct pvclock_vcpu_time_info *vcpu_time;
	struct timespec ts;
	int low, high;

	low = (int)__pa(&wall_clock);
	high = ((u64)__pa(&wall_clock) >> 32);
	native_write_msr(MSR_KVM_WALL_CLOCK, low, high);

	vcpu_time = &get_cpu_var(hv_clock);
	pvclock_read_wallclock(&wall_clock, vcpu_time, &ts);
	put_cpu_var(hv_clock);

	return ts.tv_sec;
}

static int kvm_set_wallclock(unsigned long now)
{
	return -1;
}

static cycle_t kvm_clock_read(void)
{
	struct pvclock_vcpu_time_info *src;
	cycle_t ret;

	src = &get_cpu_var(hv_clock);
	ret = pvclock_clocksource_read(src);
	put_cpu_var(hv_clock);
	return ret;
}

/*
 * If we don't do that, there is the possibility that the guest
 * will calibrate under heavy load - thus, getting a lower lpj -
 * and execute the delays themselves without load. This is wrong,
 * because no delay loop can finish beforehand.
 * Any heuristics is subject to fail, because ultimately, a large
 * poll of guests can be running and trouble each other. So we preset
 * lpj here
 */
static unsigned long kvm_get_tsc_khz(void)
{
	return preset_lpj;
}

static void kvm_get_preset_lpj(void)
{
	struct pvclock_vcpu_time_info *src;
	unsigned long khz;
	u64 lpj;

	src = &per_cpu(hv_clock, 0);
	khz = pvclock_tsc_khz(src);

	lpj = ((u64)khz * 1000);
	do_div(lpj, HZ);
	preset_lpj = lpj;
}

static struct clocksource kvm_clock = {
	.name = "kvm-clock",
	.read = kvm_clock_read,
	.rating = 400,
	.mask = CLOCKSOURCE_MASK(64),
	.mult = 1 << KVM_SCALE,
	.shift = KVM_SCALE,
	.flags = CLOCK_SOURCE_IS_CONTINUOUS,
};

static int kvm_register_clock(char *txt)
{
	int cpu = smp_processor_id();
	int low, high;
	low = (int)__pa(&per_cpu(hv_clock, cpu)) | 1;
	high = ((u64)__pa(&per_cpu(hv_clock, cpu)) >> 32);
	printk(KERN_INFO "kvm-clock: cpu %d, msr %x:%x, %s\n",
	       cpu, high, low, txt);
	return native_write_msr_safe(MSR_KVM_SYSTEM_TIME, low, high);
}

#ifdef CONFIG_X86_LOCAL_APIC
<<<<<<< HEAD
static void __devinit kvm_setup_secondary_clock(void)
=======
static void __cpuinit kvm_setup_secondary_clock(void)
>>>>>>> 061e41fd
{
	/*
	 * Now that the first cpu already had this clocksource initialized,
	 * we shouldn't fail.
	 */
	WARN_ON(kvm_register_clock("secondary cpu clock"));
	/* ok, done with our trickery, call native */
	setup_secondary_APIC_clock();
}
#endif

#ifdef CONFIG_SMP
static void __init kvm_smp_prepare_boot_cpu(void)
{
	WARN_ON(kvm_register_clock("primary cpu clock"));
	native_smp_prepare_boot_cpu();
}
#endif

/*
 * After the clock is registered, the host will keep writing to the
 * registered memory location. If the guest happens to shutdown, this memory
 * won't be valid. In cases like kexec, in which you install a new kernel, this
 * means a random memory location will be kept being written. So before any
 * kind of shutdown from our side, we unregister the clock by writting anything
 * that does not have the 'enable' bit set in the msr
 */
#ifdef CONFIG_KEXEC
static void kvm_crash_shutdown(struct pt_regs *regs)
{
	native_write_msr_safe(MSR_KVM_SYSTEM_TIME, 0, 0);
	native_machine_crash_shutdown(regs);
}
#endif

static void kvm_shutdown(void)
{
	native_write_msr_safe(MSR_KVM_SYSTEM_TIME, 0, 0);
	native_machine_shutdown();
}

void __init kvmclock_init(void)
{
	if (!kvm_para_available())
		return;

	if (kvmclock && kvm_para_has_feature(KVM_FEATURE_CLOCKSOURCE)) {
		if (kvm_register_clock("boot clock"))
			return;
		pv_time_ops.get_wallclock = kvm_get_wallclock;
		pv_time_ops.set_wallclock = kvm_set_wallclock;
		pv_time_ops.sched_clock = kvm_clock_read;
		pv_time_ops.get_tsc_khz = kvm_get_tsc_khz;
#ifdef CONFIG_X86_LOCAL_APIC
		pv_apic_ops.setup_secondary_clock = kvm_setup_secondary_clock;
#endif
#ifdef CONFIG_SMP
		smp_ops.smp_prepare_boot_cpu = kvm_smp_prepare_boot_cpu;
#endif
		machine_ops.shutdown  = kvm_shutdown;
#ifdef CONFIG_KEXEC
		machine_ops.crash_shutdown  = kvm_crash_shutdown;
#endif
		kvm_get_preset_lpj();
		clocksource_register(&kvm_clock);
	}
}<|MERGE_RESOLUTION|>--- conflicted
+++ resolved
@@ -128,11 +128,7 @@
 }
 
 #ifdef CONFIG_X86_LOCAL_APIC
-<<<<<<< HEAD
-static void __devinit kvm_setup_secondary_clock(void)
-=======
 static void __cpuinit kvm_setup_secondary_clock(void)
->>>>>>> 061e41fd
 {
 	/*
 	 * Now that the first cpu already had this clocksource initialized,
