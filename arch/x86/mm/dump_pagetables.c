--- conflicted
+++ resolved
@@ -62,12 +62,9 @@
 	KASAN_SHADOW_END_NR,
 #endif
 	CPU_ENTRY_AREA_NR,
-<<<<<<< HEAD
-=======
 #if defined(CONFIG_MODIFY_LDT_SYSCALL) && !defined(CONFIG_X86_5LEVEL)
 	LDT_NR,
 #endif
->>>>>>> 91891413
 #ifdef CONFIG_X86_ESPFIX64
 	ESPFIX_START_NR,
 #endif
@@ -91,12 +88,9 @@
 	[KASAN_SHADOW_START_NR]	= { KASAN_SHADOW_START,	"KASAN shadow" },
 	[KASAN_SHADOW_END_NR]	= { KASAN_SHADOW_END,	"KASAN shadow end" },
 #endif
-<<<<<<< HEAD
-=======
 #ifdef CONFIG_MODIFY_LDT_SYSCALL
 	[LDT_NR]		= { LDT_BASE_ADDR,	"LDT remap" },
 #endif
->>>>>>> 91891413
 	[CPU_ENTRY_AREA_NR]	= { CPU_ENTRY_AREA_BASE,"CPU entry Area" },
 #ifdef CONFIG_X86_ESPFIX64
 	[ESPFIX_START_NR]	= { ESPFIX_BASE_ADDR,	"ESPfix Area", 16 },
