--- conflicted
+++ resolved
@@ -1379,20 +1379,12 @@
 	pud_t new_pud = pfn_pud(__phys_to_pfn(phys), sect_prot);
 
 	/* Only allow permission changes for now */
-<<<<<<< HEAD
-	if (!pgattr_change_is_safe(READ_ONCE(pud_val(*pud)),
-=======
 	if (!pgattr_change_is_safe(READ_ONCE(pud_val(*pudp)),
->>>>>>> d4dd59fa
 				   pud_val(new_pud)))
 		return 0;
 
 	BUG_ON(phys & ~PUD_MASK);
-<<<<<<< HEAD
-	set_pud(pud, new_pud);
-=======
 	set_pud(pudp, new_pud);
->>>>>>> d4dd59fa
 	return 1;
 }
 
@@ -1403,20 +1395,12 @@
 	pmd_t new_pmd = pfn_pmd(__phys_to_pfn(phys), sect_prot);
 
 	/* Only allow permission changes for now */
-<<<<<<< HEAD
-	if (!pgattr_change_is_safe(READ_ONCE(pmd_val(*pmd)),
-=======
 	if (!pgattr_change_is_safe(READ_ONCE(pmd_val(*pmdp)),
->>>>>>> d4dd59fa
 				   pmd_val(new_pmd)))
 		return 0;
 
 	BUG_ON(phys & ~PMD_MASK);
-<<<<<<< HEAD
-	set_pmd(pmd, new_pmd);
-=======
 	set_pmd(pmdp, new_pmd);
->>>>>>> d4dd59fa
 	return 1;
 }
 
