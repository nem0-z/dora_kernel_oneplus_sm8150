--- conflicted
+++ resolved
@@ -747,12 +747,9 @@
 	},
 #ifdef CONFIG_ARM64_ERRATUM_1188873
 	{
-		/* Cortex-A76 r0p0 to r2p0 */
-<<<<<<< HEAD
 		.desc = "ARM erratum 1188873",
 		.capability = ARM64_WORKAROUND_1188873,
-		ERRATA_MIDR_RANGE(MIDR_CORTEX_A76, 0, 0, 2, 0),
-=======
+		/* Cortex-A76 r0p0 to r2p0 */
 		ERRATA_MIDR_RANGE(MIDR_CORTEX_A76, 0, 0, 2, 0),
 	},
 	{
@@ -762,7 +759,6 @@
 		ERRATA_MIDR_RANGE(MIDR_KRYO4G,
 			MIDR_CPU_VAR_REV(15, 14),
 			MIDR_CPU_VAR_REV(15, 15)),
->>>>>>> 3b9491ca
 	},
 #endif
 	{
