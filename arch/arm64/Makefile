#
# arch/arm64/Makefile
#
# This file is included by the global makefile so that you can add your own
# architecture-specific flags and dependencies.
#
# This file is subject to the terms and conditions of the GNU General Public
# License.  See the file "COPYING" in the main directory of this archive
# for more details.
#
# Copyright (C) 1995-2001 by Russell King

LDFLAGS_vmlinux	:=--no-undefined -X
CPPFLAGS_vmlinux.lds = -DTEXT_OFFSET=$(TEXT_OFFSET)
GZFLAGS		:=-9

ifeq ($(CONFIG_RELOCATABLE), y)
# Pass --no-apply-dynamic-relocs to restore pre-binutils-2.27 behaviour
# for relative relocs, since this leads to better Image compression
# with the relocation offsets always being zero.
LDFLAGS_vmlinux		+= -shared -Bsymbolic -z notext -z norelro \
			$(call ld-option, --no-apply-dynamic-relocs)
endif

ifeq ($(CONFIG_ARM64_ERRATUM_843419),y)
  ifeq ($(call ld-option, --fix-cortex-a53-843419),)
$(warning ld does not support --fix-cortex-a53-843419; kernel may be susceptible to erratum)
  else
    ifeq ($(call gold-ifversion, -lt, 114000000, y), y)
$(warning This version of GNU gold may generate incorrect code with --fix-cortex-a53-843419;\
	see https://sourceware.org/bugzilla/show_bug.cgi?id=21491)
    endif
LDFLAGS_vmlinux	+= --fix-cortex-a53-843419
  endif
else
  ifeq ($(ld-name),gold)
# Pass --no-fix-cortex-a53-843419 to ensure the erratum fix is disabled
LDFLAGS	+= --no-fix-cortex-a53-843419
  endif
endif

KBUILD_DEFCONFIG := defconfig

# Check for binutils support for specific extensions
lseinstr := $(call as-instr,.arch_extension lse,-DCONFIG_AS_LSE=1)

ifeq ($(CONFIG_ARM64_LSE_ATOMICS), y)
  ifeq ($(lseinstr),)
$(warning LSE atomics not supported by binutils)
  endif
endif

ifeq ($(CONFIG_ARM64), y)
brokengasinst := $(call as-instr,1:\n.inst 0\n.rept . - 1b\n\nnop\n.endr\n,,-DCONFIG_BROKEN_GAS_INST=1)

  ifneq ($(brokengasinst),)
$(warning Detected assembler with broken .inst; disassembly will be unreliable)
  endif
endif

ifeq ($(cc-name),clang)
# This is a workaround for https://bugs.llvm.org/show_bug.cgi?id=30792.
# TODO: revert when this is fixed in LLVM.
KBUILD_CFLAGS	+= -mno-implicit-float
else
KBUILD_CFLAGS	+= -mgeneral-regs-only
endif
KBUILD_CFLAGS	+= $(lseinstr) $(brokengasinst)
KBUILD_CFLAGS	+= -fno-asynchronous-unwind-tables
KBUILD_CFLAGS	+= $(call cc-option, -mpc-relative-literal-loads)
KBUILD_CFLAGS	+= -fno-pic
KBUILD_AFLAGS	+= $(lseinstr) $(brokengasinst)

KBUILD_CFLAGS	+= $(call cc-option,-mabi=lp64)
KBUILD_AFLAGS	+= $(call cc-option,-mabi=lp64)

ifeq ($(CONFIG_CPU_BIG_ENDIAN), y)
KBUILD_CPPFLAGS	+= -mbig-endian
CHECKFLAGS	+= -D__AARCH64EB__
AS		+= -EB
LD		+= -EB
ifeq ($(ld-name),gold)
LDFLAGS		+= -maarch64_elf64_be_vec
else
LDFLAGS		+= -maarch64linuxb
endif
UTS_MACHINE	:= aarch64_be
else
KBUILD_CPPFLAGS	+= -mlittle-endian
CHECKFLAGS	+= -D__AARCH64EL__
AS		+= -EL
LD		+= -EL
ifeq ($(ld-name),gold)
LDFLAGS		+= -maarch64_elf64_le_vec
else
LDFLAGS		+= -maarch64linux
endif
UTS_MACHINE	:= aarch64
endif

CHECKFLAGS	+= -D__aarch64__ -m64

ifeq ($(CONFIG_ARM64_MODULE_CMODEL_LARGE), y)
KBUILD_CFLAGS_MODULE	+= -mcmodel=large
ifeq ($(CONFIG_LTO_CLANG), y)
# Code model is not stored in LLVM IR, so we need to pass it also to LLVMgold
<<<<<<< HEAD
LDFLAGS		+= -plugin-opt=-code-model=large
=======
KBUILD_LDFLAGS_MODULE	+= -plugin-opt=-code-model=large
>>>>>>> 71347a7a
endif
endif

ifeq ($(CONFIG_ARM64_MODULE_PLTS),y)
KBUILD_LDFLAGS_MODULE	+= -T $(srctree)/arch/arm64/kernel/module.lds
endif

# Default value
head-y		:= arch/arm64/kernel/head.o

# The byte offset of the kernel image in RAM from the start of RAM.
ifeq ($(CONFIG_ARM64_RANDOMIZE_TEXT_OFFSET), y)
TEXT_OFFSET := $(shell awk "BEGIN {srand(); printf \"0x%06x\n\", \
		 int(2 * 1024 * 1024 / (2 ^ $(CONFIG_ARM64_PAGE_SHIFT)) * \
		 rand()) * (2 ^ $(CONFIG_ARM64_PAGE_SHIFT))}")
else
TEXT_OFFSET := 0x00080000
endif

ifeq ($(cc-name),clang)
KBUILD_CFLAGS += $(call cc-disable-warning, asm-operand-widths)
endif

# KASAN_SHADOW_OFFSET = VA_START + (1 << (VA_BITS - 3)) - (1 << 61)
# in 32-bit arithmetic
KASAN_SHADOW_OFFSET := $(shell printf "0x%08x00000000\n" $$(( \
			(0xffffffff & (-1 << ($(CONFIG_ARM64_VA_BITS) - 32))) \
			+ (1 << ($(CONFIG_ARM64_VA_BITS) - 32 - 3)) \
			- (1 << (64 - 32 - 3)) )) )

export	TEXT_OFFSET GZFLAGS

core-y		+= arch/arm64/kernel/ arch/arm64/mm/
core-$(CONFIG_NET) += arch/arm64/net/
core-$(CONFIG_KVM) += arch/arm64/kvm/
core-$(CONFIG_XEN) += arch/arm64/xen/
core-$(CONFIG_CRYPTO) += arch/arm64/crypto/
libs-y		:= arch/arm64/lib/ $(libs-y)
core-$(CONFIG_EFI_STUB) += $(objtree)/drivers/firmware/efi/libstub/lib.a

ifeq ($(CONFIG_BUILD_ARM64_KERNEL_COMPRESSION_GZIP),y)
KBUILD_IMAGE   := Image.gz
else
KBUILD_IMAGE   := Image
endif

# Default target when executing plain make
boot		:= arch/arm64/boot
ifeq ($(CONFIG_BUILD_ARM64_APPENDED_DTB_IMAGE),y)
<<<<<<< HEAD
KBUILD_TARGET  := $(addsuffix -dtb,$(KBUILD_IMAGE))
KBUILD_IMAGE	:= $(boot)/$(addsuffix -dtb,$(KBUILD_IMAGE))
=======
KBUILD_IMAGE	:= $(boot)/$(subst $\",,$(CONFIG_BUILD_ARM64_APPENDED_KERNEL_IMAGE_NAME))
else
KBUILD_IMAGE	:= $(boot)/Image.gz
>>>>>>> 71347a7a
endif

KBUILD_DTBS	:= dtbs

<<<<<<< HEAD
ifeq ($(CONFIG_BUILD_ARM64_DT_OVERLAY),y)
export DTC_FLAGS := -@
endif
=======
all:	Image.gz $(KBUILD_DTBS) $(subst $\",,$(CONFIG_BUILD_ARM64_APPENDED_KERNEL_IMAGE_NAME))
>>>>>>> 71347a7a

all:	$(KBUILD_DTBS) $(KBUILD_TARGET)

Image: vmlinux
	$(Q)$(MAKE) $(build)=$(boot) $(boot)/$@

Image.%: Image
	$(Q)$(MAKE) $(build)=$(boot) $(boot)/$@

zinstall install:
	$(Q)$(MAKE) $(build)=$(boot) $@

%.dtb: scripts
	$(Q)$(MAKE) $(build)=$(boot)/dts $(boot)/dts/$@

PHONY += dtbs dtbs_install

dtbs: prepare scripts
	$(Q)$(MAKE) $(build)=$(boot)/dts

dtbs_install:
	$(Q)$(MAKE) $(dtbinst)=$(boot)/dts

Image-dtb: vmlinux scripts dtbs
	$(Q)$(MAKE) $(build)=$(boot) $(boot)/$@

Image.gz-dtb: vmlinux scripts dtbs Image.gz
	$(Q)$(MAKE) $(build)=$(boot) $(boot)/$@

PHONY += vdso_install
vdso_install:
	$(Q)$(MAKE) $(build)=arch/arm64/kernel/vdso $@

# We use MRPROPER_FILES and CLEAN_FILES now
archclean:
	$(Q)$(MAKE) $(clean)=$(boot)
	$(Q)$(MAKE) $(clean)=$(boot)/dts

# We need to generate vdso-offsets.h before compiling certain files in kernel/.
# In order to do that, we should use the archprepare target, but we can't since
# asm-offsets.h is included in some files used to generate vdso-offsets.h, and
# asm-offsets.h is built in prepare0, for which archprepare is a dependency.
# Therefore we need to generate the header after prepare0 has been made, hence
# this hack.
prepare: vdso_prepare
vdso_prepare: prepare0
	$(Q)$(MAKE) $(build)=arch/arm64/kernel/vdso include/generated/vdso-offsets.h

define archhelp
  echo  '* Image.gz      - Compressed kernel image (arch/$(ARCH)/boot/Image.gz)'
  echo  '  Image         - Uncompressed kernel image (arch/$(ARCH)/boot/Image)'
  echo  '* dtbs          - Build device tree blobs for enabled boards'
  echo  '  dtbs_install  - Install dtbs to $(INSTALL_DTBS_PATH)'
  echo  '  install       - Install uncompressed kernel'
  echo  '  zinstall      - Install compressed kernel'
  echo  '                  Install using (your) ~/bin/installkernel or'
  echo  '                  (distribution) /sbin/installkernel or'
  echo  '                  install to $$(INSTALL_PATH) and run lilo'
endef<|MERGE_RESOLUTION|>--- conflicted
+++ resolved
@@ -104,11 +104,7 @@
 KBUILD_CFLAGS_MODULE	+= -mcmodel=large
 ifeq ($(CONFIG_LTO_CLANG), y)
 # Code model is not stored in LLVM IR, so we need to pass it also to LLVMgold
-<<<<<<< HEAD
-LDFLAGS		+= -plugin-opt=-code-model=large
-=======
 KBUILD_LDFLAGS_MODULE	+= -plugin-opt=-code-model=large
->>>>>>> 71347a7a
 endif
 endif
 
@@ -158,25 +154,15 @@
 # Default target when executing plain make
 boot		:= arch/arm64/boot
 ifeq ($(CONFIG_BUILD_ARM64_APPENDED_DTB_IMAGE),y)
-<<<<<<< HEAD
 KBUILD_TARGET  := $(addsuffix -dtb,$(KBUILD_IMAGE))
 KBUILD_IMAGE	:= $(boot)/$(addsuffix -dtb,$(KBUILD_IMAGE))
-=======
-KBUILD_IMAGE	:= $(boot)/$(subst $\",,$(CONFIG_BUILD_ARM64_APPENDED_KERNEL_IMAGE_NAME))
-else
-KBUILD_IMAGE	:= $(boot)/Image.gz
->>>>>>> 71347a7a
 endif
 
 KBUILD_DTBS	:= dtbs
 
-<<<<<<< HEAD
 ifeq ($(CONFIG_BUILD_ARM64_DT_OVERLAY),y)
 export DTC_FLAGS := -@
 endif
-=======
-all:	Image.gz $(KBUILD_DTBS) $(subst $\",,$(CONFIG_BUILD_ARM64_APPENDED_KERNEL_IMAGE_NAME))
->>>>>>> 71347a7a
 
 all:	$(KBUILD_DTBS) $(KBUILD_TARGET)
 
