--- conflicted
+++ resolved
@@ -498,20 +498,7 @@
 };
 
 &sde_dsi {
-<<<<<<< HEAD
-	qcom,dsi-display-list = <&ext_dsi_bridge_display>;
-
-	ports {
-		#address-cells = <1>;
-		#size-cells = <0>;
-
-		port@0 {
-			reg = <0>;
-			ext_dsi_out: endpoint {
-				remote-endpoint = <&lt9611_in>;
-			};
-		};
-	};
+	vdd3p-supply = <&pm6150l_l7>;
 };
 /*for camera*/
 &tlmm {
@@ -629,7 +616,4 @@
 			drive-strength = <2>; /* 2 MA */
 		};
 	};
-=======
-	vdd3p-supply = <&pm6150l_l7>;
->>>>>>> f16c9951
 };