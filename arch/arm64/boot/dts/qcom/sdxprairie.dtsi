--- conflicted
+++ resolved
@@ -383,8 +383,6 @@
 		mbox-desc-offset = <0x0>;
 		#mbox-cells = <1>;
 	};
-<<<<<<< HEAD
-=======
 
 	apps_rsc: mailbox@17840000 {
 		compatible = "qcom,tcs-drv";
@@ -428,7 +426,6 @@
 			#interrupt-cells = <2>;
 		};
 	};
->>>>>>> 871eac76
 };
 
 #include "sdxprairie-pm.dtsi"
