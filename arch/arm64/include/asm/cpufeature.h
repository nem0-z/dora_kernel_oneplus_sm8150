/*
 * Copyright (C) 2014 Linaro Ltd. <ard.biesheuvel@linaro.org>
 *
 * This program is free software; you can redistribute it and/or modify
 * it under the terms of the GNU General Public License version 2 as
 * published by the Free Software Foundation.
 */

#ifndef __ASM_CPUFEATURE_H
#define __ASM_CPUFEATURE_H

#include <asm/cpucaps.h>
#include <asm/cputype.h>
#include <asm/hwcap.h>
#include <asm/sysreg.h>

/*
 * In the arm64 world (as in the ARM world), elf_hwcap is used both internally
 * in the kernel and for user space to keep track of which optional features
 * are supported by the current system. So let's map feature 'x' to HWCAP_x.
 * Note that HWCAP_x constants are bit fields so we need to take the log.
 */

#define MAX_CPU_FEATURES	(8 * sizeof(elf_hwcap))
#define cpu_feature(x)		ilog2(HWCAP_ ## x)

#define ARM64_SSBD_UNKNOWN		-1
#define ARM64_SSBD_FORCE_DISABLE	0
#define ARM64_SSBD_KERNEL		1
#define ARM64_SSBD_FORCE_ENABLE		2
#define ARM64_SSBD_MITIGATED		3

#ifndef __ASSEMBLY__

#include <linux/bug.h>
#include <linux/jump_label.h>
#include <linux/kernel.h>

/*
 * CPU feature register tracking
 *
 * The safe value of a CPUID feature field is dependent on the implications
 * of the values assigned to it by the architecture. Based on the relationship
 * between the values, the features are classified into 3 types - LOWER_SAFE,
 * HIGHER_SAFE and EXACT.
 *
 * The lowest value of all the CPUs is chosen for LOWER_SAFE and highest
 * for HIGHER_SAFE. It is expected that all CPUs have the same value for
 * a field when EXACT is specified, failing which, the safe value specified
 * in the table is chosen.
 */

enum ftr_type {
	FTR_EXACT,			/* Use a predefined safe value */
	FTR_LOWER_SAFE,			/* Smaller value is safe */
	FTR_HIGHER_SAFE,		/* Bigger value is safe */
	FTR_HIGHER_OR_ZERO_SAFE,	/* Bigger value is safe, but 0 is biggest */
};

#define FTR_STRICT	true	/* SANITY check strict matching required */
#define FTR_NONSTRICT	false	/* SANITY check ignored */

#define FTR_SIGNED	true	/* Value should be treated as signed */
#define FTR_UNSIGNED	false	/* Value should be treated as unsigned */

#define FTR_VISIBLE	true	/* Feature visible to the user space */
#define FTR_HIDDEN	false	/* Feature is hidden from the user */

struct arm64_ftr_bits {
	bool		sign;	/* Value is signed ? */
	bool		visible;
	bool		strict;	/* CPU Sanity check: strict matching required ? */
	enum ftr_type	type;
	u8		shift;
	u8		width;
	s64		safe_val; /* safe value for FTR_EXACT features */
};

/*
 * @arm64_ftr_reg - Feature register
 * @strict_mask		Bits which should match across all CPUs for sanity.
 * @sys_val		Safe value across the CPUs (system view)
 */
struct arm64_ftr_reg {
	const char			*name;
	u64				strict_mask;
	u64				user_mask;
	u64				sys_val;
	u64				user_val;
	const struct arm64_ftr_bits	*ftr_bits;
};

extern struct arm64_ftr_reg arm64_ftr_reg_ctrel0;

/*
 * CPU capabilities:
 *
 * We use arm64_cpu_capabilities to represent system features, errata work
 * arounds (both used internally by kernel and tracked in cpu_hwcaps) and
 * ELF HWCAPs (which are exposed to user).
 *
 * To support systems with heterogeneous CPUs, we need to make sure that we
 * detect the capabilities correctly on the system and take appropriate
 * measures to ensure there are no incompatibilities.
 *
 * This comment tries to explain how we treat the capabilities.
 * Each capability has the following list of attributes :
 *
 * 1) Scope of Detection : The system detects a given capability by
 *    performing some checks at runtime. This could be, e.g, checking the
 *    value of a field in CPU ID feature register or checking the cpu
 *    model. The capability provides a call back ( @matches() ) to
 *    perform the check. Scope defines how the checks should be performed.
 *    There are three cases:
 *
 *     a) SCOPE_LOCAL_CPU: check all the CPUs and "detect" if at least one
 *        matches. This implies, we have to run the check on all the
 *        booting CPUs, until the system decides that state of the
 *        capability is finalised. (See section 2 below)
 *		Or
 *     b) SCOPE_SYSTEM: check all the CPUs and "detect" if all the CPUs
 *        matches. This implies, we run the check only once, when the
 *        system decides to finalise the state of the capability. If the
 *        capability relies on a field in one of the CPU ID feature
 *        registers, we use the sanitised value of the register from the
 *        CPU feature infrastructure to make the decision.
 *		Or
 *     c) SCOPE_BOOT_CPU: Check only on the primary boot CPU to detect the
 *        feature. This category is for features that are "finalised"
 *        (or used) by the kernel very early even before the SMP cpus
 *        are brought up.
 *
 *    The process of detection is usually denoted by "update" capability
 *    state in the code.
 *
 * 2) Finalise the state : The kernel should finalise the state of a
 *    capability at some point during its execution and take necessary
 *    actions if any. Usually, this is done, after all the boot-time
 *    enabled CPUs are brought up by the kernel, so that it can make
 *    better decision based on the available set of CPUs. However, there
 *    are some special cases, where the action is taken during the early
 *    boot by the primary boot CPU. (e.g, running the kernel at EL2 with
 *    Virtualisation Host Extensions). The kernel usually disallows any
 *    changes to the state of a capability once it finalises the capability
 *    and takes any action, as it may be impossible to execute the actions
 *    safely. A CPU brought up after a capability is "finalised" is
 *    referred to as "Late CPU" w.r.t the capability. e.g, all secondary
 *    CPUs are treated "late CPUs" for capabilities determined by the boot
 *    CPU.
 *
 *    At the moment there are two passes of finalising the capabilities.
 *      a) Boot CPU scope capabilities - Finalised by primary boot CPU via
 *         setup_boot_cpu_capabilities().
 *      b) Everything except (a) - Run via setup_system_capabilities().
 *
 * 3) Verification: When a CPU is brought online (e.g, by user or by the
 *    kernel), the kernel should make sure that it is safe to use the CPU,
 *    by verifying that the CPU is compliant with the state of the
 *    capabilities finalised already. This happens via :
 *
 *	secondary_start_kernel()-> check_local_cpu_capabilities()
 *
 *    As explained in (2) above, capabilities could be finalised at
 *    different points in the execution. Each newly booted CPU is verified
 *    against the capabilities that have been finalised by the time it
 *    boots.
 *
 *	a) SCOPE_BOOT_CPU : All CPUs are verified against the capability
 *	except for the primary boot CPU.
 *
 *	b) SCOPE_LOCAL_CPU, SCOPE_SYSTEM: All CPUs hotplugged on by the
 *	user after the kernel boot are verified against the capability.
 *
 *    If there is a conflict, the kernel takes an action, based on the
 *    severity (e.g, a CPU could be prevented from booting or cause a
 *    kernel panic). The CPU is allowed to "affect" the state of the
 *    capability, if it has not been finalised already. See section 5
 *    for more details on conflicts.
 *
 * 4) Action: As mentioned in (2), the kernel can take an action for each
 *    detected capability, on all CPUs on the system. Appropriate actions
 *    include, turning on an architectural feature, modifying the control
 *    registers (e.g, SCTLR, TCR etc.) or patching the kernel via
 *    alternatives. The kernel patching is batched and performed at later
 *    point. The actions are always initiated only after the capability
 *    is finalised. This is usally denoted by "enabling" the capability.
 *    The actions are initiated as follows :
 *	a) Action is triggered on all online CPUs, after the capability is
 *	finalised, invoked within the stop_machine() context from
 *	enable_cpu_capabilitie().
 *
 *	b) Any late CPU, brought up after (1), the action is triggered via:
 *
 *	  check_local_cpu_capabilities() -> verify_local_cpu_capabilities()
 *
 * 5) Conflicts: Based on the state of the capability on a late CPU vs.
 *    the system state, we could have the following combinations :
 *
 *		x-----------------------------x
 *		| Type  | System   | Late CPU |
 *		|-----------------------------|
 *		|  a    |   y      |    n     |
 *		|-----------------------------|
 *		|  b    |   n      |    y     |
 *		x-----------------------------x
 *
 *     Two separate flag bits are defined to indicate whether each kind of
 *     conflict can be allowed:
 *		ARM64_CPUCAP_OPTIONAL_FOR_LATE_CPU - Case(a) is allowed
 *		ARM64_CPUCAP_PERMITTED_FOR_LATE_CPU - Case(b) is allowed
 *
 *     Case (a) is not permitted for a capability that the system requires
 *     all CPUs to have in order for the capability to be enabled. This is
 *     typical for capabilities that represent enhanced functionality.
 *
 *     Case (b) is not permitted for a capability that must be enabled
 *     during boot if any CPU in the system requires it in order to run
 *     safely. This is typical for erratum work arounds that cannot be
 *     enabled after the corresponding capability is finalised.
 *
 *     In some non-typical cases either both (a) and (b), or neither,
 *     should be permitted. This can be described by including neither
 *     or both flags in the capability's type field.
 */


/*
 * Decide how the capability is detected.
 * On any local CPU vs System wide vs the primary boot CPU
 */
#define ARM64_CPUCAP_SCOPE_LOCAL_CPU		((u16)BIT(0))
#define ARM64_CPUCAP_SCOPE_SYSTEM		((u16)BIT(1))
/*
 * The capabilitiy is detected on the Boot CPU and is used by kernel
 * during early boot. i.e, the capability should be "detected" and
 * "enabled" as early as possibly on all booting CPUs.
 */
#define ARM64_CPUCAP_SCOPE_BOOT_CPU		((u16)BIT(2))
#define ARM64_CPUCAP_SCOPE_MASK			\
	(ARM64_CPUCAP_SCOPE_SYSTEM	|	\
	 ARM64_CPUCAP_SCOPE_LOCAL_CPU	|	\
	 ARM64_CPUCAP_SCOPE_BOOT_CPU)

#define SCOPE_SYSTEM				ARM64_CPUCAP_SCOPE_SYSTEM
#define SCOPE_LOCAL_CPU				ARM64_CPUCAP_SCOPE_LOCAL_CPU
#define SCOPE_BOOT_CPU				ARM64_CPUCAP_SCOPE_BOOT_CPU
#define SCOPE_ALL				ARM64_CPUCAP_SCOPE_MASK

/*
 * Is it permitted for a late CPU to have this capability when system
 * hasn't already enabled it ?
 */
#define ARM64_CPUCAP_PERMITTED_FOR_LATE_CPU	((u16)BIT(4))
/* Is it safe for a late CPU to miss this capability when system has it */
#define ARM64_CPUCAP_OPTIONAL_FOR_LATE_CPU	((u16)BIT(5))

/*
 * CPU errata workarounds that need to be enabled at boot time if one or
 * more CPUs in the system requires it. When one of these capabilities
 * has been enabled, it is safe to allow any CPU to boot that doesn't
 * require the workaround. However, it is not safe if a "late" CPU
 * requires a workaround and the system hasn't enabled it already.
 */
#define ARM64_CPUCAP_LOCAL_CPU_ERRATUM		\
	(ARM64_CPUCAP_SCOPE_LOCAL_CPU | ARM64_CPUCAP_OPTIONAL_FOR_LATE_CPU)
/*
 * CPU feature detected at boot time based on system-wide value of a
 * feature. It is safe for a late CPU to have this feature even though
 * the system hasn't enabled it, although the featuer will not be used
 * by Linux in this case. If the system has enabled this feature already,
 * then every late CPU must have it.
 */
#define ARM64_CPUCAP_SYSTEM_FEATURE	\
	(ARM64_CPUCAP_SCOPE_SYSTEM | ARM64_CPUCAP_PERMITTED_FOR_LATE_CPU)
/*
 * CPU feature detected at boot time based on feature of one or more CPUs.
 * All possible conflicts for a late CPU are ignored.
 */
#define ARM64_CPUCAP_WEAK_LOCAL_CPU_FEATURE		\
	(ARM64_CPUCAP_SCOPE_LOCAL_CPU		|	\
	 ARM64_CPUCAP_OPTIONAL_FOR_LATE_CPU	|	\
	 ARM64_CPUCAP_PERMITTED_FOR_LATE_CPU)

/*
 * CPU feature detected at boot time, on one or more CPUs. A late CPU
 * is not allowed to have the capability when the system doesn't have it.
 * It is Ok for a late CPU to miss the feature.
 */
#define ARM64_CPUCAP_BOOT_RESTRICTED_CPU_LOCAL_FEATURE	\
	(ARM64_CPUCAP_SCOPE_LOCAL_CPU		|	\
	 ARM64_CPUCAP_OPTIONAL_FOR_LATE_CPU)

/*
 * CPU feature used early in the boot based on the boot CPU. All secondary
 * CPUs must match the state of the capability as detected by the boot CPU.
 */
#define ARM64_CPUCAP_STRICT_BOOT_CPU_FEATURE ARM64_CPUCAP_SCOPE_BOOT_CPU

struct arm64_cpu_capabilities {
	const char *desc;
	u16 capability;
	u16 type;
	bool (*matches)(const struct arm64_cpu_capabilities *caps, int scope);
	/*
	 * Take the appropriate actions to enable this capability for this CPU.
	 * For each successfully booted CPU, this method is called for each
	 * globally detected capability.
	 */
	void (*cpu_enable)(const struct arm64_cpu_capabilities *cap);
	union {
		struct {	/* To be used for erratum handling only */
			struct midr_range midr_range;
		};

		const struct midr_range *midr_range_list;
		struct {	/* Feature register checking */
			u32 sys_reg;
			u8 field_pos;
			u8 min_field_value;
			u8 hwcap_type;
			bool sign;
			unsigned long hwcap;
		};
	};
};

static inline int cpucap_default_scope(const struct arm64_cpu_capabilities *cap)
{
	return cap->type & ARM64_CPUCAP_SCOPE_MASK;
}

static inline bool
cpucap_late_cpu_optional(const struct arm64_cpu_capabilities *cap)
{
	return !!(cap->type & ARM64_CPUCAP_OPTIONAL_FOR_LATE_CPU);
}

static inline bool
cpucap_late_cpu_permitted(const struct arm64_cpu_capabilities *cap)
{
	return !!(cap->type & ARM64_CPUCAP_PERMITTED_FOR_LATE_CPU);
}

extern DECLARE_BITMAP(cpu_hwcaps, ARM64_NCAPS);
extern struct static_key_false cpu_hwcap_keys[ARM64_NCAPS];
extern struct static_key_false arm64_const_caps_ready;

bool this_cpu_has_cap(unsigned int cap);

static inline bool cpu_have_feature(unsigned int num)
{
	return elf_hwcap & (1UL << num);
}

/* System capability check for constant caps */
static inline bool __cpus_have_const_cap(int num)
{
	if (num >= ARM64_NCAPS)
		return false;
	return static_branch_unlikely(&cpu_hwcap_keys[num]);
}

static inline bool cpus_have_cap(unsigned int num)
{
	if (num >= ARM64_NCAPS)
		return false;
	return test_bit(num, cpu_hwcaps);
}

static inline bool cpus_have_const_cap(int num)
{
	if (static_branch_likely(&arm64_const_caps_ready))
		return __cpus_have_const_cap(num);
	else
		return cpus_have_cap(num);
}

static inline void cpus_set_cap(unsigned int num)
{
	if (num >= ARM64_NCAPS) {
		pr_warn("Attempt to set an illegal CPU capability (%d >= %d)\n",
			num, ARM64_NCAPS);
	} else {
		__set_bit(num, cpu_hwcaps);
	}
}

static inline int __attribute_const__
cpuid_feature_extract_signed_field_width(u64 features, int field, int width)
{
	return (s64)(features << (64 - width - field)) >> (64 - width);
}

static inline int __attribute_const__
cpuid_feature_extract_signed_field(u64 features, int field)
{
	return cpuid_feature_extract_signed_field_width(features, field, 4);
}

static inline unsigned int __attribute_const__
cpuid_feature_extract_unsigned_field_width(u64 features, int field, int width)
{
	return (u64)(features << (64 - width - field)) >> (64 - width);
}

static inline unsigned int __attribute_const__
cpuid_feature_extract_unsigned_field(u64 features, int field)
{
	return cpuid_feature_extract_unsigned_field_width(features, field, 4);
}

static inline u64 arm64_ftr_mask(const struct arm64_ftr_bits *ftrp)
{
	return (u64)GENMASK(ftrp->shift + ftrp->width - 1, ftrp->shift);
}

static inline u64 arm64_ftr_reg_user_value(const struct arm64_ftr_reg *reg)
{
	return (reg->user_val | (reg->sys_val & reg->user_mask));
}

static inline int __attribute_const__
cpuid_feature_extract_field_width(u64 features, int field, int width, bool sign)
{
	return (sign) ?
		cpuid_feature_extract_signed_field_width(features, field, width) :
		cpuid_feature_extract_unsigned_field_width(features, field, width);
}

static inline int __attribute_const__
cpuid_feature_extract_field(u64 features, int field, bool sign)
{
	return cpuid_feature_extract_field_width(features, field, 4, sign);
}

static inline s64 arm64_ftr_value(const struct arm64_ftr_bits *ftrp, u64 val)
{
	return (s64)cpuid_feature_extract_field_width(val, ftrp->shift, ftrp->width, ftrp->sign);
}

static inline bool id_aa64mmfr0_mixed_endian_el0(u64 mmfr0)
{
	return cpuid_feature_extract_unsigned_field(mmfr0, ID_AA64MMFR0_BIGENDEL_SHIFT) == 0x1 ||
		cpuid_feature_extract_unsigned_field(mmfr0, ID_AA64MMFR0_BIGENDEL0_SHIFT) == 0x1;
}

static inline bool id_aa64pfr0_32bit_el0(u64 pfr0)
{
	u32 val = cpuid_feature_extract_unsigned_field(pfr0, ID_AA64PFR0_EL0_SHIFT);

	return val == ID_AA64PFR0_EL0_32BIT_64BIT;
}

void __init setup_cpu_features(void);
void check_local_cpu_capabilities(void);


u64 read_sanitised_ftr_reg(u32 id);

static inline bool cpu_supports_mixed_endian_el0(void)
{
	return id_aa64mmfr0_mixed_endian_el0(read_cpuid(ID_AA64MMFR0_EL1));
}

static inline bool supports_csv2p3(int scope)
{
	u64 pfr0;
	u8 csv2_val;

	if (scope == SCOPE_LOCAL_CPU)
		pfr0 = read_sysreg_s(SYS_ID_AA64PFR0_EL1);
	else
		pfr0 = read_sanitised_ftr_reg(SYS_ID_AA64PFR0_EL1);

	csv2_val = cpuid_feature_extract_unsigned_field(pfr0,
							ID_AA64PFR0_CSV2_SHIFT);
	return csv2_val == 3;
}

static inline bool supports_clearbhb(int scope)
{
	u64 isar2;

	if (scope == SCOPE_LOCAL_CPU)
		isar2 = read_sysreg_s(SYS_ID_AA64ISAR2_EL1);
	else
		isar2 = read_sanitised_ftr_reg(SYS_ID_AA64ISAR2_EL1);

	return cpuid_feature_extract_unsigned_field(isar2,
						    ID_AA64ISAR2_CLEARBHB_SHIFT);
}

static inline bool system_supports_32bit_el0(void)
{
	return cpus_have_const_cap(ARM64_HAS_32BIT_EL0);
}

static inline bool system_supports_mixed_endian_el0(void)
{
	return id_aa64mmfr0_mixed_endian_el0(read_sanitised_ftr_reg(SYS_ID_AA64MMFR0_EL1));
}

static inline bool system_supports_fpsimd(void)
{
	return !cpus_have_const_cap(ARM64_HAS_NO_FPSIMD);
}

static inline bool system_uses_ttbr0_pan(void)
{
	return IS_ENABLED(CONFIG_ARM64_SW_TTBR0_PAN) &&
		!cpus_have_const_cap(ARM64_HAS_PAN);
}

static inline int arm64_get_ssbd_state(void)
{
#ifdef CONFIG_ARM64_SSBD
	extern int ssbd_state;
	return ssbd_state;
#else
	return ARM64_SSBD_UNKNOWN;
#endif
}

void arm64_set_ssbd_mitigation(bool state);

<<<<<<< HEAD
/* Check whether hardware update of the Access flag is supported */
static inline bool cpu_has_hw_af(void)
{
	u64 mmfr1;

	if (!IS_ENABLED(CONFIG_ARM64_HW_AFDBM))
		return false;

	mmfr1 = read_cpuid(ID_AA64MMFR1_EL1);
	return cpuid_feature_extract_unsigned_field(mmfr1,
						ID_AA64MMFR1_HADBS_SHIFT);
}

=======
/* Watch out, ordering is important here. */
enum mitigation_state {
	SPECTRE_UNAFFECTED,
	SPECTRE_MITIGATED,
	SPECTRE_VULNERABLE,
};

enum mitigation_state arm64_get_spectre_bhb_state(void);
bool is_spectre_bhb_affected(const struct arm64_cpu_capabilities *entry, int scope);
u8 spectre_bhb_loop_affected(int scope);
void spectre_bhb_enable_mitigation(const struct arm64_cpu_capabilities *__unused);
>>>>>>> 74766a97
#endif /* __ASSEMBLY__ */

#endif<|MERGE_RESOLUTION|>--- conflicted
+++ resolved
@@ -523,7 +523,6 @@
 
 void arm64_set_ssbd_mitigation(bool state);
 
-<<<<<<< HEAD
 /* Check whether hardware update of the Access flag is supported */
 static inline bool cpu_has_hw_af(void)
 {
@@ -537,7 +536,6 @@
 						ID_AA64MMFR1_HADBS_SHIFT);
 }
 
-=======
 /* Watch out, ordering is important here. */
 enum mitigation_state {
 	SPECTRE_UNAFFECTED,
@@ -549,7 +547,6 @@
 bool is_spectre_bhb_affected(const struct arm64_cpu_capabilities *entry, int scope);
 u8 spectre_bhb_loop_affected(int scope);
 void spectre_bhb_enable_mitigation(const struct arm64_cpu_capabilities *__unused);
->>>>>>> 74766a97
 #endif /* __ASSEMBLY__ */
 
 #endif