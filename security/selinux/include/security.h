/* SPDX-License-Identifier: GPL-2.0 */
/*
 * Security server interface.
 *
 * Author : Stephen Smalley, <sds@tycho.nsa.gov>
 *
 */

#ifndef _SELINUX_SECURITY_H_
#define _SELINUX_SECURITY_H_

#include <linux/compiler.h>
#include <linux/dcache.h>
#include <linux/magic.h>
#include <linux/types.h>
#include <linux/refcount.h>
#include <linux/workqueue.h>
<<<<<<< HEAD
=======
#include "flask.h"
>>>>>>> 954b37d9

#define SECSID_NULL			0x00000000 /* unspecified SID */
#define SECSID_WILD			0xffffffff /* wildcard SID */
#define SECCLASS_NULL			0x0000 /* no class */

/* Identify specific policy version changes */
#define POLICYDB_VERSION_BASE		15
#define POLICYDB_VERSION_BOOL		16
#define POLICYDB_VERSION_IPV6		17
#define POLICYDB_VERSION_NLCLASS	18
#define POLICYDB_VERSION_VALIDATETRANS	19
#define POLICYDB_VERSION_MLS		19
#define POLICYDB_VERSION_AVTAB		20
#define POLICYDB_VERSION_RANGETRANS	21
#define POLICYDB_VERSION_POLCAP		22
#define POLICYDB_VERSION_PERMISSIVE	23
#define POLICYDB_VERSION_BOUNDARY	24
#define POLICYDB_VERSION_FILENAME_TRANS	25
#define POLICYDB_VERSION_ROLETRANS	26
#define POLICYDB_VERSION_NEW_OBJECT_DEFAULTS	27
#define POLICYDB_VERSION_DEFAULT_TYPE	28
#define POLICYDB_VERSION_CONSTRAINT_NAMES	29
#define POLICYDB_VERSION_XPERMS_IOCTL	30
#define POLICYDB_VERSION_INFINIBAND		31

/* Range of policy versions we understand*/
#define POLICYDB_VERSION_MIN   POLICYDB_VERSION_BASE
#define POLICYDB_VERSION_MAX   POLICYDB_VERSION_INFINIBAND

/* Mask for just the mount related flags */
#define SE_MNTMASK	0x0f
/* Super block security struct flags for mount options */
/* BE CAREFUL, these need to be the low order bits for selinux_get_mnt_opts */
#define CONTEXT_MNT	0x01
#define FSCONTEXT_MNT	0x02
#define ROOTCONTEXT_MNT	0x04
#define DEFCONTEXT_MNT	0x08
#define SBLABEL_MNT	0x10
/* Non-mount related flags */
#define SE_SBINITIALIZED	0x0100
#define SE_SBPROC		0x0200
#define SE_SBGENFS		0x0400

#define CONTEXT_STR	"context="
#define FSCONTEXT_STR	"fscontext="
#define ROOTCONTEXT_STR	"rootcontext="
#define DEFCONTEXT_STR	"defcontext="
#define LABELSUPP_STR "seclabel"

struct netlbl_lsm_secattr;

extern int selinux_enabled;

/* Policy capabilities */
enum {
	POLICYDB_CAPABILITY_NETPEER,
	POLICYDB_CAPABILITY_OPENPERM,
	POLICYDB_CAPABILITY_EXTSOCKCLASS,
	POLICYDB_CAPABILITY_ALWAYSNETWORK,
	POLICYDB_CAPABILITY_CGROUPSECLABEL,
	POLICYDB_CAPABILITY_NNP_NOSUID_TRANSITION,
	__POLICYDB_CAPABILITY_MAX
};
#define POLICYDB_CAPABILITY_MAX (__POLICYDB_CAPABILITY_MAX - 1)

extern const char *selinux_policycap_names[__POLICYDB_CAPABILITY_MAX];

/*
 * type_datum properties
 * available at the kernel policy version >= POLICYDB_VERSION_BOUNDARY
 */
#define TYPEDATUM_PROPERTY_PRIMARY	0x0001
#define TYPEDATUM_PROPERTY_ATTRIBUTE	0x0002

/* limitation of boundary depth  */
#define POLICYDB_BOUNDS_MAXDEPTH	4

struct selinux_avc;
struct selinux_ss;

struct selinux_state {
	bool disabled;
#ifdef CONFIG_SECURITY_SELINUX_DEVELOP
	bool enforcing;
#endif
	bool checkreqprot;
	bool initialized;
	bool policycap[__POLICYDB_CAPABILITY_MAX];
	bool android_netlink_route;
<<<<<<< HEAD
	struct selinux_avc *avc;
	struct selinux_ss *ss;
};

void selinux_ss_init(struct selinux_ss **ss);
void selinux_avc_init(struct selinux_avc **avc);

extern struct selinux_state selinux_state;

#ifdef CONFIG_SECURITY_SELINUX_DEVELOP
static inline bool enforcing_enabled(struct selinux_state *state)
{
	return state->enforcing;
}

static inline void enforcing_set(struct selinux_state *state, bool value)
{
	state->enforcing = value;
}
#else
static inline bool enforcing_enabled(struct selinux_state *state)
{
	return true;
}

static inline void enforcing_set(struct selinux_state *state, bool value)
{
}
#endif

static inline bool selinux_policycap_netpeer(void)
{
	struct selinux_state *state = &selinux_state;

	return state->policycap[POLICYDB_CAPABILITY_NETPEER];
}

static inline bool selinux_policycap_openperm(void)
{
	struct selinux_state *state = &selinux_state;

	return state->policycap[POLICYDB_CAPABILITY_OPENPERM];
}

static inline bool selinux_policycap_extsockclass(void)
{
	struct selinux_state *state = &selinux_state;

	return state->policycap[POLICYDB_CAPABILITY_EXTSOCKCLASS];
}

static inline bool selinux_policycap_alwaysnetwork(void)
{
	struct selinux_state *state = &selinux_state;

	return state->policycap[POLICYDB_CAPABILITY_ALWAYSNETWORK];
}

static inline bool selinux_policycap_cgroupseclabel(void)
{
	struct selinux_state *state = &selinux_state;

=======
	bool android_netlink_getneigh;

	struct selinux_avc *avc;
	struct selinux_ss *ss;
};

void selinux_ss_init(struct selinux_ss **ss);
void selinux_avc_init(struct selinux_avc **avc);

extern struct selinux_state selinux_state;

#ifdef CONFIG_SECURITY_SELINUX_DEVELOP
static inline bool enforcing_enabled(struct selinux_state *state)
{
	return state->enforcing;
}

static inline void enforcing_set(struct selinux_state *state, bool value)
{
	state->enforcing = value;
}
#else
static inline bool enforcing_enabled(struct selinux_state *state)
{
	return true;
}

static inline void enforcing_set(struct selinux_state *state, bool value)
{
}
#endif

static inline bool selinux_policycap_netpeer(void)
{
	struct selinux_state *state = &selinux_state;

	return state->policycap[POLICYDB_CAPABILITY_NETPEER];
}

static inline bool selinux_policycap_openperm(void)
{
	struct selinux_state *state = &selinux_state;

	return state->policycap[POLICYDB_CAPABILITY_OPENPERM];
}

static inline bool selinux_policycap_extsockclass(void)
{
	struct selinux_state *state = &selinux_state;

	return state->policycap[POLICYDB_CAPABILITY_EXTSOCKCLASS];
}

static inline bool selinux_policycap_alwaysnetwork(void)
{
	struct selinux_state *state = &selinux_state;

	return state->policycap[POLICYDB_CAPABILITY_ALWAYSNETWORK];
}

static inline bool selinux_policycap_cgroupseclabel(void)
{
	struct selinux_state *state = &selinux_state;

>>>>>>> 954b37d9
	return state->policycap[POLICYDB_CAPABILITY_CGROUPSECLABEL];
}

static inline bool selinux_policycap_nnp_nosuid_transition(void)
{
	struct selinux_state *state = &selinux_state;

	return state->policycap[POLICYDB_CAPABILITY_NNP_NOSUID_TRANSITION];
}

static inline bool selinux_android_nlroute_getlink(void)
{
	struct selinux_state *state = &selinux_state;

	return state->android_netlink_route;
}

<<<<<<< HEAD
=======
static inline bool selinux_android_nlroute_getneigh(void)
{
	struct selinux_state *state = &selinux_state;

	return state->android_netlink_getneigh;
}

>>>>>>> 954b37d9
int security_mls_enabled(struct selinux_state *state);
int security_load_policy(struct selinux_state *state,
			 void *data, size_t len);
int security_read_policy(struct selinux_state *state,
			 void **data, size_t *len);
size_t security_policydb_len(struct selinux_state *state);

int security_policycap_supported(struct selinux_state *state,
				 unsigned int req_cap);

#define SEL_VEC_MAX 32
struct av_decision {
	u32 allowed;
	u32 auditallow;
	u32 auditdeny;
	u32 seqno;
	u32 flags;
};

#define XPERMS_ALLOWED 1
#define XPERMS_AUDITALLOW 2
#define XPERMS_DONTAUDIT 4

#define security_xperm_set(perms, x) (perms[x >> 5] |= 1 << (x & 0x1f))
#define security_xperm_test(perms, x) (1 & (perms[x >> 5] >> (x & 0x1f)))
struct extended_perms_data {
	u32 p[8];
};

struct extended_perms_decision {
	u8 used;
	u8 driver;
	struct extended_perms_data *allowed;
	struct extended_perms_data *auditallow;
	struct extended_perms_data *dontaudit;
};

struct extended_perms {
	u16 len;	/* length associated decision chain */
	struct extended_perms_data drivers; /* flag drivers that are used */
};

/* definitions of av_decision.flags */
#define AVD_FLAGS_PERMISSIVE	0x0001

void security_compute_av(struct selinux_state *state,
			 u32 ssid, u32 tsid,
			 u16 tclass, struct av_decision *avd,
			 struct extended_perms *xperms);

void security_compute_xperms_decision(struct selinux_state *state,
				      u32 ssid, u32 tsid, u16 tclass,
				      u8 driver,
				      struct extended_perms_decision *xpermd);

void security_compute_av_user(struct selinux_state *state,
			      u32 ssid, u32 tsid,
			      u16 tclass, struct av_decision *avd);

int security_transition_sid(struct selinux_state *state,
			    u32 ssid, u32 tsid, u16 tclass,
			    const struct qstr *qstr, u32 *out_sid);

int security_transition_sid_user(struct selinux_state *state,
				 u32 ssid, u32 tsid, u16 tclass,
				 const char *objname, u32 *out_sid);

int security_member_sid(struct selinux_state *state, u32 ssid, u32 tsid,
			u16 tclass, u32 *out_sid);

int security_change_sid(struct selinux_state *state, u32 ssid, u32 tsid,
			u16 tclass, u32 *out_sid);

int security_sid_to_context(struct selinux_state *state, u32 sid,
			    char **scontext, u32 *scontext_len);

int security_sid_to_context_force(struct selinux_state *state,
				  u32 sid, char **scontext, u32 *scontext_len);

int security_context_to_sid(struct selinux_state *state,
			    const char *scontext, u32 scontext_len,
			    u32 *out_sid, gfp_t gfp);

int security_context_str_to_sid(struct selinux_state *state,
				const char *scontext, u32 *out_sid, gfp_t gfp);

int security_context_to_sid_default(struct selinux_state *state,
				    const char *scontext, u32 scontext_len,
				    u32 *out_sid, u32 def_sid, gfp_t gfp_flags);

int security_context_to_sid_force(struct selinux_state *state,
				  const char *scontext, u32 scontext_len,
				  u32 *sid);

int security_get_user_sids(struct selinux_state *state,
			   u32 callsid, char *username,
			   u32 **sids, u32 *nel);

int security_port_sid(struct selinux_state *state,
		      u8 protocol, u16 port, u32 *out_sid);

int security_ib_pkey_sid(struct selinux_state *state,
			 u64 subnet_prefix, u16 pkey_num, u32 *out_sid);

int security_ib_endport_sid(struct selinux_state *state,
			    const char *dev_name, u8 port_num, u32 *out_sid);

int security_netif_sid(struct selinux_state *state,
		       char *name, u32 *if_sid);

int security_node_sid(struct selinux_state *state,
		      u16 domain, void *addr, u32 addrlen,
		      u32 *out_sid);

int security_validate_transition(struct selinux_state *state,
				 u32 oldsid, u32 newsid, u32 tasksid,
				 u16 tclass);

int security_validate_transition_user(struct selinux_state *state,
				      u32 oldsid, u32 newsid, u32 tasksid,
				      u16 tclass);

int security_bounded_transition(struct selinux_state *state,
				u32 oldsid, u32 newsid);

int security_sid_mls_copy(struct selinux_state *state,
			  u32 sid, u32 mls_sid, u32 *new_sid);

int security_net_peersid_resolve(struct selinux_state *state,
				 u32 nlbl_sid, u32 nlbl_type,
				 u32 xfrm_sid,
				 u32 *peer_sid);

int security_get_classes(struct selinux_state *state,
			 char ***classes, int *nclasses);
int security_get_permissions(struct selinux_state *state,
			     char *class, char ***perms, int *nperms);
int security_get_reject_unknown(struct selinux_state *state);
int security_get_allow_unknown(struct selinux_state *state);

#define SECURITY_FS_USE_XATTR		1 /* use xattr */
#define SECURITY_FS_USE_TRANS		2 /* use transition SIDs, e.g. devpts/tmpfs */
#define SECURITY_FS_USE_TASK		3 /* use task SIDs, e.g. pipefs/sockfs */
#define SECURITY_FS_USE_GENFS		4 /* use the genfs support */
#define SECURITY_FS_USE_NONE		5 /* no labeling support */
#define SECURITY_FS_USE_MNTPOINT	6 /* use mountpoint labeling */
#define SECURITY_FS_USE_NATIVE		7 /* use native label support */
#define SECURITY_FS_USE_MAX		7 /* Highest SECURITY_FS_USE_XXX */

int security_fs_use(struct selinux_state *state, struct super_block *sb);

int security_genfs_sid(struct selinux_state *state,
		       const char *fstype, char *name, u16 sclass,
		       u32 *sid);

#ifdef CONFIG_NETLABEL
int security_netlbl_secattr_to_sid(struct selinux_state *state,
				   struct netlbl_lsm_secattr *secattr,
				   u32 *sid);

int security_netlbl_sid_to_secattr(struct selinux_state *state,
				   u32 sid,
				   struct netlbl_lsm_secattr *secattr);
#else
static inline int security_netlbl_secattr_to_sid(struct selinux_state *state,
					    struct netlbl_lsm_secattr *secattr,
					    u32 *sid)
{
	return -EIDRM;
}

static inline int security_netlbl_sid_to_secattr(struct selinux_state *state,
					 u32 sid,
					 struct netlbl_lsm_secattr *secattr)
{
	return -ENOENT;
}
#endif /* CONFIG_NETLABEL */

const char *security_get_initial_sid_context(u32 sid);

/*
 * status notifier using mmap interface
 */
extern struct page *selinux_kernel_status_page(struct selinux_state *state);

#define SELINUX_KERNEL_STATUS_VERSION	1
struct selinux_kernel_status {
	u32	version;	/* version number of thie structure */
	u32	sequence;	/* sequence number of seqlock logic */
	u32	enforcing;	/* current setting of enforcing mode */
	u32	policyload;	/* times of policy reloaded */
	u32	deny_unknown;	/* current setting of deny_unknown */
	/*
	 * The version > 0 supports above members.
	 */
} __packed;

extern void selinux_status_update_setenforce(struct selinux_state *state,
					     int enforcing);
extern void selinux_status_update_policyload(struct selinux_state *state,
					     int seqno);
extern void selinux_complete_init(void);
extern int selinux_disable(struct selinux_state *state);
extern void exit_sel_fs(void);
extern struct path selinux_null;
extern struct vfsmount *selinuxfs_mount;
extern void selnl_notify_setenforce(int val);
extern void selnl_notify_policyload(u32 seqno);
extern int selinux_nlmsg_lookup(u16 sclass, u16 nlmsg_type, u32 *perm);

extern void avtab_cache_init(void);
extern void ebitmap_cache_init(void);
extern void hashtab_cache_init(void);
extern void selinux_nlmsg_init(void);
extern int security_sidtab_hash_stats(struct selinux_state *state, char *page);

<<<<<<< HEAD
#ifdef CONFIG_USERLAND_WORKER
extern int get_enforce_value(void);
extern void set_selinux(int value);
#endif /* CONFIG_USERLAND_WORKER */

=======
>>>>>>> 954b37d9
#endif /* _SELINUX_SECURITY_H_ */<|MERGE_RESOLUTION|>--- conflicted
+++ resolved
@@ -15,10 +15,6 @@
 #include <linux/types.h>
 #include <linux/refcount.h>
 #include <linux/workqueue.h>
-<<<<<<< HEAD
-=======
-#include "flask.h"
->>>>>>> 954b37d9
 
 #define SECSID_NULL			0x00000000 /* unspecified SID */
 #define SECSID_WILD			0xffffffff /* wildcard SID */
@@ -108,7 +104,8 @@
 	bool initialized;
 	bool policycap[__POLICYDB_CAPABILITY_MAX];
 	bool android_netlink_route;
-<<<<<<< HEAD
+	bool android_netlink_getneigh;
+
 	struct selinux_avc *avc;
 	struct selinux_ss *ss;
 };
@@ -171,72 +168,6 @@
 {
 	struct selinux_state *state = &selinux_state;
 
-=======
-	bool android_netlink_getneigh;
-
-	struct selinux_avc *avc;
-	struct selinux_ss *ss;
-};
-
-void selinux_ss_init(struct selinux_ss **ss);
-void selinux_avc_init(struct selinux_avc **avc);
-
-extern struct selinux_state selinux_state;
-
-#ifdef CONFIG_SECURITY_SELINUX_DEVELOP
-static inline bool enforcing_enabled(struct selinux_state *state)
-{
-	return state->enforcing;
-}
-
-static inline void enforcing_set(struct selinux_state *state, bool value)
-{
-	state->enforcing = value;
-}
-#else
-static inline bool enforcing_enabled(struct selinux_state *state)
-{
-	return true;
-}
-
-static inline void enforcing_set(struct selinux_state *state, bool value)
-{
-}
-#endif
-
-static inline bool selinux_policycap_netpeer(void)
-{
-	struct selinux_state *state = &selinux_state;
-
-	return state->policycap[POLICYDB_CAPABILITY_NETPEER];
-}
-
-static inline bool selinux_policycap_openperm(void)
-{
-	struct selinux_state *state = &selinux_state;
-
-	return state->policycap[POLICYDB_CAPABILITY_OPENPERM];
-}
-
-static inline bool selinux_policycap_extsockclass(void)
-{
-	struct selinux_state *state = &selinux_state;
-
-	return state->policycap[POLICYDB_CAPABILITY_EXTSOCKCLASS];
-}
-
-static inline bool selinux_policycap_alwaysnetwork(void)
-{
-	struct selinux_state *state = &selinux_state;
-
-	return state->policycap[POLICYDB_CAPABILITY_ALWAYSNETWORK];
-}
-
-static inline bool selinux_policycap_cgroupseclabel(void)
-{
-	struct selinux_state *state = &selinux_state;
-
->>>>>>> 954b37d9
 	return state->policycap[POLICYDB_CAPABILITY_CGROUPSECLABEL];
 }
 
@@ -254,8 +185,6 @@
 	return state->android_netlink_route;
 }
 
-<<<<<<< HEAD
-=======
 static inline bool selinux_android_nlroute_getneigh(void)
 {
 	struct selinux_state *state = &selinux_state;
@@ -263,7 +192,6 @@
 	return state->android_netlink_getneigh;
 }
 
->>>>>>> 954b37d9
 int security_mls_enabled(struct selinux_state *state);
 int security_load_policy(struct selinux_state *state,
 			 void *data, size_t len);
@@ -481,12 +409,9 @@
 extern void selinux_nlmsg_init(void);
 extern int security_sidtab_hash_stats(struct selinux_state *state, char *page);
 
-<<<<<<< HEAD
 #ifdef CONFIG_USERLAND_WORKER
 extern int get_enforce_value(void);
 extern void set_selinux(int value);
 #endif /* CONFIG_USERLAND_WORKER */
 
-=======
->>>>>>> 954b37d9
 #endif /* _SELINUX_SECURITY_H_ */