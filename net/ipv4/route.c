/*
 * INET		An implementation of the TCP/IP protocol suite for the LINUX
 *		operating system.  INET is implemented using the  BSD Socket
 *		interface as the means of communication with the user level.
 *
 *		ROUTE - implementation of the IP router.
 *
 * Authors:	Ross Biro
 *		Fred N. van Kempen, <waltje@uWalt.NL.Mugnet.ORG>
 *		Alan Cox, <gw4pts@gw4pts.ampr.org>
 *		Linus Torvalds, <Linus.Torvalds@helsinki.fi>
 *		Alexey Kuznetsov, <kuznet@ms2.inr.ac.ru>
 *
 * Fixes:
 *		Alan Cox	:	Verify area fixes.
 *		Alan Cox	:	cli() protects routing changes
 *		Rui Oliveira	:	ICMP routing table updates
 *		(rco@di.uminho.pt)	Routing table insertion and update
 *		Linus Torvalds	:	Rewrote bits to be sensible
 *		Alan Cox	:	Added BSD route gw semantics
 *		Alan Cox	:	Super /proc >4K
 *		Alan Cox	:	MTU in route table
 *		Alan Cox	: 	MSS actually. Also added the window
 *					clamper.
 *		Sam Lantinga	:	Fixed route matching in rt_del()
 *		Alan Cox	:	Routing cache support.
 *		Alan Cox	:	Removed compatibility cruft.
 *		Alan Cox	:	RTF_REJECT support.
 *		Alan Cox	:	TCP irtt support.
 *		Jonathan Naylor	:	Added Metric support.
 *	Miquel van Smoorenburg	:	BSD API fixes.
 *	Miquel van Smoorenburg	:	Metrics.
 *		Alan Cox	:	Use __u32 properly
 *		Alan Cox	:	Aligned routing errors more closely with BSD
 *					our system is still very different.
 *		Alan Cox	:	Faster /proc handling
 *	Alexey Kuznetsov	:	Massive rework to support tree based routing,
 *					routing caches and better behaviour.
 *
 *		Olaf Erb	:	irtt wasn't being copied right.
 *		Bjorn Ekwall	:	Kerneld route support.
 *		Alan Cox	:	Multicast fixed (I hope)
 * 		Pavel Krauz	:	Limited broadcast fixed
 *		Mike McLagan	:	Routing by source
 *	Alexey Kuznetsov	:	End of old history. Split to fib.c and
 *					route.c and rewritten from scratch.
 *		Andi Kleen	:	Load-limit warning messages.
 *	Vitaly E. Lavrov	:	Transparent proxy revived after year coma.
 *	Vitaly E. Lavrov	:	Race condition in ip_route_input_slow.
 *	Tobias Ringstrom	:	Uninitialized res.type in ip_route_output_slow.
 *	Vladimir V. Ivanov	:	IP rule info (flowid) is really useful.
 *		Marc Boucher	:	routing by fwmark
 *	Robert Olsson		:	Added rt_cache statistics
 *	Arnaldo C. Melo		:	Convert proc stuff to seq_file
 *	Eric Dumazet		:	hashed spinlocks and rt_check_expire() fixes.
 * 	Ilia Sotnikov		:	Ignore TOS on PMTUD and Redirect
 * 	Ilia Sotnikov		:	Removed TOS from hash calculations
 *
 *		This program is free software; you can redistribute it and/or
 *		modify it under the terms of the GNU General Public License
 *		as published by the Free Software Foundation; either version
 *		2 of the License, or (at your option) any later version.
 */

#define pr_fmt(fmt) "IPv4: " fmt

#include <linux/module.h>
#include <linux/uaccess.h>
#include <linux/bitops.h>
#include <linux/types.h>
#include <linux/kernel.h>
#include <linux/mm.h>
#include <linux/bootmem.h>
#include <linux/string.h>
#include <linux/socket.h>
#include <linux/sockios.h>
#include <linux/errno.h>
#include <linux/in.h>
#include <linux/inet.h>
#include <linux/netdevice.h>
#include <linux/proc_fs.h>
#include <linux/init.h>
#include <linux/skbuff.h>
#include <linux/inetdevice.h>
#include <linux/igmp.h>
#include <linux/pkt_sched.h>
#include <linux/mroute.h>
#include <linux/netfilter_ipv4.h>
#include <linux/random.h>
#include <linux/rcupdate.h>
#include <linux/times.h>
#include <linux/slab.h>
#include <linux/jhash.h>
#include <net/dst.h>
#include <net/dst_metadata.h>
#include <net/net_namespace.h>
#include <net/protocol.h>
#include <net/ip.h>
#include <net/route.h>
#include <net/inetpeer.h>
#include <net/sock.h>
#include <net/ip_fib.h>
#include <net/arp.h>
#include <net/tcp.h>
#include <net/icmp.h>
#include <net/xfrm.h>
#include <net/lwtunnel.h>
#include <net/netevent.h>
#include <net/rtnetlink.h>
#ifdef CONFIG_SYSCTL
#include <linux/sysctl.h>
#include <linux/kmemleak.h>
#endif
#include <net/secure_seq.h>
#include <net/ip_tunnels.h>
#include <net/l3mdev.h>

#include "fib_lookup.h"

#define RT_FL_TOS(oldflp4) \
	((oldflp4)->flowi4_tos & (IPTOS_RT_MASK | RTO_ONLINK))

#define RT_GC_TIMEOUT (300*HZ)

static int ip_rt_max_size;
static int ip_rt_redirect_number __read_mostly	= 9;
static int ip_rt_redirect_load __read_mostly	= HZ / 50;
static int ip_rt_redirect_silence __read_mostly	= ((HZ / 50) << (9 + 1));
static int ip_rt_error_cost __read_mostly	= HZ;
static int ip_rt_error_burst __read_mostly	= 5 * HZ;
static int ip_rt_mtu_expires __read_mostly	= 10 * 60 * HZ;
static u32 ip_rt_min_pmtu __read_mostly		= 512 + 20 + 20;
static int ip_rt_min_advmss __read_mostly	= 256;

static int ip_rt_gc_timeout __read_mostly	= RT_GC_TIMEOUT;

/*
 *	Interface to generic destination cache.
 */

static struct dst_entry *ipv4_dst_check(struct dst_entry *dst, u32 cookie);
static unsigned int	 ipv4_default_advmss(const struct dst_entry *dst);
static unsigned int	 ipv4_mtu(const struct dst_entry *dst);
static struct dst_entry *ipv4_negative_advice(struct dst_entry *dst);
static void		 ipv4_link_failure(struct sk_buff *skb);
static void		 ip_rt_update_pmtu(struct dst_entry *dst, struct sock *sk,
					   struct sk_buff *skb, u32 mtu,
					   bool confirm_neigh);
static void		 ip_do_redirect(struct dst_entry *dst, struct sock *sk,
					struct sk_buff *skb);
static void		ipv4_dst_destroy(struct dst_entry *dst);

static u32 *ipv4_cow_metrics(struct dst_entry *dst, unsigned long old)
{
	WARN_ON(1);
	return NULL;
}

static struct neighbour *ipv4_neigh_lookup(const struct dst_entry *dst,
					   struct sk_buff *skb,
					   const void *daddr);
static void ipv4_confirm_neigh(const struct dst_entry *dst, const void *daddr);

static struct dst_ops ipv4_dst_ops = {
	.family =		AF_INET,
	.check =		ipv4_dst_check,
	.default_advmss =	ipv4_default_advmss,
	.mtu =			ipv4_mtu,
	.cow_metrics =		ipv4_cow_metrics,
	.destroy =		ipv4_dst_destroy,
	.negative_advice =	ipv4_negative_advice,
	.link_failure =		ipv4_link_failure,
	.update_pmtu =		ip_rt_update_pmtu,
	.redirect =		ip_do_redirect,
	.local_out =		__ip_local_out,
	.neigh_lookup =		ipv4_neigh_lookup,
	.confirm_neigh =	ipv4_confirm_neigh,
};

#define ECN_OR_COST(class)	TC_PRIO_##class

const __u8 ip_tos2prio[16] = {
	TC_PRIO_BESTEFFORT,
	ECN_OR_COST(BESTEFFORT),
	TC_PRIO_BESTEFFORT,
	ECN_OR_COST(BESTEFFORT),
	TC_PRIO_BULK,
	ECN_OR_COST(BULK),
	TC_PRIO_BULK,
	ECN_OR_COST(BULK),
	TC_PRIO_INTERACTIVE,
	ECN_OR_COST(INTERACTIVE),
	TC_PRIO_INTERACTIVE,
	ECN_OR_COST(INTERACTIVE),
	TC_PRIO_INTERACTIVE_BULK,
	ECN_OR_COST(INTERACTIVE_BULK),
	TC_PRIO_INTERACTIVE_BULK,
	ECN_OR_COST(INTERACTIVE_BULK)
};
EXPORT_SYMBOL(ip_tos2prio);

static DEFINE_PER_CPU(struct rt_cache_stat, rt_cache_stat);
#define RT_CACHE_STAT_INC(field) raw_cpu_inc(rt_cache_stat.field)

#ifdef CONFIG_PROC_FS
static void *rt_cache_seq_start(struct seq_file *seq, loff_t *pos)
{
	if (*pos)
		return NULL;
	return SEQ_START_TOKEN;
}

static void *rt_cache_seq_next(struct seq_file *seq, void *v, loff_t *pos)
{
	++*pos;
	return NULL;
}

static void rt_cache_seq_stop(struct seq_file *seq, void *v)
{
}

static int rt_cache_seq_show(struct seq_file *seq, void *v)
{
	if (v == SEQ_START_TOKEN)
		seq_printf(seq, "%-127s\n",
			   "Iface\tDestination\tGateway \tFlags\t\tRefCnt\tUse\t"
			   "Metric\tSource\t\tMTU\tWindow\tIRTT\tTOS\tHHRef\t"
			   "HHUptod\tSpecDst");
	return 0;
}

static const struct seq_operations rt_cache_seq_ops = {
	.start  = rt_cache_seq_start,
	.next   = rt_cache_seq_next,
	.stop   = rt_cache_seq_stop,
	.show   = rt_cache_seq_show,
};

static int rt_cache_seq_open(struct inode *inode, struct file *file)
{
	return seq_open(file, &rt_cache_seq_ops);
}

static const struct file_operations rt_cache_seq_fops = {
	.owner	 = THIS_MODULE,
	.open	 = rt_cache_seq_open,
	.read	 = seq_read,
	.llseek	 = seq_lseek,
	.release = seq_release,
};


static void *rt_cpu_seq_start(struct seq_file *seq, loff_t *pos)
{
	int cpu;

	if (*pos == 0)
		return SEQ_START_TOKEN;

	for (cpu = *pos-1; cpu < nr_cpu_ids; ++cpu) {
		if (!cpu_possible(cpu))
			continue;
		*pos = cpu+1;
		return &per_cpu(rt_cache_stat, cpu);
	}
	return NULL;
}

static void *rt_cpu_seq_next(struct seq_file *seq, void *v, loff_t *pos)
{
	int cpu;

	for (cpu = *pos; cpu < nr_cpu_ids; ++cpu) {
		if (!cpu_possible(cpu))
			continue;
		*pos = cpu+1;
		return &per_cpu(rt_cache_stat, cpu);
	}
	(*pos)++;
	return NULL;

}

static void rt_cpu_seq_stop(struct seq_file *seq, void *v)
{

}

static int rt_cpu_seq_show(struct seq_file *seq, void *v)
{
	struct rt_cache_stat *st = v;

	if (v == SEQ_START_TOKEN) {
		seq_printf(seq, "entries  in_hit in_slow_tot in_slow_mc in_no_route in_brd in_martian_dst in_martian_src  out_hit out_slow_tot out_slow_mc  gc_total gc_ignored gc_goal_miss gc_dst_overflow in_hlist_search out_hlist_search\n");
		return 0;
	}

	seq_printf(seq,"%08x  %08x %08x %08x %08x %08x %08x %08x "
		   " %08x %08x %08x %08x %08x %08x %08x %08x %08x \n",
		   dst_entries_get_slow(&ipv4_dst_ops),
		   0, /* st->in_hit */
		   st->in_slow_tot,
		   st->in_slow_mc,
		   st->in_no_route,
		   st->in_brd,
		   st->in_martian_dst,
		   st->in_martian_src,

		   0, /* st->out_hit */
		   st->out_slow_tot,
		   st->out_slow_mc,

		   0, /* st->gc_total */
		   0, /* st->gc_ignored */
		   0, /* st->gc_goal_miss */
		   0, /* st->gc_dst_overflow */
		   0, /* st->in_hlist_search */
		   0  /* st->out_hlist_search */
		);
	return 0;
}

static const struct seq_operations rt_cpu_seq_ops = {
	.start  = rt_cpu_seq_start,
	.next   = rt_cpu_seq_next,
	.stop   = rt_cpu_seq_stop,
	.show   = rt_cpu_seq_show,
};


static int rt_cpu_seq_open(struct inode *inode, struct file *file)
{
	return seq_open(file, &rt_cpu_seq_ops);
}

static const struct file_operations rt_cpu_seq_fops = {
	.owner	 = THIS_MODULE,
	.open	 = rt_cpu_seq_open,
	.read	 = seq_read,
	.llseek	 = seq_lseek,
	.release = seq_release,
};

#ifdef CONFIG_IP_ROUTE_CLASSID
static int rt_acct_proc_show(struct seq_file *m, void *v)
{
	struct ip_rt_acct *dst, *src;
	unsigned int i, j;

	dst = kcalloc(256, sizeof(struct ip_rt_acct), GFP_KERNEL);
	if (!dst)
		return -ENOMEM;

	for_each_possible_cpu(i) {
		src = (struct ip_rt_acct *)per_cpu_ptr(ip_rt_acct, i);
		for (j = 0; j < 256; j++) {
			dst[j].o_bytes   += src[j].o_bytes;
			dst[j].o_packets += src[j].o_packets;
			dst[j].i_bytes   += src[j].i_bytes;
			dst[j].i_packets += src[j].i_packets;
		}
	}

	seq_write(m, dst, 256 * sizeof(struct ip_rt_acct));
	kfree(dst);
	return 0;
}

static int rt_acct_proc_open(struct inode *inode, struct file *file)
{
	return single_open(file, rt_acct_proc_show, NULL);
}

static const struct file_operations rt_acct_proc_fops = {
	.owner		= THIS_MODULE,
	.open		= rt_acct_proc_open,
	.read		= seq_read,
	.llseek		= seq_lseek,
	.release	= single_release,
};
#endif

static int __net_init ip_rt_do_proc_init(struct net *net)
{
	struct proc_dir_entry *pde;

	pde = proc_create("rt_cache", S_IRUGO, net->proc_net,
			  &rt_cache_seq_fops);
	if (!pde)
		goto err1;

	pde = proc_create("rt_cache", S_IRUGO,
			  net->proc_net_stat, &rt_cpu_seq_fops);
	if (!pde)
		goto err2;

#ifdef CONFIG_IP_ROUTE_CLASSID
	pde = proc_create("rt_acct", 0, net->proc_net, &rt_acct_proc_fops);
	if (!pde)
		goto err3;
#endif
	return 0;

#ifdef CONFIG_IP_ROUTE_CLASSID
err3:
	remove_proc_entry("rt_cache", net->proc_net_stat);
#endif
err2:
	remove_proc_entry("rt_cache", net->proc_net);
err1:
	return -ENOMEM;
}

static void __net_exit ip_rt_do_proc_exit(struct net *net)
{
	remove_proc_entry("rt_cache", net->proc_net_stat);
	remove_proc_entry("rt_cache", net->proc_net);
#ifdef CONFIG_IP_ROUTE_CLASSID
	remove_proc_entry("rt_acct", net->proc_net);
#endif
}

static struct pernet_operations ip_rt_proc_ops __net_initdata =  {
	.init = ip_rt_do_proc_init,
	.exit = ip_rt_do_proc_exit,
};

static int __init ip_rt_proc_init(void)
{
	return register_pernet_subsys(&ip_rt_proc_ops);
}

#else
static inline int ip_rt_proc_init(void)
{
	return 0;
}
#endif /* CONFIG_PROC_FS */

static inline bool rt_is_expired(const struct rtable *rth)
{
	return rth->rt_genid != rt_genid_ipv4(dev_net(rth->dst.dev));
}

void rt_cache_flush(struct net *net)
{
	rt_genid_bump_ipv4(net);
}

static struct neighbour *ipv4_neigh_lookup(const struct dst_entry *dst,
					   struct sk_buff *skb,
					   const void *daddr)
{
	struct net_device *dev = dst->dev;
	const __be32 *pkey = daddr;
	const struct rtable *rt;
	struct neighbour *n;

	rt = (const struct rtable *) dst;
	if (rt->rt_gateway)
		pkey = (const __be32 *) &rt->rt_gateway;
	else if (skb)
		pkey = &ip_hdr(skb)->daddr;

	n = __ipv4_neigh_lookup(dev, *(__force u32 *)pkey);
	if (n)
		return n;
	return neigh_create(&arp_tbl, pkey, dev);
}

static void ipv4_confirm_neigh(const struct dst_entry *dst, const void *daddr)
{
	struct net_device *dev = dst->dev;
	const __be32 *pkey = daddr;
	const struct rtable *rt;

	rt = (const struct rtable *)dst;
	if (rt->rt_gateway)
		pkey = (const __be32 *)&rt->rt_gateway;
	else if (!daddr ||
		 (rt->rt_flags &
		  (RTCF_MULTICAST | RTCF_BROADCAST | RTCF_LOCAL)))
		return;

	__ipv4_confirm_neigh(dev, *(__force u32 *)pkey);
}

/* Hash tables of size 2048..262144 depending on RAM size.
 * Each bucket uses 8 bytes.
 */
static u32 ip_idents_mask __read_mostly;
static atomic_t *ip_idents __read_mostly;
static u32 *ip_tstamps __read_mostly;

/* In order to protect privacy, we add a perturbation to identifiers
 * if one generator is seldom used. This makes hard for an attacker
 * to infer how many packets were sent between two points in time.
 */
u32 ip_idents_reserve(u32 hash, int segs)
{
	u32 bucket, old, now = (u32)jiffies;
	atomic_t *p_id;
	u32 *p_tstamp;
	u32 delta = 0;

	bucket = hash & ip_idents_mask;
	p_tstamp = ip_tstamps + bucket;
	p_id = ip_idents + bucket;
	old = ACCESS_ONCE(*p_tstamp);

	if (old != now && cmpxchg(p_tstamp, old, now) == old)
		delta = prandom_u32_max(now - old);

	/* If UBSAN reports an error there, please make sure your compiler
	 * supports -fno-strict-overflow before reporting it that was a bug
	 * in UBSAN, and it has been fixed in GCC-8.
	 */
	return atomic_add_return(segs + delta, p_id) - segs;
}
EXPORT_SYMBOL(ip_idents_reserve);

void __ip_select_ident(struct net *net, struct iphdr *iph, int segs)
{
	u32 hash, id;

	/* Note the following code is not safe, but this is okay. */
	if (unlikely(siphash_key_is_zero(&net->ipv4.ip_id_key)))
		get_random_bytes(&net->ipv4.ip_id_key,
				 sizeof(net->ipv4.ip_id_key));

	hash = siphash_3u32((__force u32)iph->daddr,
			    (__force u32)iph->saddr,
			    iph->protocol,
			    &net->ipv4.ip_id_key);
	id = ip_idents_reserve(hash, segs);
	iph->id = htons(id);
}
EXPORT_SYMBOL(__ip_select_ident);

static void __build_flow_key(const struct net *net, struct flowi4 *fl4,
			     const struct sock *sk,
			     const struct iphdr *iph,
			     int oif, u8 tos,
			     u8 prot, u32 mark, int flow_flags)
{
	if (sk) {
		const struct inet_sock *inet = inet_sk(sk);

		oif = sk->sk_bound_dev_if;
		mark = sk->sk_mark;
		tos = RT_CONN_FLAGS(sk);
		prot = inet->hdrincl ? IPPROTO_RAW : sk->sk_protocol;
	}
	flowi4_init_output(fl4, oif, mark, tos,
			   RT_SCOPE_UNIVERSE, prot,
			   flow_flags,
			   iph->daddr, iph->saddr, 0, 0,
			   sock_net_uid(net, sk));
}

static void build_skb_flow_key(struct flowi4 *fl4, const struct sk_buff *skb,
			       const struct sock *sk)
{
	const struct net *net = dev_net(skb->dev);
	const struct iphdr *iph = ip_hdr(skb);
	int oif = skb->dev->ifindex;
	u8 tos = RT_TOS(iph->tos);
	u8 prot = iph->protocol;
	u32 mark = skb->mark;

	__build_flow_key(net, fl4, sk, iph, oif, tos, prot, mark, 0);
}

static void build_sk_flow_key(struct flowi4 *fl4, const struct sock *sk)
{
	const struct inet_sock *inet = inet_sk(sk);
	const struct ip_options_rcu *inet_opt;
	__be32 daddr = inet->inet_daddr;

	rcu_read_lock();
	inet_opt = rcu_dereference(inet->inet_opt);
	if (inet_opt && inet_opt->opt.srr)
		daddr = inet_opt->opt.faddr;
	flowi4_init_output(fl4, sk->sk_bound_dev_if, sk->sk_mark,
			   RT_CONN_FLAGS(sk), RT_SCOPE_UNIVERSE,
			   inet->hdrincl ? IPPROTO_RAW : sk->sk_protocol,
			   inet_sk_flowi_flags(sk),
			   daddr, inet->inet_saddr, 0, 0, sk->sk_uid);
	rcu_read_unlock();
}

static void ip_rt_build_flow_key(struct flowi4 *fl4, const struct sock *sk,
				 const struct sk_buff *skb)
{
	if (skb)
		build_skb_flow_key(fl4, skb, sk);
	else
		build_sk_flow_key(fl4, sk);
}

static DEFINE_SPINLOCK(fnhe_lock);

static void fnhe_flush_routes(struct fib_nh_exception *fnhe)
{
	struct rtable *rt;

	rt = rcu_dereference(fnhe->fnhe_rth_input);
	if (rt) {
		RCU_INIT_POINTER(fnhe->fnhe_rth_input, NULL);
		dst_dev_put(&rt->dst);
		dst_release(&rt->dst);
	}
	rt = rcu_dereference(fnhe->fnhe_rth_output);
	if (rt) {
		RCU_INIT_POINTER(fnhe->fnhe_rth_output, NULL);
		dst_dev_put(&rt->dst);
		dst_release(&rt->dst);
	}
}

static struct fib_nh_exception *fnhe_oldest(struct fnhe_hash_bucket *hash)
{
	struct fib_nh_exception *fnhe, *oldest;

	oldest = rcu_dereference(hash->chain);
	for (fnhe = rcu_dereference(oldest->fnhe_next); fnhe;
	     fnhe = rcu_dereference(fnhe->fnhe_next)) {
		if (time_before(fnhe->fnhe_stamp, oldest->fnhe_stamp))
			oldest = fnhe;
	}
	fnhe_flush_routes(oldest);
	return oldest;
}

static inline u32 fnhe_hashfun(__be32 daddr)
{
	static u32 fnhe_hashrnd __read_mostly;
	u32 hval;

	net_get_random_once(&fnhe_hashrnd, sizeof(fnhe_hashrnd));
	hval = jhash_1word((__force u32) daddr, fnhe_hashrnd);
	return hash_32(hval, FNHE_HASH_SHIFT);
}

static void fill_route_from_fnhe(struct rtable *rt, struct fib_nh_exception *fnhe)
{
	rt->rt_pmtu = fnhe->fnhe_pmtu;
	rt->rt_mtu_locked = fnhe->fnhe_mtu_locked;
	rt->dst.expires = fnhe->fnhe_expires;

	if (fnhe->fnhe_gw) {
		rt->rt_flags |= RTCF_REDIRECTED;
		rt->rt_gateway = fnhe->fnhe_gw;
		rt->rt_uses_gateway = 1;
	}
}

static void update_or_create_fnhe(struct fib_nh *nh, __be32 daddr, __be32 gw,
				  u32 pmtu, bool lock, unsigned long expires)
{
	struct fnhe_hash_bucket *hash;
	struct fib_nh_exception *fnhe;
	struct rtable *rt;
	u32 genid, hval;
	unsigned int i;
	int depth;

	genid = fnhe_genid(dev_net(nh->nh_dev));
	hval = fnhe_hashfun(daddr);

	spin_lock_bh(&fnhe_lock);

	hash = rcu_dereference(nh->nh_exceptions);
	if (!hash) {
		hash = kcalloc(FNHE_HASH_SIZE, sizeof(*hash), GFP_ATOMIC);
		if (!hash)
			goto out_unlock;
		rcu_assign_pointer(nh->nh_exceptions, hash);
	}

	hash += hval;

	depth = 0;
	for (fnhe = rcu_dereference(hash->chain); fnhe;
	     fnhe = rcu_dereference(fnhe->fnhe_next)) {
		if (fnhe->fnhe_daddr == daddr)
			break;
		depth++;
	}

	if (fnhe) {
		if (fnhe->fnhe_genid != genid)
			fnhe->fnhe_genid = genid;
		if (gw)
			fnhe->fnhe_gw = gw;
		if (pmtu) {
			fnhe->fnhe_pmtu = pmtu;
			fnhe->fnhe_mtu_locked = lock;
		}
		fnhe->fnhe_expires = max(1UL, expires);
		/* Update all cached dsts too */
		rt = rcu_dereference(fnhe->fnhe_rth_input);
		if (rt)
			fill_route_from_fnhe(rt, fnhe);
		rt = rcu_dereference(fnhe->fnhe_rth_output);
		if (rt)
			fill_route_from_fnhe(rt, fnhe);
	} else {
		if (depth > FNHE_RECLAIM_DEPTH)
			fnhe = fnhe_oldest(hash);
		else {
			fnhe = kzalloc(sizeof(*fnhe), GFP_ATOMIC);
			if (!fnhe)
				goto out_unlock;

			fnhe->fnhe_next = hash->chain;
			rcu_assign_pointer(hash->chain, fnhe);
		}
		fnhe->fnhe_genid = genid;
		fnhe->fnhe_daddr = daddr;
		fnhe->fnhe_gw = gw;
		fnhe->fnhe_pmtu = pmtu;
		fnhe->fnhe_mtu_locked = lock;
		fnhe->fnhe_expires = max(1UL, expires);

		/* Exception created; mark the cached routes for the nexthop
		 * stale, so anyone caching it rechecks if this exception
		 * applies to them.
		 */
		rt = rcu_dereference(nh->nh_rth_input);
		if (rt)
			rt->dst.obsolete = DST_OBSOLETE_KILL;

		for_each_possible_cpu(i) {
			struct rtable __rcu **prt;
			prt = per_cpu_ptr(nh->nh_pcpu_rth_output, i);
			rt = rcu_dereference(*prt);
			if (rt)
				rt->dst.obsolete = DST_OBSOLETE_KILL;
		}
	}

	fnhe->fnhe_stamp = jiffies;

out_unlock:
	spin_unlock_bh(&fnhe_lock);
}

static void __ip_do_redirect(struct rtable *rt, struct sk_buff *skb, struct flowi4 *fl4,
			     bool kill_route)
{
	__be32 new_gw = icmp_hdr(skb)->un.gateway;
	__be32 old_gw = ip_hdr(skb)->saddr;
	struct net_device *dev = skb->dev;
	struct in_device *in_dev;
	struct fib_result res;
	struct neighbour *n;
	struct net *net;

	switch (icmp_hdr(skb)->code & 7) {
	case ICMP_REDIR_NET:
	case ICMP_REDIR_NETTOS:
	case ICMP_REDIR_HOST:
	case ICMP_REDIR_HOSTTOS:
		break;

	default:
		return;
	}

	if (rt->rt_gateway != old_gw)
		return;

	in_dev = __in_dev_get_rcu(dev);
	if (!in_dev)
		return;

	net = dev_net(dev);
	if (new_gw == old_gw || !IN_DEV_RX_REDIRECTS(in_dev) ||
	    ipv4_is_multicast(new_gw) || ipv4_is_lbcast(new_gw) ||
	    ipv4_is_zeronet(new_gw))
		goto reject_redirect;

	if (!IN_DEV_SHARED_MEDIA(in_dev)) {
		if (!inet_addr_onlink(in_dev, new_gw, old_gw))
			goto reject_redirect;
		if (IN_DEV_SEC_REDIRECTS(in_dev) && ip_fib_check_default(new_gw, dev))
			goto reject_redirect;
	} else {
		if (inet_addr_type(net, new_gw) != RTN_UNICAST)
			goto reject_redirect;
	}

	n = __ipv4_neigh_lookup(rt->dst.dev, new_gw);
	if (!n)
		n = neigh_create(&arp_tbl, &new_gw, rt->dst.dev);
	if (!IS_ERR(n)) {
		if (!(n->nud_state & NUD_VALID)) {
			neigh_event_send(n, NULL);
		} else {
			if (fib_lookup(net, fl4, &res, 0) == 0) {
				struct fib_nh *nh = &FIB_RES_NH(res);

				fib_select_path(net, &res, fl4, skb);
				nh = &FIB_RES_NH(res);
				update_or_create_fnhe(nh, fl4->daddr, new_gw,
						0, false,
						jiffies + ip_rt_gc_timeout);
			}
			if (kill_route)
				rt->dst.obsolete = DST_OBSOLETE_KILL;
			call_netevent_notifiers(NETEVENT_NEIGH_UPDATE, n);
		}
		neigh_release(n);
	}
	return;

reject_redirect:
#ifdef CONFIG_IP_ROUTE_VERBOSE
	if (IN_DEV_LOG_MARTIANS(in_dev)) {
		const struct iphdr *iph = (const struct iphdr *) skb->data;
		__be32 daddr = iph->daddr;
		__be32 saddr = iph->saddr;

		net_info_ratelimited("Redirect from %pI4 on %s about %pI4 ignored\n"
				     "  Advised path = %pI4 -> %pI4\n",
				     &old_gw, dev->name, &new_gw,
				     &saddr, &daddr);
	}
#endif
	;
}

static void ip_do_redirect(struct dst_entry *dst, struct sock *sk, struct sk_buff *skb)
{
	struct rtable *rt;
	struct flowi4 fl4;
	const struct iphdr *iph = (const struct iphdr *) skb->data;
	struct net *net = dev_net(skb->dev);
	int oif = skb->dev->ifindex;
	u8 tos = RT_TOS(iph->tos);
	u8 prot = iph->protocol;
	u32 mark = skb->mark;

	rt = (struct rtable *) dst;

	__build_flow_key(net, &fl4, sk, iph, oif, tos, prot, mark, 0);
	__ip_do_redirect(rt, skb, &fl4, true);
}

static struct dst_entry *ipv4_negative_advice(struct dst_entry *dst)
{
	struct rtable *rt = (struct rtable *)dst;
	struct dst_entry *ret = dst;

	if (rt) {
		if (dst->obsolete > 0) {
			ip_rt_put(rt);
			ret = NULL;
		} else if ((rt->rt_flags & RTCF_REDIRECTED) ||
			   rt->dst.expires) {
			ip_rt_put(rt);
			ret = NULL;
		}
	}
	return ret;
}

/*
 * Algorithm:
 *	1. The first ip_rt_redirect_number redirects are sent
 *	   with exponential backoff, then we stop sending them at all,
 *	   assuming that the host ignores our redirects.
 *	2. If we did not see packets requiring redirects
 *	   during ip_rt_redirect_silence, we assume that the host
 *	   forgot redirected route and start to send redirects again.
 *
 * This algorithm is much cheaper and more intelligent than dumb load limiting
 * in icmp.c.
 *
 * NOTE. Do not forget to inhibit load limiting for redirects (redundant)
 * and "frag. need" (breaks PMTU discovery) in icmp.c.
 */

void ip_rt_send_redirect(struct sk_buff *skb)
{
	struct rtable *rt = skb_rtable(skb);
	struct in_device *in_dev;
	struct inet_peer *peer;
	struct net *net;
	int log_martians;
	int vif;

	rcu_read_lock();
	in_dev = __in_dev_get_rcu(rt->dst.dev);
	if (!in_dev || !IN_DEV_TX_REDIRECTS(in_dev)) {
		rcu_read_unlock();
		return;
	}
	log_martians = IN_DEV_LOG_MARTIANS(in_dev);
	vif = l3mdev_master_ifindex_rcu(rt->dst.dev);
	rcu_read_unlock();

	net = dev_net(rt->dst.dev);
	peer = inet_getpeer_v4(net->ipv4.peers, ip_hdr(skb)->saddr, vif, 1);
	if (!peer) {
		icmp_send(skb, ICMP_REDIRECT, ICMP_REDIR_HOST,
			  rt_nexthop(rt, ip_hdr(skb)->daddr));
		return;
	}

	/* No redirected packets during ip_rt_redirect_silence;
	 * reset the algorithm.
	 */
	if (time_after(jiffies, peer->rate_last + ip_rt_redirect_silence)) {
		peer->rate_tokens = 0;
		peer->n_redirects = 0;
	}

	/* Too many ignored redirects; do not send anything
	 * set dst.rate_last to the last seen redirected packet.
	 */
	if (peer->n_redirects >= ip_rt_redirect_number) {
		peer->rate_last = jiffies;
		goto out_put_peer;
	}

	/* Check for load limit; set rate_last to the latest sent
	 * redirect.
	 */
	if (peer->n_redirects == 0 ||
	    time_after(jiffies,
		       (peer->rate_last +
			(ip_rt_redirect_load << peer->n_redirects)))) {
		__be32 gw = rt_nexthop(rt, ip_hdr(skb)->daddr);

		icmp_send(skb, ICMP_REDIRECT, ICMP_REDIR_HOST, gw);
		peer->rate_last = jiffies;
		++peer->n_redirects;
#ifdef CONFIG_IP_ROUTE_VERBOSE
		if (log_martians &&
		    peer->n_redirects == ip_rt_redirect_number)
			net_warn_ratelimited("host %pI4/if%d ignores redirects for %pI4 to %pI4\n",
					     &ip_hdr(skb)->saddr, inet_iif(skb),
					     &ip_hdr(skb)->daddr, &gw);
#endif
	}
out_put_peer:
	inet_putpeer(peer);
}

static int ip_error(struct sk_buff *skb)
{
	struct in_device *in_dev = __in_dev_get_rcu(skb->dev);
	struct rtable *rt = skb_rtable(skb);
	struct inet_peer *peer;
	unsigned long now;
	struct net *net;
	bool send;
	int code;

	/* IP on this device is disabled. */
	if (!in_dev)
		goto out;

	net = dev_net(rt->dst.dev);
	if (!IN_DEV_FORWARD(in_dev)) {
		switch (rt->dst.error) {
		case EHOSTUNREACH:
			__IP_INC_STATS(net, IPSTATS_MIB_INADDRERRORS);
			break;

		case ENETUNREACH:
			__IP_INC_STATS(net, IPSTATS_MIB_INNOROUTES);
			break;
		}
		goto out;
	}

	switch (rt->dst.error) {
	case EINVAL:
	default:
		goto out;
	case EHOSTUNREACH:
		code = ICMP_HOST_UNREACH;
		break;
	case ENETUNREACH:
		code = ICMP_NET_UNREACH;
		__IP_INC_STATS(net, IPSTATS_MIB_INNOROUTES);
		break;
	case EACCES:
		code = ICMP_PKT_FILTERED;
		break;
	}

	peer = inet_getpeer_v4(net->ipv4.peers, ip_hdr(skb)->saddr,
			       l3mdev_master_ifindex(skb->dev), 1);

	send = true;
	if (peer) {
		now = jiffies;
		peer->rate_tokens += now - peer->rate_last;
		if (peer->rate_tokens > ip_rt_error_burst)
			peer->rate_tokens = ip_rt_error_burst;
		peer->rate_last = now;
		if (peer->rate_tokens >= ip_rt_error_cost)
			peer->rate_tokens -= ip_rt_error_cost;
		else
			send = false;
		inet_putpeer(peer);
	}
	if (send)
		icmp_send(skb, ICMP_DEST_UNREACH, code, 0);

out:	kfree_skb(skb);
	return 0;
}

static void __ip_rt_update_pmtu(struct rtable *rt, struct flowi4 *fl4, u32 mtu)
{
	struct dst_entry *dst = &rt->dst;
	struct net *net = dev_net(dst->dev);
	u32 old_mtu = ipv4_mtu(dst);
	struct fib_result res;
	bool lock = false;

	if (ip_mtu_locked(dst))
		return;

	if (old_mtu < mtu)
		return;

	if (mtu < ip_rt_min_pmtu) {
		lock = true;
		mtu = min(old_mtu, ip_rt_min_pmtu);
	}

	if (rt->rt_pmtu == mtu && !lock &&
	    time_before(jiffies, dst->expires - ip_rt_mtu_expires / 2))
		return;

	rcu_read_lock();
	if (fib_lookup(net, fl4, &res, 0) == 0) {
		struct fib_nh *nh;

		fib_select_path(net, &res, fl4, NULL);
		nh = &FIB_RES_NH(res);
		update_or_create_fnhe(nh, fl4->daddr, 0, mtu, lock,
				      jiffies + ip_rt_mtu_expires);
	}
	rcu_read_unlock();
}

static void ip_rt_update_pmtu(struct dst_entry *dst, struct sock *sk,
			      struct sk_buff *skb, u32 mtu,
			      bool confirm_neigh)
{
	struct rtable *rt = (struct rtable *) dst;
	struct flowi4 fl4;

	ip_rt_build_flow_key(&fl4, sk, skb);
	__ip_rt_update_pmtu(rt, &fl4, mtu);
}

void ipv4_update_pmtu(struct sk_buff *skb, struct net *net, u32 mtu,
		      int oif, u32 mark, u8 protocol, int flow_flags)
{
	const struct iphdr *iph = (const struct iphdr *) skb->data;
	struct flowi4 fl4;
	struct rtable *rt;

	if (!mark)
		mark = IP4_REPLY_MARK(net, skb->mark);

	__build_flow_key(net, &fl4, NULL, iph, oif,
			 RT_TOS(iph->tos), protocol, mark, flow_flags);
	rt = __ip_route_output_key(net, &fl4);
	if (!IS_ERR(rt)) {
		__ip_rt_update_pmtu(rt, &fl4, mtu);
		ip_rt_put(rt);
	}
}
EXPORT_SYMBOL_GPL(ipv4_update_pmtu);

static void __ipv4_sk_update_pmtu(struct sk_buff *skb, struct sock *sk, u32 mtu)
{
	const struct iphdr *iph = (const struct iphdr *) skb->data;
	struct flowi4 fl4;
	struct rtable *rt;

	__build_flow_key(sock_net(sk), &fl4, sk, iph, 0, 0, 0, 0, 0);

	if (!fl4.flowi4_mark)
		fl4.flowi4_mark = IP4_REPLY_MARK(sock_net(sk), skb->mark);

	rt = __ip_route_output_key(sock_net(sk), &fl4);
	if (!IS_ERR(rt)) {
		__ip_rt_update_pmtu(rt, &fl4, mtu);
		ip_rt_put(rt);
	}
}

void ipv4_sk_update_pmtu(struct sk_buff *skb, struct sock *sk, u32 mtu)
{
	const struct iphdr *iph = (const struct iphdr *) skb->data;
	struct flowi4 fl4;
	struct rtable *rt;
	struct dst_entry *odst = NULL;
	bool new = false;
	struct net *net = sock_net(sk);

	bh_lock_sock(sk);

	if (!ip_sk_accept_pmtu(sk))
		goto out;

	odst = sk_dst_get(sk);

	if (sock_owned_by_user(sk) || !odst) {
		__ipv4_sk_update_pmtu(skb, sk, mtu);
		goto out;
	}

	__build_flow_key(net, &fl4, sk, iph, 0, 0, 0, 0, 0);

	rt = (struct rtable *)odst;
	if (odst->obsolete && !odst->ops->check(odst, 0)) {
		rt = ip_route_output_flow(sock_net(sk), &fl4, sk);
		if (IS_ERR(rt))
			goto out;

		new = true;
	}

	__ip_rt_update_pmtu((struct rtable *) rt->dst.path, &fl4, mtu);

	if (!dst_check(&rt->dst, 0)) {
		if (new)
			dst_release(&rt->dst);

		rt = ip_route_output_flow(sock_net(sk), &fl4, sk);
		if (IS_ERR(rt))
			goto out;

		new = true;
	}

	if (new)
		sk_dst_set(sk, &rt->dst);

out:
	bh_unlock_sock(sk);
	dst_release(odst);
}
EXPORT_SYMBOL_GPL(ipv4_sk_update_pmtu);

void ipv4_redirect(struct sk_buff *skb, struct net *net,
		   int oif, u32 mark, u8 protocol, int flow_flags)
{
	const struct iphdr *iph = (const struct iphdr *) skb->data;
	struct flowi4 fl4;
	struct rtable *rt;

	__build_flow_key(net, &fl4, NULL, iph, oif,
			 RT_TOS(iph->tos), protocol, mark, flow_flags);
	rt = __ip_route_output_key(net, &fl4);
	if (!IS_ERR(rt)) {
		__ip_do_redirect(rt, skb, &fl4, false);
		ip_rt_put(rt);
	}
}
EXPORT_SYMBOL_GPL(ipv4_redirect);

void ipv4_sk_redirect(struct sk_buff *skb, struct sock *sk)
{
	const struct iphdr *iph = (const struct iphdr *) skb->data;
	struct flowi4 fl4;
	struct rtable *rt;
	struct net *net = sock_net(sk);

	__build_flow_key(net, &fl4, sk, iph, 0, 0, 0, 0, 0);
	rt = __ip_route_output_key(net, &fl4);
	if (!IS_ERR(rt)) {
		__ip_do_redirect(rt, skb, &fl4, false);
		ip_rt_put(rt);
	}
}
EXPORT_SYMBOL_GPL(ipv4_sk_redirect);

static struct dst_entry *ipv4_dst_check(struct dst_entry *dst, u32 cookie)
{
	struct rtable *rt = (struct rtable *) dst;

	/* All IPV4 dsts are created with ->obsolete set to the value
	 * DST_OBSOLETE_FORCE_CHK which forces validation calls down
	 * into this function always.
	 *
	 * When a PMTU/redirect information update invalidates a route,
	 * this is indicated by setting obsolete to DST_OBSOLETE_KILL or
	 * DST_OBSOLETE_DEAD by dst_free().
	 */
	if (dst->obsolete != DST_OBSOLETE_FORCE_CHK || rt_is_expired(rt))
		return NULL;
	return dst;
}

static void ipv4_send_dest_unreach(struct sk_buff *skb)
{
	struct ip_options opt;
	int res;

	/* Recompile ip options since IPCB may not be valid anymore.
	 * Also check we have a reasonable ipv4 header.
	 */
	if (!pskb_network_may_pull(skb, sizeof(struct iphdr)) ||
	    ip_hdr(skb)->version != 4 || ip_hdr(skb)->ihl < 5)
		return;

	memset(&opt, 0, sizeof(opt));
	if (ip_hdr(skb)->ihl > 5) {
		if (!pskb_network_may_pull(skb, ip_hdr(skb)->ihl * 4))
			return;
		opt.optlen = ip_hdr(skb)->ihl * 4 - sizeof(struct iphdr);

		rcu_read_lock();
		res = __ip_options_compile(dev_net(skb->dev), &opt, skb, NULL);
		rcu_read_unlock();

		if (res)
			return;
	}
	__icmp_send(skb, ICMP_DEST_UNREACH, ICMP_HOST_UNREACH, 0, &opt);
}

static void ipv4_link_failure(struct sk_buff *skb)
{
	struct rtable *rt;

	ipv4_send_dest_unreach(skb);

	rt = skb_rtable(skb);
	if (rt)
		dst_set_expires(&rt->dst, 0);
}

static int ip_rt_bug(struct net *net, struct sock *sk, struct sk_buff *skb)
{
	pr_debug("%s: %pI4 -> %pI4, %s\n",
		 __func__, &ip_hdr(skb)->saddr, &ip_hdr(skb)->daddr,
		 skb->dev ? skb->dev->name : "?");
	kfree_skb(skb);
	WARN_ON(1);
	return 0;
}

/*
   We do not cache source address of outgoing interface,
   because it is used only by IP RR, TS and SRR options,
   so that it out of fast path.

   BTW remember: "addr" is allowed to be not aligned
   in IP options!
 */

void ip_rt_get_source(u8 *addr, struct sk_buff *skb, struct rtable *rt)
{
	__be32 src;

	if (rt_is_output_route(rt))
		src = ip_hdr(skb)->saddr;
	else {
		struct fib_result res;
		struct flowi4 fl4;
		struct iphdr *iph;

		iph = ip_hdr(skb);

		memset(&fl4, 0, sizeof(fl4));
		fl4.daddr = iph->daddr;
		fl4.saddr = iph->saddr;
		fl4.flowi4_tos = RT_TOS(iph->tos);
		fl4.flowi4_oif = rt->dst.dev->ifindex;
		fl4.flowi4_iif = skb->dev->ifindex;
		fl4.flowi4_mark = skb->mark;

		rcu_read_lock();
		if (fib_lookup(dev_net(rt->dst.dev), &fl4, &res, 0) == 0)
			src = FIB_RES_PREFSRC(dev_net(rt->dst.dev), res);
		else
			src = inet_select_addr(rt->dst.dev,
					       rt_nexthop(rt, iph->daddr),
					       RT_SCOPE_UNIVERSE);
		rcu_read_unlock();
	}
	memcpy(addr, &src, 4);
}

#ifdef CONFIG_IP_ROUTE_CLASSID
static void set_class_tag(struct rtable *rt, u32 tag)
{
	if (!(rt->dst.tclassid & 0xFFFF))
		rt->dst.tclassid |= tag & 0xFFFF;
	if (!(rt->dst.tclassid & 0xFFFF0000))
		rt->dst.tclassid |= tag & 0xFFFF0000;
}
#endif

static unsigned int ipv4_default_advmss(const struct dst_entry *dst)
{
	unsigned int header_size = sizeof(struct tcphdr) + sizeof(struct iphdr);
	unsigned int advmss = max_t(unsigned int, ipv4_mtu(dst) - header_size,
				    ip_rt_min_advmss);

	return min(advmss, IPV4_MAX_PMTU - header_size);
}

static unsigned int ipv4_mtu(const struct dst_entry *dst)
{
	const struct rtable *rt = (const struct rtable *) dst;
	unsigned int mtu = rt->rt_pmtu;

	if (!mtu || time_after_eq(jiffies, rt->dst.expires))
		mtu = dst_metric_raw(dst, RTAX_MTU);

	if (mtu)
		return mtu;

	mtu = READ_ONCE(dst->dev->mtu);

	if (unlikely(ip_mtu_locked(dst))) {
		if (rt->rt_uses_gateway && mtu > 576)
			mtu = 576;
	}

	mtu = min_t(unsigned int, mtu, IP_MAX_MTU);

	return mtu - lwtunnel_headroom(dst->lwtstate, mtu);
}

static void ip_del_fnhe(struct fib_nh *nh, __be32 daddr)
{
	struct fnhe_hash_bucket *hash;
	struct fib_nh_exception *fnhe, __rcu **fnhe_p;
	u32 hval = fnhe_hashfun(daddr);

	spin_lock_bh(&fnhe_lock);

	hash = rcu_dereference_protected(nh->nh_exceptions,
					 lockdep_is_held(&fnhe_lock));
	hash += hval;

	fnhe_p = &hash->chain;
	fnhe = rcu_dereference_protected(*fnhe_p, lockdep_is_held(&fnhe_lock));
	while (fnhe) {
		if (fnhe->fnhe_daddr == daddr) {
			rcu_assign_pointer(*fnhe_p, rcu_dereference_protected(
				fnhe->fnhe_next, lockdep_is_held(&fnhe_lock)));
			/* set fnhe_daddr to 0 to ensure it won't bind with
			 * new dsts in rt_bind_exception().
			 */
			fnhe->fnhe_daddr = 0;
			fnhe_flush_routes(fnhe);
			kfree_rcu(fnhe, rcu);
			break;
		}
		fnhe_p = &fnhe->fnhe_next;
		fnhe = rcu_dereference_protected(fnhe->fnhe_next,
						 lockdep_is_held(&fnhe_lock));
	}

	spin_unlock_bh(&fnhe_lock);
}

static struct fib_nh_exception *find_exception(struct fib_nh *nh, __be32 daddr)
{
	struct fnhe_hash_bucket *hash = rcu_dereference(nh->nh_exceptions);
	struct fib_nh_exception *fnhe;
	u32 hval;

	if (!hash)
		return NULL;

	hval = fnhe_hashfun(daddr);

	for (fnhe = rcu_dereference(hash[hval].chain); fnhe;
	     fnhe = rcu_dereference(fnhe->fnhe_next)) {
		if (fnhe->fnhe_daddr == daddr) {
			if (fnhe->fnhe_expires &&
			    time_after(jiffies, fnhe->fnhe_expires)) {
				ip_del_fnhe(nh, daddr);
				break;
			}
			return fnhe;
		}
	}
	return NULL;
}

static bool rt_bind_exception(struct rtable *rt, struct fib_nh_exception *fnhe,
			      __be32 daddr, const bool do_cache)
{
	bool ret = false;

	spin_lock_bh(&fnhe_lock);

	if (daddr == fnhe->fnhe_daddr) {
		struct rtable __rcu **porig;
		struct rtable *orig;
		int genid = fnhe_genid(dev_net(rt->dst.dev));

		if (rt_is_input_route(rt))
			porig = &fnhe->fnhe_rth_input;
		else
			porig = &fnhe->fnhe_rth_output;
		orig = rcu_dereference(*porig);

		if (fnhe->fnhe_genid != genid) {
			fnhe->fnhe_genid = genid;
			fnhe->fnhe_gw = 0;
			fnhe->fnhe_pmtu = 0;
			fnhe->fnhe_expires = 0;
			fnhe_flush_routes(fnhe);
			orig = NULL;
		}
		fill_route_from_fnhe(rt, fnhe);
		if (!rt->rt_gateway)
			rt->rt_gateway = daddr;

		if (do_cache) {
			dst_hold(&rt->dst);
			rcu_assign_pointer(*porig, rt);
			if (orig) {
				dst_dev_put(&orig->dst);
				dst_release(&orig->dst);
			}
			ret = true;
		}

		fnhe->fnhe_stamp = jiffies;
	}
	spin_unlock_bh(&fnhe_lock);

	return ret;
}

struct uncached_list {
	spinlock_t		lock;
	struct list_head	head;
};

static DEFINE_PER_CPU_ALIGNED(struct uncached_list, rt_uncached_list);

void rt_add_uncached_list(struct rtable *rt)
{
	struct uncached_list *ul = raw_cpu_ptr(&rt_uncached_list);

	rt->rt_uncached_list = ul;

	spin_lock_bh(&ul->lock);
	list_add_tail(&rt->rt_uncached, &ul->head);
	spin_unlock_bh(&ul->lock);
}

static bool rt_cache_route(struct fib_nh *nh, struct rtable *rt)
{
	struct rtable *orig, *prev, **p;
	bool ret = true;

	if (rt_is_input_route(rt)) {
		p = (struct rtable **)&nh->nh_rth_input;
	} else {
		p = (struct rtable **)raw_cpu_ptr(nh->nh_pcpu_rth_output);
	}
	orig = *p;

	/* hold dst before doing cmpxchg() to avoid race condition
	 * on this dst
	 */
	dst_hold(&rt->dst);
	prev = cmpxchg(p, orig, rt);
	if (prev == orig) {
		if (orig) {
			rt_add_uncached_list(orig);
			dst_release(&orig->dst);
		}
	} else {
		dst_release(&rt->dst);
		ret = false;
	}

	return ret;
}

void rt_del_uncached_list(struct rtable *rt)
{
	if (!list_empty(&rt->rt_uncached)) {
		struct uncached_list *ul = rt->rt_uncached_list;

		spin_lock_bh(&ul->lock);
		list_del(&rt->rt_uncached);
		spin_unlock_bh(&ul->lock);
	}
}

static void ipv4_dst_destroy(struct dst_entry *dst)
{
	struct dst_metrics *p = (struct dst_metrics *)DST_METRICS_PTR(dst);
	struct rtable *rt = (struct rtable *)dst;

	if (p != &dst_default_metrics && refcount_dec_and_test(&p->refcnt))
		kfree(p);

	rt_del_uncached_list(rt);
}

void rt_flush_dev(struct net_device *dev)
{
	struct net *net = dev_net(dev);
	struct rtable *rt;
	int cpu;

	for_each_possible_cpu(cpu) {
		struct uncached_list *ul = &per_cpu(rt_uncached_list, cpu);

		spin_lock_bh(&ul->lock);
		list_for_each_entry(rt, &ul->head, rt_uncached) {
			if (rt->dst.dev != dev)
				continue;
			rt->dst.dev = net->loopback_dev;
			dev_hold(rt->dst.dev);
			dev_put(dev);
		}
		spin_unlock_bh(&ul->lock);
	}
}

static bool rt_cache_valid(const struct rtable *rt)
{
	return	rt &&
		rt->dst.obsolete == DST_OBSOLETE_FORCE_CHK &&
		!rt_is_expired(rt);
}

static void rt_set_nexthop(struct rtable *rt, __be32 daddr,
			   const struct fib_result *res,
			   struct fib_nh_exception *fnhe,
			   struct fib_info *fi, u16 type, u32 itag,
			   const bool do_cache)
{
	bool cached = false;

	if (fi) {
		struct fib_nh *nh = &FIB_RES_NH(*res);

		if (nh->nh_gw && nh->nh_scope == RT_SCOPE_LINK) {
			rt->rt_gateway = nh->nh_gw;
			rt->rt_uses_gateway = 1;
		}
		dst_init_metrics(&rt->dst, fi->fib_metrics->metrics, true);
		if (fi->fib_metrics != &dst_default_metrics) {
			rt->dst._metrics |= DST_METRICS_REFCOUNTED;
			refcount_inc(&fi->fib_metrics->refcnt);
		}
#ifdef CONFIG_IP_ROUTE_CLASSID
		rt->dst.tclassid = nh->nh_tclassid;
#endif
		rt->dst.lwtstate = lwtstate_get(nh->nh_lwtstate);
		if (unlikely(fnhe))
			cached = rt_bind_exception(rt, fnhe, daddr, do_cache);
		else if (do_cache)
			cached = rt_cache_route(nh, rt);
		if (unlikely(!cached)) {
			/* Routes we intend to cache in nexthop exception or
			 * FIB nexthop have the DST_NOCACHE bit clear.
			 * However, if we are unsuccessful at storing this
			 * route into the cache we really need to set it.
			 */
			if (!rt->rt_gateway)
				rt->rt_gateway = daddr;
			rt_add_uncached_list(rt);
		}
	} else
		rt_add_uncached_list(rt);

#ifdef CONFIG_IP_ROUTE_CLASSID
#ifdef CONFIG_IP_MULTIPLE_TABLES
	set_class_tag(rt, res->tclassid);
#endif
	set_class_tag(rt, itag);
#endif
}

struct rtable *rt_dst_alloc(struct net_device *dev,
			    unsigned int flags, u16 type,
			    bool nopolicy, bool noxfrm, bool will_cache)
{
	struct rtable *rt;

	rt = dst_alloc(&ipv4_dst_ops, dev, 1, DST_OBSOLETE_FORCE_CHK,
		       (will_cache ? 0 : DST_HOST) |
		       (nopolicy ? DST_NOPOLICY : 0) |
		       (noxfrm ? DST_NOXFRM : 0));

	if (rt) {
		rt->rt_genid = rt_genid_ipv4(dev_net(dev));
		rt->rt_flags = flags;
		rt->rt_type = type;
		rt->rt_is_input = 0;
		rt->rt_iif = 0;
		rt->rt_pmtu = 0;
		rt->rt_mtu_locked = 0;
		rt->rt_gateway = 0;
		rt->rt_uses_gateway = 0;
		rt->rt_table_id = 0;
		INIT_LIST_HEAD(&rt->rt_uncached);

		rt->dst.output = ip_output;
		if (flags & RTCF_LOCAL)
			rt->dst.input = ip_local_deliver;
	}

	return rt;
}
EXPORT_SYMBOL(rt_dst_alloc);

/* called in rcu_read_lock() section */
int ip_mc_validate_source(struct sk_buff *skb, __be32 daddr, __be32 saddr,
			  u8 tos, struct net_device *dev,
			  struct in_device *in_dev, u32 *itag)
{
	int err;

	/* Primary sanity checks. */
	if (!in_dev)
		return -EINVAL;

	if (ipv4_is_multicast(saddr) || ipv4_is_lbcast(saddr) ||
	    skb->protocol != htons(ETH_P_IP))
		return -EINVAL;

	if (ipv4_is_loopback(saddr) && !IN_DEV_ROUTE_LOCALNET(in_dev))
		return -EINVAL;

	if (ipv4_is_zeronet(saddr)) {
		if (!ipv4_is_local_multicast(daddr))
			return -EINVAL;
	} else {
		err = fib_validate_source(skb, saddr, 0, tos, 0, dev,
					  in_dev, itag);
		if (err < 0)
			return err;
	}
	return 0;
}

/* called in rcu_read_lock() section */
static int ip_route_input_mc(struct sk_buff *skb, __be32 daddr, __be32 saddr,
			     u8 tos, struct net_device *dev, int our)
{
	struct in_device *in_dev = __in_dev_get_rcu(dev);
	unsigned int flags = RTCF_MULTICAST;
	struct rtable *rth;
	u32 itag = 0;
	int err;

	err = ip_mc_validate_source(skb, daddr, saddr, tos, dev, in_dev, &itag);
	if (err)
		return err;

	if (our)
		flags |= RTCF_LOCAL;

	rth = rt_dst_alloc(dev_net(dev)->loopback_dev, flags, RTN_MULTICAST,
			   IN_DEV_CONF_GET(in_dev, NOPOLICY), false, false);
	if (!rth)
		return -ENOBUFS;

#ifdef CONFIG_IP_ROUTE_CLASSID
	rth->dst.tclassid = itag;
#endif
	rth->dst.output = ip_rt_bug;
	rth->rt_is_input= 1;

#ifdef CONFIG_IP_MROUTE
	if (!ipv4_is_local_multicast(daddr) && IN_DEV_MFORWARD(in_dev))
		rth->dst.input = ip_mr_input;
#endif
	RT_CACHE_STAT_INC(in_slow_mc);

	skb_dst_set(skb, &rth->dst);
	return 0;
}


static void ip_handle_martian_source(struct net_device *dev,
				     struct in_device *in_dev,
				     struct sk_buff *skb,
				     __be32 daddr,
				     __be32 saddr)
{
	RT_CACHE_STAT_INC(in_martian_src);
#ifdef CONFIG_IP_ROUTE_VERBOSE
	if (IN_DEV_LOG_MARTIANS(in_dev) && net_ratelimit()) {
		/*
		 *	RFC1812 recommendation, if source is martian,
		 *	the only hint is MAC header.
		 */
		pr_warn("martian source %pI4 from %pI4, on dev %s\n",
			&daddr, &saddr, dev->name);
		if (dev->hard_header_len && skb_mac_header_was_set(skb)) {
			print_hex_dump(KERN_WARNING, "ll header: ",
				       DUMP_PREFIX_OFFSET, 16, 1,
				       skb_mac_header(skb),
				       dev->hard_header_len, true);
		}
	}
#endif
}

static void set_lwt_redirect(struct rtable *rth)
{
	if (lwtunnel_output_redirect(rth->dst.lwtstate)) {
		rth->dst.lwtstate->orig_output = rth->dst.output;
		rth->dst.output = lwtunnel_output;
	}

	if (lwtunnel_input_redirect(rth->dst.lwtstate)) {
		rth->dst.lwtstate->orig_input = rth->dst.input;
		rth->dst.input = lwtunnel_input;
	}
}

/* called in rcu_read_lock() section */
static int __mkroute_input(struct sk_buff *skb,
			   const struct fib_result *res,
			   struct in_device *in_dev,
			   __be32 daddr, __be32 saddr, u32 tos)
{
	struct fib_nh_exception *fnhe;
	struct rtable *rth;
	int err;
	struct in_device *out_dev;
	bool do_cache;
	u32 itag = 0;

	/* get a working reference to the output device */
	out_dev = __in_dev_get_rcu(FIB_RES_DEV(*res));
	if (!out_dev) {
		net_crit_ratelimited("Bug in ip_route_input_slow(). Please report.\n");
		return -EINVAL;
	}

	err = fib_validate_source(skb, saddr, daddr, tos, FIB_RES_OIF(*res),
				  in_dev->dev, in_dev, &itag);
	if (err < 0) {
		ip_handle_martian_source(in_dev->dev, in_dev, skb, daddr,
					 saddr);

		goto cleanup;
	}

	do_cache = res->fi && !itag;
	if (out_dev == in_dev && err && IN_DEV_TX_REDIRECTS(out_dev) &&
	    skb->protocol == htons(ETH_P_IP) &&
	    (IN_DEV_SHARED_MEDIA(out_dev) ||
	     inet_addr_onlink(out_dev, saddr, FIB_RES_GW(*res))))
		IPCB(skb)->flags |= IPSKB_DOREDIRECT;

	if (skb->protocol != htons(ETH_P_IP)) {
		/* Not IP (i.e. ARP). Do not create route, if it is
		 * invalid for proxy arp. DNAT routes are always valid.
		 *
		 * Proxy arp feature have been extended to allow, ARP
		 * replies back to the same interface, to support
		 * Private VLAN switch technologies. See arp.c.
		 */
		if (out_dev == in_dev &&
		    IN_DEV_PROXY_ARP_PVLAN(in_dev) == 0) {
			err = -EINVAL;
			goto cleanup;
		}
	}

	fnhe = find_exception(&FIB_RES_NH(*res), daddr);
	if (do_cache) {
		if (fnhe)
			rth = rcu_dereference(fnhe->fnhe_rth_input);
		else
			rth = rcu_dereference(FIB_RES_NH(*res).nh_rth_input);
		if (rt_cache_valid(rth)) {
			skb_dst_set_noref(skb, &rth->dst);
			goto out;
		}
	}

	rth = rt_dst_alloc(out_dev->dev, 0, res->type,
			   IN_DEV_CONF_GET(in_dev, NOPOLICY),
			   IN_DEV_CONF_GET(out_dev, NOXFRM), do_cache);
	if (!rth) {
		err = -ENOBUFS;
		goto cleanup;
	}

	rth->rt_is_input = 1;
	if (res->table)
		rth->rt_table_id = res->table->tb_id;
	RT_CACHE_STAT_INC(in_slow_tot);

	rth->dst.input = ip_forward;

	rt_set_nexthop(rth, daddr, res, fnhe, res->fi, res->type, itag,
		       do_cache);
	set_lwt_redirect(rth);
	skb_dst_set(skb, &rth->dst);
out:
	err = 0;
 cleanup:
	return err;
}

#ifdef CONFIG_IP_ROUTE_MULTIPATH
/* To make ICMP packets follow the right flow, the multipath hash is
 * calculated from the inner IP addresses.
 */
static void ip_multipath_l3_keys(const struct sk_buff *skb,
				 struct flow_keys *hash_keys)
{
	const struct iphdr *outer_iph = ip_hdr(skb);
	const struct iphdr *inner_iph;
	const struct icmphdr *icmph;
	struct iphdr _inner_iph;
	struct icmphdr _icmph;

	hash_keys->addrs.v4addrs.src = outer_iph->saddr;
	hash_keys->addrs.v4addrs.dst = outer_iph->daddr;
	if (likely(outer_iph->protocol != IPPROTO_ICMP))
		return;

	if (unlikely((outer_iph->frag_off & htons(IP_OFFSET)) != 0))
		return;

	icmph = skb_header_pointer(skb, outer_iph->ihl * 4, sizeof(_icmph),
				   &_icmph);
	if (!icmph)
		return;

	if (icmph->type != ICMP_DEST_UNREACH &&
	    icmph->type != ICMP_REDIRECT &&
	    icmph->type != ICMP_TIME_EXCEEDED &&
	    icmph->type != ICMP_PARAMETERPROB)
		return;

	inner_iph = skb_header_pointer(skb,
				       outer_iph->ihl * 4 + sizeof(_icmph),
				       sizeof(_inner_iph), &_inner_iph);
	if (!inner_iph)
		return;
	hash_keys->addrs.v4addrs.src = inner_iph->saddr;
	hash_keys->addrs.v4addrs.dst = inner_iph->daddr;
}

/* if skb is set it will be used and fl4 can be NULL */
int fib_multipath_hash(const struct fib_info *fi, const struct flowi4 *fl4,
		       const struct sk_buff *skb)
{
	struct net *net = fi->fib_net;
	struct flow_keys hash_keys;
	u32 mhash;

	switch (net->ipv4.sysctl_fib_multipath_hash_policy) {
	case 0:
		memset(&hash_keys, 0, sizeof(hash_keys));
		hash_keys.control.addr_type = FLOW_DISSECTOR_KEY_IPV4_ADDRS;
		if (skb) {
			ip_multipath_l3_keys(skb, &hash_keys);
		} else {
			hash_keys.addrs.v4addrs.src = fl4->saddr;
			hash_keys.addrs.v4addrs.dst = fl4->daddr;
		}
		break;
	case 1:
		/* skb is currently provided only when forwarding */
		if (skb) {
			unsigned int flag = FLOW_DISSECTOR_F_STOP_AT_ENCAP;
			struct flow_keys keys;

			/* short-circuit if we already have L4 hash present */
			if (skb->l4_hash)
				return skb_get_hash_raw(skb) >> 1;
			memset(&hash_keys, 0, sizeof(hash_keys));
			skb_flow_dissect_flow_keys(skb, &keys, flag);

			hash_keys.control.addr_type = FLOW_DISSECTOR_KEY_IPV4_ADDRS;
			hash_keys.addrs.v4addrs.src = keys.addrs.v4addrs.src;
			hash_keys.addrs.v4addrs.dst = keys.addrs.v4addrs.dst;
			hash_keys.ports.src = keys.ports.src;
			hash_keys.ports.dst = keys.ports.dst;
			hash_keys.basic.ip_proto = keys.basic.ip_proto;
		} else {
			memset(&hash_keys, 0, sizeof(hash_keys));
			hash_keys.control.addr_type = FLOW_DISSECTOR_KEY_IPV4_ADDRS;
			hash_keys.addrs.v4addrs.src = fl4->saddr;
			hash_keys.addrs.v4addrs.dst = fl4->daddr;
			hash_keys.ports.src = fl4->fl4_sport;
			hash_keys.ports.dst = fl4->fl4_dport;
			hash_keys.basic.ip_proto = fl4->flowi4_proto;
		}
		break;
	}
	mhash = flow_hash_from_keys(&hash_keys);

	return mhash >> 1;
}
EXPORT_SYMBOL_GPL(fib_multipath_hash);
#endif /* CONFIG_IP_ROUTE_MULTIPATH */

static int ip_mkroute_input(struct sk_buff *skb,
			    struct fib_result *res,
			    struct in_device *in_dev,
			    __be32 daddr, __be32 saddr, u32 tos)
{
#ifdef CONFIG_IP_ROUTE_MULTIPATH
	if (res->fi && res->fi->fib_nhs > 1) {
		int h = fib_multipath_hash(res->fi, NULL, skb);

		fib_select_multipath(res, h);
	}
#endif

	/* create a routing cache entry */
	return __mkroute_input(skb, res, in_dev, daddr, saddr, tos);
}

/*
 *	NOTE. We drop all the packets that has local source
 *	addresses, because every properly looped back packet
 *	must have correct destination already attached by output routine.
 *
 *	Such approach solves two big problems:
 *	1. Not simplex devices are handled properly.
 *	2. IP spoofing attempts are filtered with 100% of guarantee.
 *	called with rcu_read_lock()
 */

static int ip_route_input_slow(struct sk_buff *skb, __be32 daddr, __be32 saddr,
			       u8 tos, struct net_device *dev,
			       struct fib_result *res)
{
	struct in_device *in_dev = __in_dev_get_rcu(dev);
	struct ip_tunnel_info *tun_info;
	struct flowi4	fl4;
	unsigned int	flags = 0;
	u32		itag = 0;
	struct rtable	*rth;
	int		err = -EINVAL;
	struct net    *net = dev_net(dev);
	bool do_cache;

	/* IP on this device is disabled. */

	if (!in_dev)
		goto out;

	/* Check for the most weird martians, which can be not detected
	   by fib_lookup.
	 */

	tun_info = skb_tunnel_info(skb);
	if (tun_info && !(tun_info->mode & IP_TUNNEL_INFO_TX))
		fl4.flowi4_tun_key.tun_id = tun_info->key.tun_id;
	else
		fl4.flowi4_tun_key.tun_id = 0;
	skb_dst_drop(skb);

	if (ipv4_is_multicast(saddr) || ipv4_is_lbcast(saddr))
		goto martian_source;

	res->fi = NULL;
	res->table = NULL;
	if (ipv4_is_lbcast(daddr) || (saddr == 0 && daddr == 0))
		goto brd_input;

	/* Accept zero addresses only to limited broadcast;
	 * I even do not know to fix it or not. Waiting for complains :-)
	 */
	if (ipv4_is_zeronet(saddr))
		goto martian_source;

	if (ipv4_is_zeronet(daddr))
		goto martian_destination;

	/* Following code try to avoid calling IN_DEV_NET_ROUTE_LOCALNET(),
	 * and call it once if daddr or/and saddr are loopback addresses
	 */
	if (ipv4_is_loopback(daddr)) {
		if (!IN_DEV_NET_ROUTE_LOCALNET(in_dev, net))
			goto martian_destination;
	} else if (ipv4_is_loopback(saddr)) {
		if (!IN_DEV_NET_ROUTE_LOCALNET(in_dev, net))
			goto martian_source;
	}

	/*
	 *	Now we are ready to route packet.
	 */
	fl4.flowi4_oif = 0;
	fl4.flowi4_iif = dev->ifindex;
	fl4.flowi4_mark = skb->mark;
	fl4.flowi4_tos = tos;
	fl4.flowi4_scope = RT_SCOPE_UNIVERSE;
	fl4.flowi4_flags = 0;
	fl4.daddr = daddr;
	fl4.saddr = saddr;
	fl4.flowi4_uid = sock_net_uid(net, NULL);
	err = fib_lookup(net, &fl4, res, 0);
	if (err != 0) {
		if (!IN_DEV_FORWARD(in_dev))
			err = -EHOSTUNREACH;
		goto no_route;
	}

	if (res->type == RTN_BROADCAST)
		goto brd_input;

	if (res->type == RTN_LOCAL) {
		err = fib_validate_source(skb, saddr, daddr, tos,
					  0, dev, in_dev, &itag);
		if (err < 0)
			goto martian_source;
		goto local_input;
	}

	if (!IN_DEV_FORWARD(in_dev)) {
		err = -EHOSTUNREACH;
		goto no_route;
	}
	if (res->type != RTN_UNICAST)
		goto martian_destination;

	err = ip_mkroute_input(skb, res, in_dev, daddr, saddr, tos);
out:	return err;

brd_input:
	if (skb->protocol != htons(ETH_P_IP))
		goto e_inval;

	if (!ipv4_is_zeronet(saddr)) {
		err = fib_validate_source(skb, saddr, 0, tos, 0, dev,
					  in_dev, &itag);
		if (err < 0)
			goto martian_source;
	}
	flags |= RTCF_BROADCAST;
	res->type = RTN_BROADCAST;
	RT_CACHE_STAT_INC(in_brd);

local_input:
	do_cache = false;
	if (res->fi) {
		if (!itag) {
			rth = rcu_dereference(FIB_RES_NH(*res).nh_rth_input);
			if (rt_cache_valid(rth)) {
				skb_dst_set_noref(skb, &rth->dst);
				err = 0;
				goto out;
			}
			do_cache = true;
		}
	}

	rth = rt_dst_alloc(l3mdev_master_dev_rcu(dev) ? : net->loopback_dev,
			   flags | RTCF_LOCAL, res->type,
			   IN_DEV_CONF_GET(in_dev, NOPOLICY), false, do_cache);
	if (!rth)
		goto e_nobufs;

	rth->dst.output= ip_rt_bug;
#ifdef CONFIG_IP_ROUTE_CLASSID
	rth->dst.tclassid = itag;
#endif
	rth->rt_is_input = 1;
	if (res->table)
		rth->rt_table_id = res->table->tb_id;

	RT_CACHE_STAT_INC(in_slow_tot);
	if (res->type == RTN_UNREACHABLE) {
		rth->dst.input= ip_error;
		rth->dst.error= -err;
		rth->rt_flags 	&= ~RTCF_LOCAL;
	}

	if (do_cache) {
		struct fib_nh *nh = &FIB_RES_NH(*res);

		rth->dst.lwtstate = lwtstate_get(nh->nh_lwtstate);
		if (lwtunnel_input_redirect(rth->dst.lwtstate)) {
			WARN_ON(rth->dst.input == lwtunnel_input);
			rth->dst.lwtstate->orig_input = rth->dst.input;
			rth->dst.input = lwtunnel_input;
		}

		if (unlikely(!rt_cache_route(nh, rth)))
			rt_add_uncached_list(rth);
	}
	skb_dst_set(skb, &rth->dst);
	err = 0;
	goto out;

no_route:
	RT_CACHE_STAT_INC(in_no_route);
	res->type = RTN_UNREACHABLE;
	res->fi = NULL;
	res->table = NULL;
	goto local_input;

	/*
	 *	Do not cache martian addresses: they should be logged (RFC1812)
	 */
martian_destination:
	RT_CACHE_STAT_INC(in_martian_dst);
#ifdef CONFIG_IP_ROUTE_VERBOSE
	if (IN_DEV_LOG_MARTIANS(in_dev))
		net_warn_ratelimited("martian destination %pI4 from %pI4, dev %s\n",
				     &daddr, &saddr, dev->name);
#endif

e_inval:
	err = -EINVAL;
	goto out;

e_nobufs:
	err = -ENOBUFS;
	goto out;

martian_source:
	ip_handle_martian_source(dev, in_dev, skb, daddr, saddr);
	goto out;
}

int ip_route_input_noref(struct sk_buff *skb, __be32 daddr, __be32 saddr,
			 u8 tos, struct net_device *dev)
{
	struct fib_result res;
	int err;

	tos &= IPTOS_RT_MASK;
	rcu_read_lock();
	err = ip_route_input_rcu(skb, daddr, saddr, tos, dev, &res);
	rcu_read_unlock();

	return err;
}
EXPORT_SYMBOL(ip_route_input_noref);

/* called with rcu_read_lock held */
int ip_route_input_rcu(struct sk_buff *skb, __be32 daddr, __be32 saddr,
		       u8 tos, struct net_device *dev, struct fib_result *res)
{
	/* Multicast recognition logic is moved from route cache to here.
	   The problem was that too many Ethernet cards have broken/missing
	   hardware multicast filters :-( As result the host on multicasting
	   network acquires a lot of useless route cache entries, sort of
	   SDR messages from all the world. Now we try to get rid of them.
	   Really, provided software IP multicast filter is organized
	   reasonably (at least, hashed), it does not result in a slowdown
	   comparing with route cache reject entries.
	   Note, that multicast routers are not affected, because
	   route cache entry is created eventually.
	 */
	if (ipv4_is_multicast(daddr)) {
		struct in_device *in_dev = __in_dev_get_rcu(dev);
		int our = 0;
		int err = -EINVAL;

		if (!in_dev)
			return err;
		our = ip_check_mc_rcu(in_dev, daddr, saddr,
				      ip_hdr(skb)->protocol);

		/* check l3 master if no match yet */
		if (!our && netif_is_l3_slave(dev)) {
			struct in_device *l3_in_dev;

			l3_in_dev = __in_dev_get_rcu(skb->dev);
			if (l3_in_dev)
				our = ip_check_mc_rcu(l3_in_dev, daddr, saddr,
						      ip_hdr(skb)->protocol);
		}

		if (our
#ifdef CONFIG_IP_MROUTE
			||
		    (!ipv4_is_local_multicast(daddr) &&
		     IN_DEV_MFORWARD(in_dev))
#endif
		   ) {
			err = ip_route_input_mc(skb, daddr, saddr,
						tos, dev, our);
		}
		return err;
	}

	return ip_route_input_slow(skb, daddr, saddr, tos, dev, res);
}

/* called with rcu_read_lock() */
static struct rtable *__mkroute_output(const struct fib_result *res,
				       const struct flowi4 *fl4, int orig_oif,
				       struct net_device *dev_out,
				       unsigned int flags)
{
	struct fib_info *fi = res->fi;
	struct fib_nh_exception *fnhe;
	struct in_device *in_dev;
	u16 type = res->type;
	struct rtable *rth;
	bool do_cache;

	in_dev = __in_dev_get_rcu(dev_out);
	if (!in_dev)
		return ERR_PTR(-EINVAL);

	if (likely(!IN_DEV_ROUTE_LOCALNET(in_dev)))
		if (ipv4_is_loopback(fl4->saddr) &&
		    !(dev_out->flags & IFF_LOOPBACK) &&
		    !netif_is_l3_master(dev_out))
			return ERR_PTR(-EINVAL);

	if (ipv4_is_lbcast(fl4->daddr))
		type = RTN_BROADCAST;
	else if (ipv4_is_multicast(fl4->daddr))
		type = RTN_MULTICAST;
	else if (ipv4_is_zeronet(fl4->daddr))
		return ERR_PTR(-EINVAL);

	if (dev_out->flags & IFF_LOOPBACK)
		flags |= RTCF_LOCAL;

	do_cache = true;
	if (type == RTN_BROADCAST) {
		flags |= RTCF_BROADCAST | RTCF_LOCAL;
		fi = NULL;
	} else if (type == RTN_MULTICAST) {
		flags |= RTCF_MULTICAST | RTCF_LOCAL;
		if (!ip_check_mc_rcu(in_dev, fl4->daddr, fl4->saddr,
				     fl4->flowi4_proto))
			flags &= ~RTCF_LOCAL;
		else
			do_cache = false;
		/* If multicast route do not exist use
		 * default one, but do not gateway in this case.
		 * Yes, it is hack.
		 */
		if (fi && res->prefixlen < 4)
			fi = NULL;
	} else if ((type == RTN_LOCAL) && (orig_oif != 0) &&
		   (orig_oif != dev_out->ifindex)) {
		/* For local routes that require a particular output interface
		 * we do not want to cache the result.  Caching the result
		 * causes incorrect behaviour when there are multiple source
		 * addresses on the interface, the end result being that if the
		 * intended recipient is waiting on that interface for the
		 * packet he won't receive it because it will be delivered on
		 * the loopback interface and the IP_PKTINFO ipi_ifindex will
		 * be set to the loopback interface as well.
		 */
		do_cache = false;
	}

	fnhe = NULL;
	do_cache &= fi != NULL;
	if (fi) {
		struct rtable __rcu **prth;
		struct fib_nh *nh = &FIB_RES_NH(*res);

		fnhe = find_exception(nh, fl4->daddr);
		if (!do_cache)
			goto add;
		if (fnhe) {
			prth = &fnhe->fnhe_rth_output;
		} else {
			if (unlikely(fl4->flowi4_flags &
				     FLOWI_FLAG_KNOWN_NH &&
				     !(nh->nh_gw &&
				       nh->nh_scope == RT_SCOPE_LINK))) {
				do_cache = false;
				goto add;
			}
			prth = raw_cpu_ptr(nh->nh_pcpu_rth_output);
		}
		rth = rcu_dereference(*prth);
		if (rt_cache_valid(rth) && dst_hold_safe(&rth->dst))
			return rth;
	}

add:
	rth = rt_dst_alloc(dev_out, flags, type,
			   IN_DEV_CONF_GET(in_dev, NOPOLICY),
			   IN_DEV_CONF_GET(in_dev, NOXFRM),
			   do_cache);
	if (!rth)
		return ERR_PTR(-ENOBUFS);

	rth->rt_iif = orig_oif;
	if (res->table)
		rth->rt_table_id = res->table->tb_id;

	RT_CACHE_STAT_INC(out_slow_tot);

	if (flags & (RTCF_BROADCAST | RTCF_MULTICAST)) {
		if (flags & RTCF_LOCAL &&
		    !(dev_out->flags & IFF_LOOPBACK)) {
			rth->dst.output = ip_mc_output;
			RT_CACHE_STAT_INC(out_slow_mc);
		}
#ifdef CONFIG_IP_MROUTE
		if (type == RTN_MULTICAST) {
			if (IN_DEV_MFORWARD(in_dev) &&
			    !ipv4_is_local_multicast(fl4->daddr)) {
				rth->dst.input = ip_mr_input;
				rth->dst.output = ip_mc_output;
			}
		}
#endif
	}

	rt_set_nexthop(rth, fl4->daddr, res, fnhe, fi, type, 0, do_cache);
	set_lwt_redirect(rth);

	return rth;
}

/*
 * Major route resolver routine.
 */

struct rtable *ip_route_output_key_hash(struct net *net, struct flowi4 *fl4,
					const struct sk_buff *skb)
{
	__u8 tos = RT_FL_TOS(fl4);
	struct fib_result res = {
		.type		= RTN_UNSPEC,
		.fi		= NULL,
		.table		= NULL,
		.tclassid	= 0,
	};
	struct rtable *rth;

	fl4->flowi4_iif = LOOPBACK_IFINDEX;
	fl4->flowi4_tos = tos & IPTOS_RT_MASK;
	fl4->flowi4_scope = ((tos & RTO_ONLINK) ?
			 RT_SCOPE_LINK : RT_SCOPE_UNIVERSE);

	rcu_read_lock();
	rth = ip_route_output_key_hash_rcu(net, fl4, &res, skb);
	rcu_read_unlock();

	return rth;
}
EXPORT_SYMBOL_GPL(ip_route_output_key_hash);

struct rtable *ip_route_output_key_hash_rcu(struct net *net, struct flowi4 *fl4,
					    struct fib_result *res,
					    const struct sk_buff *skb)
{
	struct net_device *dev_out = NULL;
	int orig_oif = fl4->flowi4_oif;
	unsigned int flags = 0;
	struct rtable *rth;
	int err;

	if (fl4->saddr) {
		if (ipv4_is_multicast(fl4->saddr) ||
		    ipv4_is_lbcast(fl4->saddr) ||
		    ipv4_is_zeronet(fl4->saddr)) {
			rth = ERR_PTR(-EINVAL);
			goto out;
		}

		rth = ERR_PTR(-ENETUNREACH);

		/* I removed check for oif == dev_out->oif here.
		   It was wrong for two reasons:
		   1. ip_dev_find(net, saddr) can return wrong iface, if saddr
		      is assigned to multiple interfaces.
		   2. Moreover, we are allowed to send packets with saddr
		      of another iface. --ANK
		 */

		if (fl4->flowi4_oif == 0 &&
		    (ipv4_is_multicast(fl4->daddr) ||
		     ipv4_is_lbcast(fl4->daddr))) {
			/* It is equivalent to inet_addr_type(saddr) == RTN_LOCAL */
			dev_out = __ip_dev_find(net, fl4->saddr, false);
			if (!dev_out)
				goto out;

			/* Special hack: user can direct multicasts
			   and limited broadcast via necessary interface
			   without fiddling with IP_MULTICAST_IF or IP_PKTINFO.
			   This hack is not just for fun, it allows
			   vic,vat and friends to work.
			   They bind socket to loopback, set ttl to zero
			   and expect that it will work.
			   From the viewpoint of routing cache they are broken,
			   because we are not allowed to build multicast path
			   with loopback source addr (look, routing cache
			   cannot know, that ttl is zero, so that packet
			   will not leave this host and route is valid).
			   Luckily, this hack is good workaround.
			 */

			fl4->flowi4_oif = dev_out->ifindex;
			goto make_route;
		}

		if (!(fl4->flowi4_flags & FLOWI_FLAG_ANYSRC)) {
			/* It is equivalent to inet_addr_type(saddr) == RTN_LOCAL */
			if (!__ip_dev_find(net, fl4->saddr, false))
				goto out;
		}
	}


	if (fl4->flowi4_oif) {
		dev_out = dev_get_by_index_rcu(net, fl4->flowi4_oif);
		rth = ERR_PTR(-ENODEV);
		if (!dev_out)
			goto out;

		/* RACE: Check return value of inet_select_addr instead. */
		if (!(dev_out->flags & IFF_UP) || !__in_dev_get_rcu(dev_out)) {
			rth = ERR_PTR(-ENETUNREACH);
			goto out;
		}
		if (ipv4_is_local_multicast(fl4->daddr) ||
		    ipv4_is_lbcast(fl4->daddr) ||
		    fl4->flowi4_proto == IPPROTO_IGMP) {
			if (!fl4->saddr)
				fl4->saddr = inet_select_addr(dev_out, 0,
							      RT_SCOPE_LINK);
			goto make_route;
		}
		if (!fl4->saddr) {
			if (ipv4_is_multicast(fl4->daddr))
				fl4->saddr = inet_select_addr(dev_out, 0,
							      fl4->flowi4_scope);
			else if (!fl4->daddr)
				fl4->saddr = inet_select_addr(dev_out, 0,
							      RT_SCOPE_HOST);
		}
	}

	if (!fl4->daddr) {
		fl4->daddr = fl4->saddr;
		if (!fl4->daddr)
			fl4->daddr = fl4->saddr = htonl(INADDR_LOOPBACK);
		dev_out = net->loopback_dev;
		fl4->flowi4_oif = LOOPBACK_IFINDEX;
		res->type = RTN_LOCAL;
		flags |= RTCF_LOCAL;
		goto make_route;
	}

	err = fib_lookup(net, fl4, res, 0);
	if (err) {
		res->fi = NULL;
		res->table = NULL;
		if (fl4->flowi4_oif &&
		    (ipv4_is_multicast(fl4->daddr) ||
		    !netif_index_is_l3_master(net, fl4->flowi4_oif))) {
			/* Apparently, routing tables are wrong. Assume,
			   that the destination is on link.

			   WHY? DW.
			   Because we are allowed to send to iface
			   even if it has NO routes and NO assigned
			   addresses. When oif is specified, routing
			   tables are looked up with only one purpose:
			   to catch if destination is gatewayed, rather than
			   direct. Moreover, if MSG_DONTROUTE is set,
			   we send packet, ignoring both routing tables
			   and ifaddr state. --ANK


			   We could make it even if oif is unknown,
			   likely IPv6, but we do not.
			 */

			if (fl4->saddr == 0)
				fl4->saddr = inet_select_addr(dev_out, 0,
							      RT_SCOPE_LINK);
			res->type = RTN_UNICAST;
			goto make_route;
		}
		rth = ERR_PTR(err);
		goto out;
	}

	if (res->type == RTN_LOCAL) {
		if (!fl4->saddr) {
			if (res->fi->fib_prefsrc)
				fl4->saddr = res->fi->fib_prefsrc;
			else
				fl4->saddr = fl4->daddr;
		}

		/* L3 master device is the loopback for that domain */
		dev_out = l3mdev_master_dev_rcu(FIB_RES_DEV(*res)) ? :
			net->loopback_dev;

		/* make sure orig_oif points to fib result device even
		 * though packet rx/tx happens over loopback or l3mdev
		 */
		orig_oif = FIB_RES_OIF(*res);

		fl4->flowi4_oif = dev_out->ifindex;
		flags |= RTCF_LOCAL;
		goto make_route;
	}

	fib_select_path(net, res, fl4, skb);

	dev_out = FIB_RES_DEV(*res);

make_route:
	rth = __mkroute_output(res, fl4, orig_oif, dev_out, flags);

out:
	return rth;
}

static struct dst_entry *ipv4_blackhole_dst_check(struct dst_entry *dst, u32 cookie)
{
	return NULL;
}

static unsigned int ipv4_blackhole_mtu(const struct dst_entry *dst)
{
	unsigned int mtu = dst_metric_raw(dst, RTAX_MTU);

	return mtu ? : dst->dev->mtu;
}

static void ipv4_rt_blackhole_update_pmtu(struct dst_entry *dst, struct sock *sk,
					  struct sk_buff *skb, u32 mtu,
					  bool confirm_neigh)
{
}

static void ipv4_rt_blackhole_redirect(struct dst_entry *dst, struct sock *sk,
				       struct sk_buff *skb)
{
}

static u32 *ipv4_rt_blackhole_cow_metrics(struct dst_entry *dst,
					  unsigned long old)
{
	return NULL;
}

static struct dst_ops ipv4_dst_blackhole_ops = {
	.family			=	AF_INET,
	.check			=	ipv4_blackhole_dst_check,
	.mtu			=	ipv4_blackhole_mtu,
	.default_advmss		=	ipv4_default_advmss,
	.update_pmtu		=	ipv4_rt_blackhole_update_pmtu,
	.redirect		=	ipv4_rt_blackhole_redirect,
	.cow_metrics		=	ipv4_rt_blackhole_cow_metrics,
	.neigh_lookup		=	ipv4_neigh_lookup,
};

struct dst_entry *ipv4_blackhole_route(struct net *net, struct dst_entry *dst_orig)
{
	struct rtable *ort = (struct rtable *) dst_orig;
	struct rtable *rt;

	rt = dst_alloc(&ipv4_dst_blackhole_ops, NULL, 1, DST_OBSOLETE_DEAD, 0);
	if (rt) {
		struct dst_entry *new = &rt->dst;

		new->__use = 1;
		new->input = dst_discard;
		new->output = dst_discard_out;

		new->dev = net->loopback_dev;
		if (new->dev)
			dev_hold(new->dev);

		rt->rt_is_input = ort->rt_is_input;
		rt->rt_iif = ort->rt_iif;
		rt->rt_pmtu = ort->rt_pmtu;
		rt->rt_mtu_locked = ort->rt_mtu_locked;

		rt->rt_genid = rt_genid_ipv4(net);
		rt->rt_flags = ort->rt_flags;
		rt->rt_type = ort->rt_type;
		rt->rt_gateway = ort->rt_gateway;
		rt->rt_uses_gateway = ort->rt_uses_gateway;

		INIT_LIST_HEAD(&rt->rt_uncached);
	}

	dst_release(dst_orig);

	return rt ? &rt->dst : ERR_PTR(-ENOMEM);
}

struct rtable *ip_route_output_flow(struct net *net, struct flowi4 *flp4,
				    const struct sock *sk)
{
	struct rtable *rt = __ip_route_output_key(net, flp4);

	if (IS_ERR(rt))
		return rt;

	if (flp4->flowi4_proto) {
		flp4->flowi4_oif = rt->dst.dev->ifindex;
		rt = (struct rtable *)xfrm_lookup_route(net, &rt->dst,
							flowi4_to_flowi(flp4),
							sk, 0);
	}

	return rt;
}
EXPORT_SYMBOL_GPL(ip_route_output_flow);

/* called with rcu_read_lock held */
static int rt_fill_info(struct net *net,  __be32 dst, __be32 src, u32 table_id,
			struct flowi4 *fl4, struct sk_buff *skb, u32 portid,
			u32 seq)
{
	struct rtable *rt = skb_rtable(skb);
	struct rtmsg *r;
	struct nlmsghdr *nlh;
	unsigned long expires = 0;
	u32 error;
	u32 metrics[RTAX_MAX];

	nlh = nlmsg_put(skb, portid, seq, RTM_NEWROUTE, sizeof(*r), 0);
	if (!nlh)
		return -EMSGSIZE;

	r = nlmsg_data(nlh);
	r->rtm_family	 = AF_INET;
	r->rtm_dst_len	= 32;
	r->rtm_src_len	= 0;
	r->rtm_tos	= fl4->flowi4_tos;
	r->rtm_table	= table_id < 256 ? table_id : RT_TABLE_COMPAT;
	if (nla_put_u32(skb, RTA_TABLE, table_id))
		goto nla_put_failure;
	r->rtm_type	= rt->rt_type;
	r->rtm_scope	= RT_SCOPE_UNIVERSE;
	r->rtm_protocol = RTPROT_UNSPEC;
	r->rtm_flags	= (rt->rt_flags & ~0xFFFF) | RTM_F_CLONED;
	if (rt->rt_flags & RTCF_NOTIFY)
		r->rtm_flags |= RTM_F_NOTIFY;
	if (IPCB(skb)->flags & IPSKB_DOREDIRECT)
		r->rtm_flags |= RTCF_DOREDIRECT;

	if (nla_put_in_addr(skb, RTA_DST, dst))
		goto nla_put_failure;
	if (src) {
		r->rtm_src_len = 32;
		if (nla_put_in_addr(skb, RTA_SRC, src))
			goto nla_put_failure;
	}
	if (rt->dst.dev &&
	    nla_put_u32(skb, RTA_OIF, rt->dst.dev->ifindex))
		goto nla_put_failure;
#ifdef CONFIG_IP_ROUTE_CLASSID
	if (rt->dst.tclassid &&
	    nla_put_u32(skb, RTA_FLOW, rt->dst.tclassid))
		goto nla_put_failure;
#endif
	if (!rt_is_input_route(rt) &&
	    fl4->saddr != src) {
		if (nla_put_in_addr(skb, RTA_PREFSRC, fl4->saddr))
			goto nla_put_failure;
	}
	if (rt->rt_uses_gateway &&
	    nla_put_in_addr(skb, RTA_GATEWAY, rt->rt_gateway))
		goto nla_put_failure;

	expires = rt->dst.expires;
	if (expires) {
		unsigned long now = jiffies;

		if (time_before(now, expires))
			expires -= now;
		else
			expires = 0;
	}

	memcpy(metrics, dst_metrics_ptr(&rt->dst), sizeof(metrics));
	if (rt->rt_pmtu && expires)
		metrics[RTAX_MTU - 1] = rt->rt_pmtu;
	if (rt->rt_mtu_locked && expires)
		metrics[RTAX_LOCK - 1] |= BIT(RTAX_MTU);
	if (rtnetlink_put_metrics(skb, metrics) < 0)
		goto nla_put_failure;

	if (fl4->flowi4_mark &&
	    nla_put_u32(skb, RTA_MARK, fl4->flowi4_mark))
		goto nla_put_failure;

	if (!uid_eq(fl4->flowi4_uid, INVALID_UID) &&
	    nla_put_u32(skb, RTA_UID,
			from_kuid_munged(current_user_ns(), fl4->flowi4_uid)))
		goto nla_put_failure;

	error = rt->dst.error;

	if (rt_is_input_route(rt)) {
#ifdef CONFIG_IP_MROUTE
		if (ipv4_is_multicast(dst) && !ipv4_is_local_multicast(dst) &&
		    IPV4_DEVCONF_ALL(net, MC_FORWARDING)) {
			int err = ipmr_get_route(net, skb,
						 fl4->saddr, fl4->daddr,
						 r, portid);

			if (err <= 0) {
				if (err == 0)
					return 0;
				goto nla_put_failure;
			}
		} else
#endif
			if (nla_put_u32(skb, RTA_IIF, skb->dev->ifindex))
				goto nla_put_failure;
	}

	if (rtnl_put_cacheinfo(skb, &rt->dst, 0, expires, error) < 0)
		goto nla_put_failure;

	nlmsg_end(skb, nlh);
	return 0;

nla_put_failure:
	nlmsg_cancel(skb, nlh);
	return -EMSGSIZE;
}

static int inet_rtm_getroute(struct sk_buff *in_skb, struct nlmsghdr *nlh,
			     struct netlink_ext_ack *extack)
{
	struct net *net = sock_net(in_skb->sk);
	struct rtmsg *rtm;
	struct nlattr *tb[RTA_MAX+1];
	struct fib_result res = {};
	struct rtable *rt = NULL;
	struct flowi4 fl4;
	__be32 dst = 0;
	__be32 src = 0;
	u32 iif;
	int err;
	int mark;
	struct sk_buff *skb;
	u32 table_id = RT_TABLE_MAIN;
	kuid_t uid;

	err = nlmsg_parse(nlh, sizeof(*rtm), tb, RTA_MAX, rtm_ipv4_policy,
			  extack);
	if (err < 0)
		goto errout;

	rtm = nlmsg_data(nlh);

	skb = alloc_skb(NLMSG_GOODSIZE, GFP_KERNEL);
	if (!skb) {
		err = -ENOBUFS;
		goto errout;
	}

	/* Reserve room for dummy headers, this skb can pass
	   through good chunk of routing engine.
	 */
	skb_reset_mac_header(skb);
	skb_reset_network_header(skb);

	src = tb[RTA_SRC] ? nla_get_in_addr(tb[RTA_SRC]) : 0;
	dst = tb[RTA_DST] ? nla_get_in_addr(tb[RTA_DST]) : 0;
	iif = tb[RTA_IIF] ? nla_get_u32(tb[RTA_IIF]) : 0;
	mark = tb[RTA_MARK] ? nla_get_u32(tb[RTA_MARK]) : 0;
	if (tb[RTA_UID])
		uid = make_kuid(current_user_ns(), nla_get_u32(tb[RTA_UID]));
	else
		uid = (iif ? INVALID_UID : current_uid());

	/* Bugfix: need to give ip_route_input enough of an IP header to
	 * not gag.
	 */
	ip_hdr(skb)->protocol = IPPROTO_UDP;
	ip_hdr(skb)->saddr = src;
	ip_hdr(skb)->daddr = dst;

	skb_reserve(skb, MAX_HEADER + sizeof(struct iphdr));

	memset(&fl4, 0, sizeof(fl4));
	fl4.daddr = dst;
	fl4.saddr = src;
	fl4.flowi4_tos = rtm->rtm_tos & IPTOS_RT_MASK;
	fl4.flowi4_oif = tb[RTA_OIF] ? nla_get_u32(tb[RTA_OIF]) : 0;
	fl4.flowi4_mark = mark;
	fl4.flowi4_uid = uid;

	rcu_read_lock();

	if (iif) {
		struct net_device *dev;

		dev = dev_get_by_index_rcu(net, iif);
		if (!dev) {
			err = -ENODEV;
			goto errout_free;
		}

		skb->protocol	= htons(ETH_P_IP);
		skb->dev	= dev;
		skb->mark	= mark;
		err = ip_route_input_rcu(skb, dst, src,
					 rtm->rtm_tos & IPTOS_RT_MASK, dev,
					 &res);

		rt = skb_rtable(skb);
		if (err == 0 && rt->dst.error)
			err = -rt->dst.error;
	} else {
		fl4.flowi4_iif = LOOPBACK_IFINDEX;
		rt = ip_route_output_key_hash_rcu(net, &fl4, &res, skb);
		err = 0;
		if (IS_ERR(rt))
			err = PTR_ERR(rt);
		else
			skb_dst_set(skb, &rt->dst);
	}

	if (err)
		goto errout_free;

	if (rtm->rtm_flags & RTM_F_NOTIFY)
		rt->rt_flags |= RTCF_NOTIFY;

	if (rtm->rtm_flags & RTM_F_LOOKUP_TABLE)
		table_id = rt->rt_table_id;

	if (rtm->rtm_flags & RTM_F_FIB_MATCH) {
		if (!res.fi) {
			err = fib_props[res.type].error;
			if (!err)
				err = -EHOSTUNREACH;
			goto errout_free;
		}
		err = fib_dump_info(skb, NETLINK_CB(in_skb).portid,
				    nlh->nlmsg_seq, RTM_NEWROUTE, table_id,
				    rt->rt_type, res.prefix, res.prefixlen,
				    fl4.flowi4_tos, res.fi, 0);
	} else {
		err = rt_fill_info(net, dst, src, table_id, &fl4, skb,
				   NETLINK_CB(in_skb).portid, nlh->nlmsg_seq);
	}
	if (err < 0)
		goto errout_free;

	rcu_read_unlock();

	err = rtnl_unicast(skb, net, NETLINK_CB(in_skb).portid);
errout:
	return err;

errout_free:
	rcu_read_unlock();
	kfree_skb(skb);
	goto errout;
}

void ip_rt_multicast_event(struct in_device *in_dev)
{
	rt_cache_flush(dev_net(in_dev->dev));
}

#ifdef CONFIG_SYSCTL
static int ip_rt_gc_interval __read_mostly  = 60 * HZ;
static int ip_rt_gc_min_interval __read_mostly	= HZ / 2;
static int ip_rt_gc_elasticity __read_mostly	= 8;
static int ip_min_valid_pmtu __read_mostly	= IPV4_MIN_MTU;

static int ipv4_sysctl_rtcache_flush(struct ctl_table *__ctl, int write,
					void __user *buffer,
					size_t *lenp, loff_t *ppos)
{
	struct net *net = (struct net *)__ctl->extra1;

	if (write) {
		rt_cache_flush(net);
		fnhe_genid_bump(net);
		return 0;
	}

	return -EINVAL;
}

static struct ctl_table ipv4_route_table[] = {
	{
		.procname	= "gc_thresh",
		.data		= &ipv4_dst_ops.gc_thresh,
		.maxlen		= sizeof(int),
		.mode		= 0644,
		.proc_handler	= proc_dointvec,
	},
	{
		.procname	= "max_size",
		.data		= &ip_rt_max_size,
		.maxlen		= sizeof(int),
		.mode		= 0644,
		.proc_handler	= proc_dointvec,
	},
	{
		/*  Deprecated. Use gc_min_interval_ms */

		.procname	= "gc_min_interval",
		.data		= &ip_rt_gc_min_interval,
		.maxlen		= sizeof(int),
		.mode		= 0644,
		.proc_handler	= proc_dointvec_jiffies,
	},
	{
		.procname	= "gc_min_interval_ms",
		.data		= &ip_rt_gc_min_interval,
		.maxlen		= sizeof(int),
		.mode		= 0644,
		.proc_handler	= proc_dointvec_ms_jiffies,
	},
	{
		.procname	= "gc_timeout",
		.data		= &ip_rt_gc_timeout,
		.maxlen		= sizeof(int),
		.mode		= 0644,
		.proc_handler	= proc_dointvec_jiffies,
	},
	{
		.procname	= "gc_interval",
		.data		= &ip_rt_gc_interval,
		.maxlen		= sizeof(int),
		.mode		= 0644,
		.proc_handler	= proc_dointvec_jiffies,
	},
	{
		.procname	= "redirect_load",
		.data		= &ip_rt_redirect_load,
		.maxlen		= sizeof(int),
		.mode		= 0644,
		.proc_handler	= proc_dointvec,
	},
	{
		.procname	= "redirect_number",
		.data		= &ip_rt_redirect_number,
		.maxlen		= sizeof(int),
		.mode		= 0644,
		.proc_handler	= proc_dointvec,
	},
	{
		.procname	= "redirect_silence",
		.data		= &ip_rt_redirect_silence,
		.maxlen		= sizeof(int),
		.mode		= 0644,
		.proc_handler	= proc_dointvec,
	},
	{
		.procname	= "error_cost",
		.data		= &ip_rt_error_cost,
		.maxlen		= sizeof(int),
		.mode		= 0644,
		.proc_handler	= proc_dointvec,
	},
	{
		.procname	= "error_burst",
		.data		= &ip_rt_error_burst,
		.maxlen		= sizeof(int),
		.mode		= 0644,
		.proc_handler	= proc_dointvec,
	},
	{
		.procname	= "gc_elasticity",
		.data		= &ip_rt_gc_elasticity,
		.maxlen		= sizeof(int),
		.mode		= 0644,
		.proc_handler	= proc_dointvec,
	},
	{
		.procname	= "mtu_expires",
		.data		= &ip_rt_mtu_expires,
		.maxlen		= sizeof(int),
		.mode		= 0644,
		.proc_handler	= proc_dointvec_jiffies,
	},
	{
		.procname	= "min_pmtu",
		.data		= &ip_rt_min_pmtu,
		.maxlen		= sizeof(int),
		.mode		= 0644,
		.proc_handler	= proc_dointvec_minmax,
		.extra1		= &ip_min_valid_pmtu,
	},
	{
		.procname	= "min_adv_mss",
		.data		= &ip_rt_min_advmss,
		.maxlen		= sizeof(int),
		.mode		= 0644,
		.proc_handler	= proc_dointvec,
	},
	{ }
};

static struct ctl_table ipv4_route_flush_table[] = {
	{
		.procname	= "flush",
		.maxlen		= sizeof(int),
		.mode		= 0200,
		.proc_handler	= ipv4_sysctl_rtcache_flush,
	},
	{ },
};

static __net_init int sysctl_route_net_init(struct net *net)
{
	struct ctl_table *tbl;

	tbl = ipv4_route_flush_table;
	if (!net_eq(net, &init_net)) {
		tbl = kmemdup(tbl, sizeof(ipv4_route_flush_table), GFP_KERNEL);
		if (!tbl)
			goto err_dup;

		/* Don't export sysctls to unprivileged users */
		if (net->user_ns != &init_user_ns)
			tbl[0].procname = NULL;
	}
	tbl[0].extra1 = net;

	net->ipv4.route_hdr = register_net_sysctl(net, "net/ipv4/route", tbl);
	if (!net->ipv4.route_hdr)
		goto err_reg;
	return 0;

err_reg:
	if (tbl != ipv4_route_flush_table)
		kfree(tbl);
err_dup:
	return -ENOMEM;
}

static __net_exit void sysctl_route_net_exit(struct net *net)
{
	struct ctl_table *tbl;

	tbl = net->ipv4.route_hdr->ctl_table_arg;
	unregister_net_sysctl_table(net->ipv4.route_hdr);
	BUG_ON(tbl == ipv4_route_flush_table);
	kfree(tbl);
}

static __net_initdata struct pernet_operations sysctl_route_ops = {
	.init = sysctl_route_net_init,
	.exit = sysctl_route_net_exit,
};
#endif

static __net_init int rt_genid_init(struct net *net)
{
	atomic_set(&net->ipv4.rt_genid, 0);
	atomic_set(&net->fnhe_genid, 0);
	atomic_set(&net->ipv4.dev_addr_genid, get_random_int());
	return 0;
}

static __net_initdata struct pernet_operations rt_genid_ops = {
	.init = rt_genid_init,
};

static int __net_init ipv4_inetpeer_init(struct net *net)
{
	struct inet_peer_base *bp = kmalloc(sizeof(*bp), GFP_KERNEL);

	if (!bp)
		return -ENOMEM;
	inet_peer_base_init(bp);
	net->ipv4.peers = bp;
	return 0;
}

static void __net_exit ipv4_inetpeer_exit(struct net *net)
{
	struct inet_peer_base *bp = net->ipv4.peers;

	net->ipv4.peers = NULL;
	inetpeer_invalidate_tree(bp);
	kfree(bp);
}

static __net_initdata struct pernet_operations ipv4_inetpeer_ops = {
	.init	=	ipv4_inetpeer_init,
	.exit	=	ipv4_inetpeer_exit,
};

#ifdef CONFIG_IP_ROUTE_CLASSID
struct ip_rt_acct __percpu *ip_rt_acct __read_mostly;
#endif /* CONFIG_IP_ROUTE_CLASSID */

int __init ip_rt_init(void)
{
	void *idents_hash;
	int rc = 0;
	int cpu;

<<<<<<< HEAD
	ip_idents = kmalloc_array(IP_IDENTS_SZ, sizeof(*ip_idents),
				  GFP_KERNEL);
	if (!ip_idents)
		panic("IP: failed to allocate ip_idents\n");
=======
	/* For modern hosts, this will use 2 MB of memory */
	idents_hash = alloc_large_system_hash("IP idents",
					      sizeof(*ip_idents) + sizeof(*ip_tstamps),
					      0,
					      16, /* one bucket per 64 KB */
					      HASH_ZERO,
					      NULL,
					      &ip_idents_mask,
					      2048,
					      256*1024);

	ip_idents = idents_hash;
>>>>>>> 313e82bb

	prandom_bytes(ip_idents, (ip_idents_mask + 1) * sizeof(*ip_idents));

	ip_tstamps = idents_hash + (ip_idents_mask + 1) * sizeof(*ip_idents);

	for_each_possible_cpu(cpu) {
		struct uncached_list *ul = &per_cpu(rt_uncached_list, cpu);

		INIT_LIST_HEAD(&ul->head);
		spin_lock_init(&ul->lock);
	}
#ifdef CONFIG_IP_ROUTE_CLASSID
	ip_rt_acct = __alloc_percpu(256 * sizeof(struct ip_rt_acct), __alignof__(struct ip_rt_acct));
	if (!ip_rt_acct)
		panic("IP: failed to allocate ip_rt_acct\n");
#endif

	ipv4_dst_ops.kmem_cachep =
		kmem_cache_create("ip_dst_cache", sizeof(struct rtable), 0,
				  SLAB_HWCACHE_ALIGN|SLAB_PANIC, NULL);

	ipv4_dst_blackhole_ops.kmem_cachep = ipv4_dst_ops.kmem_cachep;

	if (dst_entries_init(&ipv4_dst_ops) < 0)
		panic("IP: failed to allocate ipv4_dst_ops counter\n");

	if (dst_entries_init(&ipv4_dst_blackhole_ops) < 0)
		panic("IP: failed to allocate ipv4_dst_blackhole_ops counter\n");

	ipv4_dst_ops.gc_thresh = ~0;
	ip_rt_max_size = INT_MAX;

	devinet_init();
	ip_fib_init();

	if (ip_rt_proc_init())
		pr_err("Unable to create route proc files\n");
#ifdef CONFIG_XFRM
	xfrm_init();
	xfrm4_init();
#endif
	rtnl_register(PF_INET, RTM_GETROUTE, inet_rtm_getroute, NULL,
		      RTNL_FLAG_DOIT_UNLOCKED);

#ifdef CONFIG_SYSCTL
	register_pernet_subsys(&sysctl_route_ops);
#endif
	register_pernet_subsys(&rt_genid_ops);
	register_pernet_subsys(&ipv4_inetpeer_ops);
	return rc;
}

#ifdef CONFIG_SYSCTL
/*
 * We really need to sanitize the damn ipv4 init order, then all
 * this nonsense will go away.
 */
void __init ip_static_sysctl_init(void)
{
	register_net_sysctl(&init_net, "net/ipv4/route", ipv4_route_table);
}
#endif<|MERGE_RESOLUTION|>--- conflicted
+++ resolved
@@ -3114,12 +3114,6 @@
 	int rc = 0;
 	int cpu;
 
-<<<<<<< HEAD
-	ip_idents = kmalloc_array(IP_IDENTS_SZ, sizeof(*ip_idents),
-				  GFP_KERNEL);
-	if (!ip_idents)
-		panic("IP: failed to allocate ip_idents\n");
-=======
 	/* For modern hosts, this will use 2 MB of memory */
 	idents_hash = alloc_large_system_hash("IP idents",
 					      sizeof(*ip_idents) + sizeof(*ip_tstamps),
@@ -3132,7 +3126,6 @@
 					      256*1024);
 
 	ip_idents = idents_hash;
->>>>>>> 313e82bb
 
 	prandom_bytes(ip_idents, (ip_idents_mask + 1) * sizeof(*ip_idents));
 
