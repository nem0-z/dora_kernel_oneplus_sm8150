/* SPDX-License-Identifier: GPL-2.0 */
#ifndef _LINUX_FS_H
#define _LINUX_FS_H

#include <linux/linkage.h>
#include <linux/wait_bit.h>
#include <linux/kdev_t.h>
#include <linux/dcache.h>
#include <linux/path.h>
#include <linux/stat.h>
#include <linux/cache.h>
#include <linux/list.h>
#include <linux/list_lru.h>
#include <linux/llist.h>
#include <linux/radix-tree.h>
#include <linux/rbtree.h>
#include <linux/init.h>
#include <linux/pid.h>
#include <linux/bug.h>
#include <linux/mutex.h>
#include <linux/rwsem.h>
#include <linux/mm_types.h>
#include <linux/capability.h>
#include <linux/semaphore.h>
#include <linux/fcntl.h>
#include <linux/fiemap.h>
#include <linux/rculist_bl.h>
#include <linux/atomic.h>
#include <linux/shrinker.h>
#include <linux/migrate_mode.h>
#include <linux/uidgid.h>
#include <linux/lockdep.h>
#include <linux/percpu-rwsem.h>
#include <linux/workqueue.h>
#include <linux/delayed_call.h>
#include <linux/uuid.h>
#include <linux/errseq.h>

#include <asm/byteorder.h>
#include <uapi/linux/fs.h>

struct backing_dev_info;
struct bdi_writeback;
struct bio;
struct export_operations;
struct hd_geometry;
struct iovec;
struct kiocb;
struct kobject;
struct pipe_inode_info;
struct poll_table_struct;
struct kstatfs;
struct vm_area_struct;
struct vfsmount;
struct cred;
struct swap_info_struct;
struct seq_file;
struct workqueue_struct;
struct iov_iter;
struct fscrypt_info;
struct fscrypt_operations;
struct fsverity_info;
struct fsverity_operations;

extern void __init inode_init(void);
extern void __init inode_init_early(void);
extern void __init files_init(void);
extern void __init files_maxfiles_init(void);

extern struct files_stat_struct files_stat;
extern unsigned long get_max_files(void);
extern unsigned int sysctl_nr_open;
extern struct inodes_stat_t inodes_stat;
extern int leases_enable, lease_break_time;
extern int sysctl_protected_symlinks;
extern int sysctl_protected_hardlinks;
extern int sysctl_protected_fifos;
extern int sysctl_protected_regular;

typedef __kernel_rwf_t rwf_t;

struct buffer_head;
typedef int (get_block_t)(struct inode *inode, sector_t iblock,
			struct buffer_head *bh_result, int create);
typedef int (dio_iodone_t)(struct kiocb *iocb, loff_t offset,
			ssize_t bytes, void *private);

#define MAY_EXEC		0x00000001
#define MAY_WRITE		0x00000002
#define MAY_READ		0x00000004
#define MAY_APPEND		0x00000008
#define MAY_ACCESS		0x00000010
#define MAY_OPEN		0x00000020
#define MAY_CHDIR		0x00000040
/* called from RCU mode, don't block */
#define MAY_NOT_BLOCK		0x00000080

/*
 * flags in file.f_mode.  Note that FMODE_READ and FMODE_WRITE must correspond
 * to O_WRONLY and O_RDWR via the strange trick in __dentry_open()
 */

/* file is open for reading */
#define FMODE_READ		((__force fmode_t)0x1)
/* file is open for writing */
#define FMODE_WRITE		((__force fmode_t)0x2)
/* file is seekable */
#define FMODE_LSEEK		((__force fmode_t)0x4)
/* file can be accessed using pread */
#define FMODE_PREAD		((__force fmode_t)0x8)
/* file can be accessed using pwrite */
#define FMODE_PWRITE		((__force fmode_t)0x10)
/* File is opened for execution with sys_execve / sys_uselib */
#define FMODE_EXEC		((__force fmode_t)0x20)
/* File is opened with O_NDELAY (only set for block devices) */
#define FMODE_NDELAY		((__force fmode_t)0x40)
/* File is opened with O_EXCL (only set for block devices) */
#define FMODE_EXCL		((__force fmode_t)0x80)
/* File is opened using open(.., 3, ..) and is writeable only for ioctls
   (specialy hack for floppy.c) */
#define FMODE_WRITE_IOCTL	((__force fmode_t)0x100)
/* 32bit hashes as llseek() offset (for directories) */
#define FMODE_32BITHASH         ((__force fmode_t)0x200)
/* 64bit hashes as llseek() offset (for directories) */
#define FMODE_64BITHASH         ((__force fmode_t)0x400)

/*
 * Don't update ctime and mtime.
 *
 * Currently a special hack for the XFS open_by_handle ioctl, but we'll
 * hopefully graduate it to a proper O_CMTIME flag supported by open(2) soon.
 */
#define FMODE_NOCMTIME		((__force fmode_t)0x800)

/* Expect random access pattern */
#define FMODE_RANDOM		((__force fmode_t)0x1000)

/* File is huge (eg. /dev/kmem): treat loff_t as unsigned */
#define FMODE_UNSIGNED_OFFSET	((__force fmode_t)0x2000)

/* File is opened with O_PATH; almost nothing can be done with it */
#define FMODE_PATH		((__force fmode_t)0x4000)

/* File needs atomic accesses to f_pos */
#define FMODE_ATOMIC_POS	((__force fmode_t)0x8000)
/* Write access to underlying fs */
#define FMODE_WRITER		((__force fmode_t)0x10000)
/* Has read method(s) */
#define FMODE_CAN_READ          ((__force fmode_t)0x20000)
/* Has write method(s) */
#define FMODE_CAN_WRITE         ((__force fmode_t)0x40000)

/* File is stream-like */
#define FMODE_STREAM		((__force fmode_t)0x200000)

/* File was opened by fanotify and shouldn't generate fanotify events */
#define FMODE_NONOTIFY		((__force fmode_t)0x4000000)

/* File is capable of returning -EAGAIN if I/O will block */
#define FMODE_NOWAIT	((__force fmode_t)0x8000000)

/*
 * Flag for rw_copy_check_uvector and compat_rw_copy_check_uvector
 * that indicates that they should check the contents of the iovec are
 * valid, but not check the memory that the iovec elements
 * points too.
 */
#define CHECK_IOVEC_ONLY -1

/*
 * Attribute flags.  These should be or-ed together to figure out what
 * has been changed!
 */
#define ATTR_MODE	(1 << 0)
#define ATTR_UID	(1 << 1)
#define ATTR_GID	(1 << 2)
#define ATTR_SIZE	(1 << 3)
#define ATTR_ATIME	(1 << 4)
#define ATTR_MTIME	(1 << 5)
#define ATTR_CTIME	(1 << 6)
#define ATTR_ATIME_SET	(1 << 7)
#define ATTR_MTIME_SET	(1 << 8)
#define ATTR_FORCE	(1 << 9) /* Not a change, but a change it */
#define ATTR_ATTR_FLAG	(1 << 10)
#define ATTR_KILL_SUID	(1 << 11)
#define ATTR_KILL_SGID	(1 << 12)
#define ATTR_FILE	(1 << 13)
#define ATTR_KILL_PRIV	(1 << 14)
#define ATTR_OPEN	(1 << 15) /* Truncating from open(O_TRUNC) */
#define ATTR_TIMES_SET	(1 << 16)
#define ATTR_TOUCH	(1 << 17)

/*
 * Whiteout is represented by a char device.  The following constants define the
 * mode and device number to use.
 */
#define WHITEOUT_MODE 0
#define WHITEOUT_DEV 0

/*
 * This is the Inode Attributes structure, used for notify_change().  It
 * uses the above definitions as flags, to know which values have changed.
 * Also, in this manner, a Filesystem can look at only the values it cares
 * about.  Basically, these are the attributes that the VFS layer can
 * request to change from the FS layer.
 *
 * Derek Atkins <warlord@MIT.EDU> 94-10-20
 */
struct iattr {
	unsigned int	ia_valid;
	umode_t		ia_mode;
	kuid_t		ia_uid;
	kgid_t		ia_gid;
	loff_t		ia_size;
	struct timespec	ia_atime;
	struct timespec	ia_mtime;
	struct timespec	ia_ctime;

	/*
	 * Not an attribute, but an auxiliary info for filesystems wanting to
	 * implement an ftruncate() like method.  NOTE: filesystem should
	 * check for (ia_valid & ATTR_FILE), and not for (ia_file != NULL).
	 */
	struct file	*ia_file;
};

/*
 * Includes for diskquotas.
 */
#include <linux/quota.h>

/*
 * Maximum number of layers of fs stack.  Needs to be limited to
 * prevent kernel stack overflow
 */
#define FILESYSTEM_MAX_STACK_DEPTH 2

/**
 * enum positive_aop_returns - aop return codes with specific semantics
 *
 * @AOP_WRITEPAGE_ACTIVATE: Informs the caller that page writeback has
 * 			    completed, that the page is still locked, and
 * 			    should be considered active.  The VM uses this hint
 * 			    to return the page to the active list -- it won't
 * 			    be a candidate for writeback again in the near
 * 			    future.  Other callers must be careful to unlock
 * 			    the page if they get this return.  Returned by
 * 			    writepage();
 *
 * @AOP_TRUNCATED_PAGE: The AOP method that was handed a locked page has
 *  			unlocked it and the page might have been truncated.
 *  			The caller should back up to acquiring a new page and
 *  			trying again.  The aop will be taking reasonable
 *  			precautions not to livelock.  If the caller held a page
 *  			reference, it should drop it before retrying.  Returned
 *  			by readpage().
 *
 * address_space_operation functions return these large constants to indicate
 * special semantics to the caller.  These are much larger than the bytes in a
 * page to allow for functions that return the number of bytes operated on in a
 * given page.
 */

enum positive_aop_returns {
	AOP_WRITEPAGE_ACTIVATE	= 0x80000,
	AOP_TRUNCATED_PAGE	= 0x80001,
};

#define AOP_FLAG_CONT_EXPAND		0x0001 /* called from cont_expand */
#define AOP_FLAG_NOFS			0x0002 /* used by filesystem to direct
						* helper code (eg buffer layer)
						* to clear GFP_FS from alloc */

/*
 * oh the beauties of C type declarations.
 */
struct page;
struct address_space;
struct writeback_control;

/*
 * Write life time hint values.
 */
enum rw_hint {
	WRITE_LIFE_NOT_SET	= 0,
	WRITE_LIFE_NONE		= RWH_WRITE_LIFE_NONE,
	WRITE_LIFE_SHORT	= RWH_WRITE_LIFE_SHORT,
	WRITE_LIFE_MEDIUM	= RWH_WRITE_LIFE_MEDIUM,
	WRITE_LIFE_LONG		= RWH_WRITE_LIFE_LONG,
	WRITE_LIFE_EXTREME	= RWH_WRITE_LIFE_EXTREME,
};

#define IOCB_EVENTFD		(1 << 0)
#define IOCB_APPEND		(1 << 1)
#define IOCB_DIRECT		(1 << 2)
#define IOCB_HIPRI		(1 << 3)
#define IOCB_DSYNC		(1 << 4)
#define IOCB_SYNC		(1 << 5)
#define IOCB_WRITE		(1 << 6)
#define IOCB_NOWAIT		(1 << 7)

struct kiocb {
	struct file		*ki_filp;
	loff_t			ki_pos;
	void (*ki_complete)(struct kiocb *iocb, long ret, long ret2);
	void			*private;
	int			ki_flags;
	enum rw_hint		ki_hint;
} __randomize_layout;

static inline bool is_sync_kiocb(struct kiocb *kiocb)
{
	return kiocb->ki_complete == NULL;
}

/*
 * "descriptor" for what we're up to with a read.
 * This allows us to use the same read code yet
 * have multiple different users of the data that
 * we read from a file.
 *
 * The simplest case just copies the data to user
 * mode.
 */
typedef struct {
	size_t written;
	size_t count;
	union {
		char __user *buf;
		void *data;
	} arg;
	int error;
} read_descriptor_t;

typedef int (*read_actor_t)(read_descriptor_t *, struct page *,
		unsigned long, unsigned long);

struct address_space_operations {
	int (*writepage)(struct page *page, struct writeback_control *wbc);
	int (*readpage)(struct file *, struct page *);

	/* Write back some dirty pages from this mapping. */
	int (*writepages)(struct address_space *, struct writeback_control *);

	/* Set a page dirty.  Return true if this dirtied it */
	int (*set_page_dirty)(struct page *page);

	int (*readpages)(struct file *filp, struct address_space *mapping,
			struct list_head *pages, unsigned nr_pages);

	int (*write_begin)(struct file *, struct address_space *mapping,
				loff_t pos, unsigned len, unsigned flags,
				struct page **pagep, void **fsdata);
	int (*write_end)(struct file *, struct address_space *mapping,
				loff_t pos, unsigned len, unsigned copied,
				struct page *page, void *fsdata);

	/* Unfortunately this kludge is needed for FIBMAP. Don't use it */
	sector_t (*bmap)(struct address_space *, sector_t);
	void (*invalidatepage) (struct page *, unsigned int, unsigned int);
	int (*releasepage) (struct page *, gfp_t);
	void (*freepage)(struct page *);
	ssize_t (*direct_IO)(struct kiocb *, struct iov_iter *iter);
	/*
	 * migrate the contents of a page to the specified target. If
	 * migrate_mode is MIGRATE_ASYNC, it must not block.
	 */
	int (*migratepage) (struct address_space *,
			struct page *, struct page *, enum migrate_mode);
	bool (*isolate_page)(struct page *, isolate_mode_t);
	void (*putback_page)(struct page *);
	int (*launder_page) (struct page *);
	int (*is_partially_uptodate) (struct page *, unsigned long,
					unsigned long);
	void (*is_dirty_writeback) (struct page *, bool *, bool *);
	int (*error_remove_page)(struct address_space *, struct page *);

	/* swapfile support */
	int (*swap_activate)(struct swap_info_struct *sis, struct file *file,
				sector_t *span);
	void (*swap_deactivate)(struct file *file);
};

extern const struct address_space_operations empty_aops;

/*
 * pagecache_write_begin/pagecache_write_end must be used by general code
 * to write into the pagecache.
 */
int pagecache_write_begin(struct file *, struct address_space *mapping,
				loff_t pos, unsigned len, unsigned flags,
				struct page **pagep, void **fsdata);

int pagecache_write_end(struct file *, struct address_space *mapping,
				loff_t pos, unsigned len, unsigned copied,
				struct page *page, void *fsdata);

struct address_space {
	struct inode		*host;		/* owner: inode, block_device */
	struct radix_tree_root	page_tree;	/* radix tree of all pages */
	spinlock_t		tree_lock;	/* and lock protecting it */
	atomic_t		i_mmap_writable;/* count VM_SHARED mappings */
	struct rb_root_cached	i_mmap;		/* tree of private and shared mappings */
	struct rw_semaphore	i_mmap_rwsem;	/* protect tree, count, list */
	/* Protected by tree_lock together with the radix tree */
	unsigned long		nrpages;	/* number of total pages */
	/* number of shadow or DAX exceptional entries */
	unsigned long		nrexceptional;
	pgoff_t			writeback_index;/* writeback starts here */
	const struct address_space_operations *a_ops;	/* methods */
	unsigned long		flags;		/* error bits */
	spinlock_t		private_lock;	/* for use by the address_space */
	gfp_t			gfp_mask;	/* implicit gfp mask for allocations */
	struct list_head	private_list;	/* for use by the address_space */
	void			*private_data;	/* ditto */
	errseq_t		wb_err;
} __attribute__((aligned(sizeof(long)))) __randomize_layout;
	/*
	 * On most architectures that alignment is already the case; but
	 * must be enforced here for CRIS, to let the least significant bit
	 * of struct page's "mapping" pointer be used for PAGE_MAPPING_ANON.
	 */
struct request_queue;

struct block_device {
	dev_t			bd_dev;  /* not a kdev_t - it's a search key */
	int			bd_openers;
	struct inode *		bd_inode;	/* will die */
	struct super_block *	bd_super;
	struct mutex		bd_mutex;	/* open/close mutex */
	void *			bd_claiming;
	void *			bd_holder;
	int			bd_holders;
	bool			bd_write_holder;
#ifdef CONFIG_SYSFS
	struct list_head	bd_holder_disks;
#endif
	struct block_device *	bd_contains;
	unsigned		bd_block_size;
	u8			bd_partno;
	struct hd_struct *	bd_part;
	/* number of times partitions within this device have been opened. */
	unsigned		bd_part_count;
	int			bd_invalidated;
	struct gendisk *	bd_disk;
	struct request_queue *  bd_queue;
	struct backing_dev_info *bd_bdi;
	struct list_head	bd_list;
	/*
	 * Private data.  You must have bd_claim'ed the block_device
	 * to use this.  NOTE:  bd_claim allows an owner to claim
	 * the same device multiple times, the owner must take special
	 * care to not mess up bd_private for that case.
	 */
	unsigned long		bd_private;

	/* The counter of freeze processes */
	int			bd_fsfreeze_count;
	/* Mutex for freeze */
	struct mutex		bd_fsfreeze_mutex;
} __randomize_layout;

/*
 * Radix-tree tags, for tagging dirty and writeback pages within the pagecache
 * radix trees
 */
#define PAGECACHE_TAG_DIRTY	0
#define PAGECACHE_TAG_WRITEBACK	1
#define PAGECACHE_TAG_TOWRITE	2

int mapping_tagged(struct address_space *mapping, int tag);

static inline void i_mmap_lock_write(struct address_space *mapping)
{
	down_write(&mapping->i_mmap_rwsem);
}

static inline void i_mmap_unlock_write(struct address_space *mapping)
{
	up_write(&mapping->i_mmap_rwsem);
}

static inline void i_mmap_lock_read(struct address_space *mapping)
{
	down_read(&mapping->i_mmap_rwsem);
}

static inline void i_mmap_unlock_read(struct address_space *mapping)
{
	up_read(&mapping->i_mmap_rwsem);
}

/*
 * Might pages of this file be mapped into userspace?
 */
static inline int mapping_mapped(struct address_space *mapping)
{
	return	!RB_EMPTY_ROOT(&mapping->i_mmap.rb_root);
}

/*
 * Might pages of this file have been modified in userspace?
 * Note that i_mmap_writable counts all VM_SHARED vmas: do_mmap_pgoff
 * marks vma as VM_SHARED if it is shared, and the file was opened for
 * writing i.e. vma may be mprotected writable even if now readonly.
 *
 * If i_mmap_writable is negative, no new writable mappings are allowed. You
 * can only deny writable mappings, if none exists right now.
 */
static inline int mapping_writably_mapped(struct address_space *mapping)
{
	return atomic_read(&mapping->i_mmap_writable) > 0;
}

static inline int mapping_map_writable(struct address_space *mapping)
{
	return atomic_inc_unless_negative(&mapping->i_mmap_writable) ?
		0 : -EPERM;
}

static inline void mapping_unmap_writable(struct address_space *mapping)
{
	atomic_dec(&mapping->i_mmap_writable);
}

static inline int mapping_deny_writable(struct address_space *mapping)
{
	return atomic_dec_unless_positive(&mapping->i_mmap_writable) ?
		0 : -EBUSY;
}

static inline void mapping_allow_writable(struct address_space *mapping)
{
	atomic_inc(&mapping->i_mmap_writable);
}

/*
 * Use sequence counter to get consistent i_size on 32-bit processors.
 */
#if BITS_PER_LONG==32 && defined(CONFIG_SMP)
#include <linux/seqlock.h>
#define __NEED_I_SIZE_ORDERED
#define i_size_ordered_init(inode) seqcount_init(&inode->i_size_seqcount)
#else
#define i_size_ordered_init(inode) do { } while (0)
#endif

struct posix_acl;
#define ACL_NOT_CACHED ((void *)(-1))
#define ACL_DONT_CACHE ((void *)(-3))

static inline struct posix_acl *
uncached_acl_sentinel(struct task_struct *task)
{
	return (void *)task + 1;
}

static inline bool
is_uncached_acl(struct posix_acl *acl)
{
	return (long)acl & 1;
}

#define IOP_FASTPERM	0x0001
#define IOP_LOOKUP	0x0002
#define IOP_NOFOLLOW	0x0004
#define IOP_XATTR	0x0008
#define IOP_DEFAULT_READLINK	0x0010

struct fsnotify_mark_connector;

/*
 * Keep mostly read-only and often accessed (especially for
 * the RCU path lookup and 'stat' data) fields at the beginning
 * of the 'struct inode'
 */
struct inode {
	umode_t			i_mode;
	unsigned short		i_opflags;
	kuid_t			i_uid;
	kgid_t			i_gid;
	unsigned int		i_flags;

#ifdef CONFIG_FS_POSIX_ACL
	struct posix_acl	*i_acl;
	struct posix_acl	*i_default_acl;
#endif

	const struct inode_operations	*i_op;
	struct super_block	*i_sb;
	struct address_space	*i_mapping;

#ifdef CONFIG_SECURITY
	void			*i_security;
#endif

	/* Stat data, not accessed from path walking */
	unsigned long		i_ino;
	/*
	 * Filesystems may only read i_nlink directly.  They shall use the
	 * following functions for modification:
	 *
	 *    (set|clear|inc|drop)_nlink
	 *    inode_(inc|dec)_link_count
	 */
	union {
		const unsigned int i_nlink;
		unsigned int __i_nlink;
	};
	dev_t			i_rdev;
	loff_t			i_size;
	struct timespec		i_atime;
	struct timespec		i_mtime;
	struct timespec		i_ctime;
	spinlock_t		i_lock;	/* i_blocks, i_bytes, maybe i_size */
	unsigned short          i_bytes;
	unsigned int		i_blkbits;
	enum rw_hint		i_write_hint;
	blkcnt_t		i_blocks;

#ifdef __NEED_I_SIZE_ORDERED
	seqcount_t		i_size_seqcount;
#endif

	/* Misc */
	unsigned long		i_state;
	struct rw_semaphore	i_rwsem;

	unsigned long		dirtied_when;	/* jiffies of first dirtying */
	unsigned long		dirtied_time_when;

	struct hlist_node	i_hash;
	struct list_head	i_io_list;	/* backing dev IO list */
#ifdef CONFIG_CGROUP_WRITEBACK
	struct bdi_writeback	*i_wb;		/* the associated cgroup wb */

	/* foreign inode detection, see wbc_detach_inode() */
	int			i_wb_frn_winner;
	u16			i_wb_frn_avg_time;
	u16			i_wb_frn_history;
#endif
	struct list_head	i_lru;		/* inode LRU list */
	struct list_head	i_sb_list;
	struct list_head	i_wb_list;	/* backing dev writeback list */
	union {
		struct hlist_head	i_dentry;
		struct rcu_head		i_rcu;
	};
	u64			i_version;
	atomic64_t		i_sequence; /* see futex */
	atomic_t		i_count;
	atomic_t		i_dio_count;
	atomic_t		i_writecount;
#ifdef CONFIG_IMA
	atomic_t		i_readcount; /* struct files open RO */
#endif
	const struct file_operations	*i_fop;	/* former ->i_op->default_file_ops */
	struct file_lock_context	*i_flctx;
	struct address_space	i_data;
	struct list_head	i_devices;
	union {
		struct pipe_inode_info	*i_pipe;
		struct block_device	*i_bdev;
		struct cdev		*i_cdev;
		char			*i_link;
		unsigned		i_dir_seq;
	};

	__u32			i_generation;

#ifdef CONFIG_FSNOTIFY
	__u32			i_fsnotify_mask; /* all events this inode cares about */
	struct fsnotify_mark_connector __rcu	*i_fsnotify_marks;
#endif

#ifdef CONFIG_FS_ENCRYPTION
	struct fscrypt_info	*i_crypt_info;
#endif

#ifdef CONFIG_FS_VERITY
	struct fsverity_info	*i_verity_info;
#endif

	void			*i_private; /* fs or device private pointer */
} __randomize_layout;

static inline unsigned int i_blocksize(const struct inode *node)
{
	return (1 << node->i_blkbits);
}

static inline int inode_unhashed(struct inode *inode)
{
	return hlist_unhashed(&inode->i_hash);
}

/*
 * inode->i_mutex nesting subclasses for the lock validator:
 *
 * 0: the object of the current VFS operation
 * 1: parent
 * 2: child/target
 * 3: xattr
 * 4: second non-directory
 * 5: second parent (when locking independent directories in rename)
 *
 * I_MUTEX_NONDIR2 is for certain operations (such as rename) which lock two
 * non-directories at once.
 *
 * The locking order between these classes is
 * parent[2] -> child -> grandchild -> normal -> xattr -> second non-directory
 */
enum inode_i_mutex_lock_class
{
	I_MUTEX_NORMAL,
	I_MUTEX_PARENT,
	I_MUTEX_CHILD,
	I_MUTEX_XATTR,
	I_MUTEX_NONDIR2,
	I_MUTEX_PARENT2,
};

static inline void inode_lock(struct inode *inode)
{
	down_write(&inode->i_rwsem);
}

static inline void inode_unlock(struct inode *inode)
{
	up_write(&inode->i_rwsem);
}

static inline void inode_lock_shared(struct inode *inode)
{
	down_read(&inode->i_rwsem);
}

static inline void inode_unlock_shared(struct inode *inode)
{
	up_read(&inode->i_rwsem);
}

static inline int inode_trylock(struct inode *inode)
{
	return down_write_trylock(&inode->i_rwsem);
}

static inline int inode_trylock_shared(struct inode *inode)
{
	return down_read_trylock(&inode->i_rwsem);
}

static inline int inode_is_locked(struct inode *inode)
{
	return rwsem_is_locked(&inode->i_rwsem);
}

static inline void inode_lock_nested(struct inode *inode, unsigned subclass)
{
	down_write_nested(&inode->i_rwsem, subclass);
}

void lock_two_nondirectories(struct inode *, struct inode*);
void unlock_two_nondirectories(struct inode *, struct inode*);

/*
 * NOTE: in a 32bit arch with a preemptable kernel and
 * an UP compile the i_size_read/write must be atomic
 * with respect to the local cpu (unlike with preempt disabled),
 * but they don't need to be atomic with respect to other cpus like in
 * true SMP (so they need either to either locally disable irq around
 * the read or for example on x86 they can be still implemented as a
 * cmpxchg8b without the need of the lock prefix). For SMP compiles
 * and 64bit archs it makes no difference if preempt is enabled or not.
 */
static inline loff_t i_size_read(const struct inode *inode)
{
#if BITS_PER_LONG==32 && defined(CONFIG_SMP)
	loff_t i_size;
	unsigned int seq;

	do {
		seq = read_seqcount_begin(&inode->i_size_seqcount);
		i_size = inode->i_size;
	} while (read_seqcount_retry(&inode->i_size_seqcount, seq));
	return i_size;
#elif BITS_PER_LONG==32 && defined(CONFIG_PREEMPT)
	loff_t i_size;

	preempt_disable();
	i_size = inode->i_size;
	preempt_enable();
	return i_size;
#else
	return inode->i_size;
#endif
}

/*
 * NOTE: unlike i_size_read(), i_size_write() does need locking around it
 * (normally i_mutex), otherwise on 32bit/SMP an update of i_size_seqcount
 * can be lost, resulting in subsequent i_size_read() calls spinning forever.
 */
static inline void i_size_write(struct inode *inode, loff_t i_size)
{
#if BITS_PER_LONG==32 && defined(CONFIG_SMP)
	preempt_disable();
	write_seqcount_begin(&inode->i_size_seqcount);
	inode->i_size = i_size;
	write_seqcount_end(&inode->i_size_seqcount);
	preempt_enable();
#elif BITS_PER_LONG==32 && defined(CONFIG_PREEMPT)
	preempt_disable();
	inode->i_size = i_size;
	preempt_enable();
#else
	inode->i_size = i_size;
#endif
}

static inline unsigned iminor(const struct inode *inode)
{
	return MINOR(inode->i_rdev);
}

static inline unsigned imajor(const struct inode *inode)
{
	return MAJOR(inode->i_rdev);
}

extern struct block_device *I_BDEV(struct inode *inode);

struct fown_struct {
	rwlock_t lock;          /* protects pid, uid, euid fields */
	struct pid *pid;	/* pid or -pgrp where SIGIO should be sent */
	enum pid_type pid_type;	/* Kind of process group SIGIO should be sent to */
	kuid_t uid, euid;	/* uid/euid of process setting the owner */
	int signum;		/* posix.1b rt signal to be delivered on IO */
};

/*
 * Track a single file's readahead state
 */
struct file_ra_state {
	pgoff_t start;			/* where readahead started */
	unsigned int size;		/* # of readahead pages */
	unsigned int async_size;	/* do asynchronous readahead when
					   there are only # of pages ahead */

	unsigned int ra_pages;		/* Maximum readahead window */
	unsigned int mmap_miss;		/* Cache miss stat for mmap accesses */
	loff_t prev_pos;		/* Cache last read() position */
};

/*
 * Check if @index falls in the readahead windows.
 */
static inline int ra_has_index(struct file_ra_state *ra, pgoff_t index)
{
	return (index >= ra->start &&
		index <  ra->start + ra->size);
}

struct file {
	union {
		struct llist_node	fu_llist;
		struct rcu_head 	fu_rcuhead;
	} f_u;
	struct path		f_path;
	struct inode		*f_inode;	/* cached value */
	const struct file_operations	*f_op;

	/*
	 * Protects f_ep_links, f_flags.
	 * Must not be taken from IRQ context.
	 */
	spinlock_t		f_lock;
	enum rw_hint		f_write_hint;
	atomic_long_t		f_count;
	unsigned int 		f_flags;
	fmode_t			f_mode;
	struct mutex		f_pos_lock;
	loff_t			f_pos;
	struct fown_struct	f_owner;
	const struct cred	*f_cred;
	struct file_ra_state	f_ra;

	u64			f_version;
#ifdef CONFIG_SECURITY
	void			*f_security;
#endif
	/* needed for tty driver, and maybe others */
	void			*private_data;

#ifdef CONFIG_EPOLL
	/* Used by fs/eventpoll.c to link all the hooks to this file */
	struct list_head	f_ep_links;
	struct list_head	f_tfile_llink;
#endif /* #ifdef CONFIG_EPOLL */
	struct address_space	*f_mapping;
	errseq_t		f_wb_err;
<<<<<<< HEAD
#ifdef CONFIG_FILE_TABLE_DEBUG
	struct hlist_node f_hash;
#endif /* #ifdef CONFIG_FILE_TABLE_DEBUG */
=======
	errseq_t		f_sb_err; /* for syncfs */
>>>>>>> 970a7d23
} __randomize_layout
  __attribute__((aligned(4)));	/* lest something weird decides that 2 is OK */

struct file_handle {
	__u32 handle_bytes;
	int handle_type;
	/* file identifier */
	unsigned char f_handle[];
};

static inline struct file *get_file(struct file *f)
{
	atomic_long_inc(&f->f_count);
	return f;
}
#define get_file_rcu(x) atomic_long_inc_not_zero(&(x)->f_count)
#define fput_atomic(x)	atomic_long_add_unless(&(x)->f_count, -1, 1)
#define file_count(x)	atomic_long_read(&(x)->f_count)

#define	MAX_NON_LFS	((1UL<<31) - 1)

/* Page cache limit. The filesystems should put that into their s_maxbytes
   limits, otherwise bad things can happen in VM. */
#if BITS_PER_LONG==32
#define MAX_LFS_FILESIZE	((loff_t)ULONG_MAX << PAGE_SHIFT)
#elif BITS_PER_LONG==64
#define MAX_LFS_FILESIZE 	((loff_t)LLONG_MAX)
#endif

#define FL_POSIX	1
#define FL_FLOCK	2
#define FL_DELEG	4	/* NFSv4 delegation */
#define FL_ACCESS	8	/* not trying to lock, just looking */
#define FL_EXISTS	16	/* when unlocking, test for existence */
#define FL_LEASE	32	/* lease held on this file */
#define FL_CLOSE	64	/* unlock on close */
#define FL_SLEEP	128	/* A blocking lock */
#define FL_DOWNGRADE_PENDING	256 /* Lease is being downgraded */
#define FL_UNLOCK_PENDING	512 /* Lease is being broken */
#define FL_OFDLCK	1024	/* lock is "owned" by struct file */
#define FL_LAYOUT	2048	/* outstanding pNFS layout */

#define FL_CLOSE_POSIX (FL_POSIX | FL_CLOSE)

/*
 * Special return value from posix_lock_file() and vfs_lock_file() for
 * asynchronous locking.
 */
#define FILE_LOCK_DEFERRED 1

/* legacy typedef, should eventually be removed */
typedef void *fl_owner_t;

struct file_lock;

struct file_lock_operations {
	void (*fl_copy_lock)(struct file_lock *, struct file_lock *);
	void (*fl_release_private)(struct file_lock *);
};

struct lock_manager_operations {
	int (*lm_compare_owner)(struct file_lock *, struct file_lock *);
	unsigned long (*lm_owner_key)(struct file_lock *);
	fl_owner_t (*lm_get_owner)(fl_owner_t);
	void (*lm_put_owner)(fl_owner_t);
	void (*lm_notify)(struct file_lock *);	/* unblock callback */
	int (*lm_grant)(struct file_lock *, int);
	bool (*lm_break)(struct file_lock *);
	int (*lm_change)(struct file_lock *, int, struct list_head *);
	void (*lm_setup)(struct file_lock *, void **);
};

struct lock_manager {
	struct list_head list;
	/*
	 * NFSv4 and up also want opens blocked during the grace period;
	 * NLM doesn't care:
	 */
	bool block_opens;
};

struct net;
void locks_start_grace(struct net *, struct lock_manager *);
void locks_end_grace(struct lock_manager *);
int locks_in_grace(struct net *);
int opens_in_grace(struct net *);

/* that will die - we need it for nfs_lock_info */
#include <linux/nfs_fs_i.h>

/*
 * struct file_lock represents a generic "file lock". It's used to represent
 * POSIX byte range locks, BSD (flock) locks, and leases. It's important to
 * note that the same struct is used to represent both a request for a lock and
 * the lock itself, but the same object is never used for both.
 *
 * FIXME: should we create a separate "struct lock_request" to help distinguish
 * these two uses?
 *
 * The varous i_flctx lists are ordered by:
 *
 * 1) lock owner
 * 2) lock range start
 * 3) lock range end
 *
 * Obviously, the last two criteria only matter for POSIX locks.
 */
struct file_lock {
	struct file_lock *fl_next;	/* singly linked list for this inode  */
	struct list_head fl_list;	/* link into file_lock_context */
	struct hlist_node fl_link;	/* node in global lists */
	struct list_head fl_block;	/* circular list of blocked processes */
	fl_owner_t fl_owner;
	unsigned int fl_flags;
	unsigned char fl_type;
	unsigned int fl_pid;
	int fl_link_cpu;		/* what cpu's list is this on? */
	wait_queue_head_t fl_wait;
	struct file *fl_file;
	loff_t fl_start;
	loff_t fl_end;

	struct fasync_struct *	fl_fasync; /* for lease break notifications */
	/* for lease breaks: */
	unsigned long fl_break_time;
	unsigned long fl_downgrade_time;

	const struct file_lock_operations *fl_ops;	/* Callbacks for filesystems */
	const struct lock_manager_operations *fl_lmops;	/* Callbacks for lockmanagers */
	union {
		struct nfs_lock_info	nfs_fl;
		struct nfs4_lock_info	nfs4_fl;
		struct {
			struct list_head link;	/* link in AFS vnode's pending_locks list */
			int state;		/* state of grant or error if -ve */
		} afs;
	} fl_u;
} __randomize_layout;

struct file_lock_context {
	spinlock_t		flc_lock;
	struct list_head	flc_flock;
	struct list_head	flc_posix;
	struct list_head	flc_lease;
};

/* The following constant reflects the upper bound of the file/locking space */
#ifndef OFFSET_MAX
#define INT_LIMIT(x)	(~((x)1 << (sizeof(x)*8 - 1)))
#define OFFSET_MAX	INT_LIMIT(loff_t)
#define OFFT_OFFSET_MAX	INT_LIMIT(off_t)
#endif

extern void send_sigio(struct fown_struct *fown, int fd, int band);

/*
 * Return the inode to use for locking
 *
 * For overlayfs this should be the overlay inode, not the real inode returned
 * by file_inode().  For any other fs file_inode(filp) and locks_inode(filp) are
 * equal.
 */
static inline struct inode *locks_inode(const struct file *f)
{
	return f->f_path.dentry->d_inode;
}

#ifdef CONFIG_FILE_LOCKING
extern int fcntl_getlk(struct file *, unsigned int, struct flock *);
extern int fcntl_setlk(unsigned int, struct file *, unsigned int,
			struct flock *);

#if BITS_PER_LONG == 32
extern int fcntl_getlk64(struct file *, unsigned int, struct flock64 *);
extern int fcntl_setlk64(unsigned int, struct file *, unsigned int,
			struct flock64 *);
#endif

extern int fcntl_setlease(unsigned int fd, struct file *filp, long arg);
extern int fcntl_getlease(struct file *filp);

/* fs/locks.c */
void locks_free_lock_context(struct inode *inode);
void locks_free_lock(struct file_lock *fl);
extern void locks_init_lock(struct file_lock *);
extern struct file_lock * locks_alloc_lock(void);
extern void locks_copy_lock(struct file_lock *, struct file_lock *);
extern void locks_copy_conflock(struct file_lock *, struct file_lock *);
extern void locks_remove_posix(struct file *, fl_owner_t);
extern void locks_remove_file(struct file *);
extern void locks_release_private(struct file_lock *);
extern void posix_test_lock(struct file *, struct file_lock *);
extern int posix_lock_file(struct file *, struct file_lock *, struct file_lock *);
extern int posix_unblock_lock(struct file_lock *);
extern int vfs_test_lock(struct file *, struct file_lock *);
extern int vfs_lock_file(struct file *, unsigned int, struct file_lock *, struct file_lock *);
extern int vfs_cancel_lock(struct file *filp, struct file_lock *fl);
extern int locks_lock_inode_wait(struct inode *inode, struct file_lock *fl);
extern int __break_lease(struct inode *inode, unsigned int flags, unsigned int type);
extern void lease_get_mtime(struct inode *, struct timespec *time);
extern int generic_setlease(struct file *, long, struct file_lock **, void **priv);
extern int vfs_setlease(struct file *, long, struct file_lock **, void **);
extern int lease_modify(struct file_lock *, int, struct list_head *);
struct files_struct;
extern void show_fd_locks(struct seq_file *f,
			 struct file *filp, struct files_struct *files);
#else /* !CONFIG_FILE_LOCKING */
static inline int fcntl_getlk(struct file *file, unsigned int cmd,
			      struct flock __user *user)
{
	return -EINVAL;
}

static inline int fcntl_setlk(unsigned int fd, struct file *file,
			      unsigned int cmd, struct flock __user *user)
{
	return -EACCES;
}

#if BITS_PER_LONG == 32
static inline int fcntl_getlk64(struct file *file, unsigned int cmd,
				struct flock64 __user *user)
{
	return -EINVAL;
}

static inline int fcntl_setlk64(unsigned int fd, struct file *file,
				unsigned int cmd, struct flock64 __user *user)
{
	return -EACCES;
}
#endif
static inline int fcntl_setlease(unsigned int fd, struct file *filp, long arg)
{
	return -EINVAL;
}

static inline int fcntl_getlease(struct file *filp)
{
	return F_UNLCK;
}

static inline void
locks_free_lock_context(struct inode *inode)
{
}

static inline void locks_init_lock(struct file_lock *fl)
{
	return;
}

static inline void locks_copy_conflock(struct file_lock *new, struct file_lock *fl)
{
	return;
}

static inline void locks_copy_lock(struct file_lock *new, struct file_lock *fl)
{
	return;
}

static inline void locks_remove_posix(struct file *filp, fl_owner_t owner)
{
	return;
}

static inline void locks_remove_file(struct file *filp)
{
	return;
}

static inline void posix_test_lock(struct file *filp, struct file_lock *fl)
{
	return;
}

static inline int posix_lock_file(struct file *filp, struct file_lock *fl,
				  struct file_lock *conflock)
{
	return -ENOLCK;
}

static inline int posix_unblock_lock(struct file_lock *waiter)
{
	return -ENOENT;
}

static inline int vfs_test_lock(struct file *filp, struct file_lock *fl)
{
	return 0;
}

static inline int vfs_lock_file(struct file *filp, unsigned int cmd,
				struct file_lock *fl, struct file_lock *conf)
{
	return -ENOLCK;
}

static inline int vfs_cancel_lock(struct file *filp, struct file_lock *fl)
{
	return 0;
}

static inline int locks_lock_inode_wait(struct inode *inode, struct file_lock *fl)
{
	return -ENOLCK;
}

static inline int __break_lease(struct inode *inode, unsigned int mode, unsigned int type)
{
	return 0;
}

static inline void lease_get_mtime(struct inode *inode, struct timespec *time)
{
	return;
}

static inline int generic_setlease(struct file *filp, long arg,
				    struct file_lock **flp, void **priv)
{
	return -EINVAL;
}

static inline int vfs_setlease(struct file *filp, long arg,
			       struct file_lock **lease, void **priv)
{
	return -EINVAL;
}

static inline int lease_modify(struct file_lock *fl, int arg,
			       struct list_head *dispose)
{
	return -EINVAL;
}

struct files_struct;
static inline void show_fd_locks(struct seq_file *f,
			struct file *filp, struct files_struct *files) {}
#endif /* !CONFIG_FILE_LOCKING */

static inline struct inode *file_inode(const struct file *f)
{
	return f->f_inode;
}

static inline struct dentry *file_dentry(const struct file *file)
{
	return d_real(file->f_path.dentry, file_inode(file), 0, 0);
}

static inline int locks_lock_file_wait(struct file *filp, struct file_lock *fl)
{
	return locks_lock_inode_wait(locks_inode(filp), fl);
}

struct fasync_struct {
	spinlock_t		fa_lock;
	int			magic;
	int			fa_fd;
	struct fasync_struct	*fa_next; /* singly linked list */
	struct file		*fa_file;
	struct rcu_head		fa_rcu;
};

#define FASYNC_MAGIC 0x4601

/* SMP safe fasync helpers: */
extern int fasync_helper(int, struct file *, int, struct fasync_struct **);
extern struct fasync_struct *fasync_insert_entry(int, struct file *, struct fasync_struct **, struct fasync_struct *);
extern int fasync_remove_entry(struct file *, struct fasync_struct **);
extern struct fasync_struct *fasync_alloc(void);
extern void fasync_free(struct fasync_struct *);

/* can be called from interrupts */
extern void kill_fasync(struct fasync_struct **, int, int);

extern void __f_setown(struct file *filp, struct pid *, enum pid_type, int force);
extern int f_setown(struct file *filp, unsigned long arg, int force);
extern void f_delown(struct file *filp);
extern pid_t f_getown(struct file *filp);
extern int send_sigurg(struct fown_struct *fown);

/*
 * sb->s_flags.  Note that these mirror the equivalent MS_* flags where
 * represented in both.
 */
#define SB_RDONLY	 1	/* Mount read-only */
#define SB_NOSUID	 2	/* Ignore suid and sgid bits */
#define SB_NODEV	 4	/* Disallow access to device special files */
#define SB_NOEXEC	 8	/* Disallow program execution */
#define SB_SYNCHRONOUS	16	/* Writes are synced at once */
#define SB_MANDLOCK	64	/* Allow mandatory locks on an FS */
#define SB_DIRSYNC	128	/* Directory modifications are synchronous */
#define SB_NOATIME	1024	/* Do not update access times. */
#define SB_NODIRATIME	2048	/* Do not update directory access times */
#define SB_SILENT	32768
#define SB_POSIXACL	(1<<16)	/* VFS does not apply the umask */
#define SB_KERNMOUNT	(1<<22) /* this is a kern_mount call */
#define SB_I_VERSION	(1<<23) /* Update inode I_version field */
#define SB_LAZYTIME	(1<<25) /* Update the on-disk [acm]times lazily */

/* These sb flags are internal to the kernel */
#define SB_SUBMOUNT     (1<<26)
#define SB_NOREMOTELOCK	(1<<27)
#define SB_NOSEC	(1<<28)
#define SB_BORN		(1<<29)
#define SB_ACTIVE	(1<<30)
#define SB_NOUSER	(1<<31)

/* These flags relate to encoding and casefolding */
#define SB_ENC_STRICT_MODE_FL	(1 << 0)

<<<<<<< HEAD
#define sb_has_enc_strict_mode(sb) \
=======
#define sb_has_strict_encoding(sb) \
>>>>>>> 970a7d23
	(sb->s_encoding_flags & SB_ENC_STRICT_MODE_FL)

/*
 *	Umount options
 */

#define MNT_FORCE	0x00000001	/* Attempt to forcibily umount */
#define MNT_DETACH	0x00000002	/* Just detach from the tree */
#define MNT_EXPIRE	0x00000004	/* Mark for expiry */
#define UMOUNT_NOFOLLOW	0x00000008	/* Don't follow symlink on umount */
#define UMOUNT_UNUSED	0x80000000	/* Flag guaranteed to be unused */

/* sb->s_iflags */
#define SB_I_CGROUPWB	0x00000001	/* cgroup-aware writeback enabled */
#define SB_I_NOEXEC	0x00000002	/* Ignore executables on this fs */
#define SB_I_NODEV	0x00000004	/* Ignore devices on this fs */
#define SB_I_MULTIROOT	0x00000008	/* Multiple roots to the dentry tree */

/* sb->s_iflags to limit user namespace mounts */
#define SB_I_USERNS_VISIBLE		0x00000010 /* fstype already mounted */

/* Possible states of 'frozen' field */
enum {
	SB_UNFROZEN = 0,		/* FS is unfrozen */
	SB_FREEZE_WRITE	= 1,		/* Writes, dir ops, ioctls frozen */
	SB_FREEZE_PAGEFAULT = 2,	/* Page faults stopped as well */
	SB_FREEZE_FS = 3,		/* For internal FS use (e.g. to stop
					 * internal threads if needed) */
	SB_FREEZE_COMPLETE = 4,		/* ->freeze_fs finished successfully */
};

#define SB_FREEZE_LEVELS (SB_FREEZE_COMPLETE - 1)

struct sb_writers {
	int				frozen;		/* Is sb frozen? */
	wait_queue_head_t		wait_unfrozen;	/* for get_super_thawed() */
	struct percpu_rw_semaphore	rw_sem[SB_FREEZE_LEVELS];
};

struct super_block {
	struct list_head	s_list;		/* Keep this first */
	dev_t			s_dev;		/* search index; _not_ kdev_t */
	unsigned char		s_blocksize_bits;
	unsigned long		s_blocksize;
	loff_t			s_maxbytes;	/* Max file size */
	struct file_system_type	*s_type;
	const struct super_operations	*s_op;
	const struct dquot_operations	*dq_op;
	const struct quotactl_ops	*s_qcop;
	const struct export_operations *s_export_op;
	unsigned long		s_flags;
	unsigned long		s_iflags;	/* internal SB_I_* flags */
	unsigned long		s_magic;
	struct dentry		*s_root;
	struct rw_semaphore	s_umount;
	int			s_count;
	atomic_t		s_active;
#ifdef CONFIG_SECURITY
	void                    *s_security;
#endif
	const struct xattr_handler **s_xattr;
#ifdef CONFIG_FS_ENCRYPTION
	const struct fscrypt_operations	*s_cop;
	struct key		*s_master_keys; /* master crypto keys in use */
#endif
#ifdef CONFIG_FS_VERITY
	const struct fsverity_operations *s_vop;
#endif
#ifdef CONFIG_UNICODE
	struct unicode_map *s_encoding;
	__u16 s_encoding_flags;
#endif
	struct hlist_bl_head	s_anon;		/* anonymous dentries for (nfs) exporting */
#ifdef CONFIG_UNICODE
	struct unicode_map *s_encoding;
	__u16 s_encoding_flags;
#endif
	struct list_head	s_mounts;	/* list of mounts; _not_ for fs use */
	struct block_device	*s_bdev;
	struct backing_dev_info *s_bdi;
	struct mtd_info		*s_mtd;
	struct hlist_node	s_instances;
	unsigned int		s_quota_types;	/* Bitmask of supported quota types */
	struct quota_info	s_dquot;	/* Diskquota specific options */

	struct sb_writers	s_writers;

	char			s_id[32];	/* Informational name */
	uuid_t			s_uuid;		/* UUID */

	void 			*s_fs_info;	/* Filesystem private info */
	unsigned int		s_max_links;
	fmode_t			s_mode;

	/* Granularity of c/m/atime in ns.
	   Cannot be worse than a second */
	u32		   s_time_gran;

	/*
	 * The next field is for VFS *only*. No filesystems have any business
	 * even looking at it. You had been warned.
	 */
	struct mutex s_vfs_rename_mutex;	/* Kludge */

	/*
	 * Filesystem subtype.  If non-empty the filesystem type field
	 * in /proc/mounts will be "type.subtype"
	 */
	char *s_subtype;

	const struct dentry_operations *s_d_op; /* default d_op for dentries */

	/*
	 * Saved pool identifier for cleancache (-1 means none)
	 */
	int cleancache_poolid;

	struct shrinker s_shrink;	/* per-sb shrinker handle */

	/* Number of inodes with nlink == 0 but still referenced */
	atomic_long_t s_remove_count;

	/* Being remounted read-only */
	int s_readonly_remount;

	/* per-sb errseq_t for reporting writeback errors via syncfs */
	errseq_t s_wb_err;

	/* AIO completions deferred from interrupt context */
	struct workqueue_struct *s_dio_done_wq;
	struct hlist_head s_pins;

	/*
	 * Owning user namespace and default context in which to
	 * interpret filesystem uids, gids, quotas, device nodes,
	 * xattrs and security labels.
	 */
	struct user_namespace *s_user_ns;

	/*
	 * Keep the lru lists last in the structure so they always sit on their
	 * own individual cachelines.
	 */
	struct list_lru		s_dentry_lru ____cacheline_aligned_in_smp;
	struct list_lru		s_inode_lru ____cacheline_aligned_in_smp;
	struct rcu_head		rcu;
	struct work_struct	destroy_work;

	struct mutex		s_sync_lock;	/* sync serialisation lock */

	/*
	 * Indicates how deep in a filesystem stack this SB is
	 */
	int s_stack_depth;

	/* s_inode_list_lock protects s_inodes */
	spinlock_t		s_inode_list_lock ____cacheline_aligned_in_smp;
	struct list_head	s_inodes;	/* all inodes */

	spinlock_t		s_inode_wblist_lock;
	struct list_head	s_inodes_wb;	/* writeback inodes */
} __randomize_layout;

/* Helper functions so that in most cases filesystems will
 * not need to deal directly with kuid_t and kgid_t and can
 * instead deal with the raw numeric values that are stored
 * in the filesystem.
 */
static inline uid_t i_uid_read(const struct inode *inode)
{
	return from_kuid(inode->i_sb->s_user_ns, inode->i_uid);
}

static inline gid_t i_gid_read(const struct inode *inode)
{
	return from_kgid(inode->i_sb->s_user_ns, inode->i_gid);
}

static inline void i_uid_write(struct inode *inode, uid_t uid)
{
	inode->i_uid = make_kuid(inode->i_sb->s_user_ns, uid);
}

static inline void i_gid_write(struct inode *inode, gid_t gid)
{
	inode->i_gid = make_kgid(inode->i_sb->s_user_ns, gid);
}

extern struct timespec current_time(struct inode *inode);

/*
 * Snapshotting support.
 */

void __sb_end_write(struct super_block *sb, int level);
int __sb_start_write(struct super_block *sb, int level, bool wait);

#define __sb_writers_acquired(sb, lev)	\
	percpu_rwsem_acquire(&(sb)->s_writers.rw_sem[(lev)-1], 1, _THIS_IP_)
#define __sb_writers_release(sb, lev)	\
	percpu_rwsem_release(&(sb)->s_writers.rw_sem[(lev)-1], 1, _THIS_IP_)

/**
 * sb_end_write - drop write access to a superblock
 * @sb: the super we wrote to
 *
 * Decrement number of writers to the filesystem. Wake up possible waiters
 * wanting to freeze the filesystem.
 */
static inline void sb_end_write(struct super_block *sb)
{
	__sb_end_write(sb, SB_FREEZE_WRITE);
}

/**
 * sb_end_pagefault - drop write access to a superblock from a page fault
 * @sb: the super we wrote to
 *
 * Decrement number of processes handling write page fault to the filesystem.
 * Wake up possible waiters wanting to freeze the filesystem.
 */
static inline void sb_end_pagefault(struct super_block *sb)
{
	__sb_end_write(sb, SB_FREEZE_PAGEFAULT);
}

/**
 * sb_end_intwrite - drop write access to a superblock for internal fs purposes
 * @sb: the super we wrote to
 *
 * Decrement fs-internal number of writers to the filesystem.  Wake up possible
 * waiters wanting to freeze the filesystem.
 */
static inline void sb_end_intwrite(struct super_block *sb)
{
	__sb_end_write(sb, SB_FREEZE_FS);
}

/**
 * sb_start_write - get write access to a superblock
 * @sb: the super we write to
 *
 * When a process wants to write data or metadata to a file system (i.e. dirty
 * a page or an inode), it should embed the operation in a sb_start_write() -
 * sb_end_write() pair to get exclusion against file system freezing. This
 * function increments number of writers preventing freezing. If the file
 * system is already frozen, the function waits until the file system is
 * thawed.
 *
 * Since freeze protection behaves as a lock, users have to preserve
 * ordering of freeze protection and other filesystem locks. Generally,
 * freeze protection should be the outermost lock. In particular, we have:
 *
 * sb_start_write
 *   -> i_mutex			(write path, truncate, directory ops, ...)
 *   -> s_umount		(freeze_super, thaw_super)
 */
static inline void sb_start_write(struct super_block *sb)
{
	__sb_start_write(sb, SB_FREEZE_WRITE, true);
}

static inline int sb_start_write_trylock(struct super_block *sb)
{
	return __sb_start_write(sb, SB_FREEZE_WRITE, false);
}

/**
 * sb_start_pagefault - get write access to a superblock from a page fault
 * @sb: the super we write to
 *
 * When a process starts handling write page fault, it should embed the
 * operation into sb_start_pagefault() - sb_end_pagefault() pair to get
 * exclusion against file system freezing. This is needed since the page fault
 * is going to dirty a page. This function increments number of running page
 * faults preventing freezing. If the file system is already frozen, the
 * function waits until the file system is thawed.
 *
 * Since page fault freeze protection behaves as a lock, users have to preserve
 * ordering of freeze protection and other filesystem locks. It is advised to
 * put sb_start_pagefault() close to mmap_sem in lock ordering. Page fault
 * handling code implies lock dependency:
 *
 * mmap_sem
 *   -> sb_start_pagefault
 */
static inline void sb_start_pagefault(struct super_block *sb)
{
	__sb_start_write(sb, SB_FREEZE_PAGEFAULT, true);
}

/*
 * sb_start_intwrite - get write access to a superblock for internal fs purposes
 * @sb: the super we write to
 *
 * This is the third level of protection against filesystem freezing. It is
 * free for use by a filesystem. The only requirement is that it must rank
 * below sb_start_pagefault.
 *
 * For example filesystem can call sb_start_intwrite() when starting a
 * transaction which somewhat eases handling of freezing for internal sources
 * of filesystem changes (internal fs threads, discarding preallocation on file
 * close, etc.).
 */
static inline void sb_start_intwrite(struct super_block *sb)
{
	__sb_start_write(sb, SB_FREEZE_FS, true);
}


extern bool inode_owner_or_capable(const struct inode *inode);

/*
 * VFS helper functions..
 */
extern int vfs_create(struct inode *, struct dentry *, umode_t, bool);
extern int vfs_create2(struct vfsmount *, struct inode *, struct dentry *, umode_t, bool);
extern int vfs_mkdir(struct inode *, struct dentry *, umode_t);
extern int vfs_mkdir2(struct vfsmount *, struct inode *, struct dentry *, umode_t);
extern int vfs_mknod(struct inode *, struct dentry *, umode_t, dev_t);
extern int vfs_mknod2(struct vfsmount *, struct inode *, struct dentry *, umode_t, dev_t);
extern int vfs_symlink(struct inode *, struct dentry *, const char *);
extern int vfs_symlink2(struct vfsmount *, struct inode *, struct dentry *, const char *);
extern int vfs_link(struct dentry *, struct inode *, struct dentry *, struct inode **);
extern int vfs_link2(struct vfsmount *, struct dentry *, struct inode *, struct dentry *, struct inode **);
extern int vfs_rmdir(struct inode *, struct dentry *);
extern int vfs_rmdir2(struct vfsmount *, struct inode *, struct dentry *);
extern int vfs_unlink(struct inode *, struct dentry *, struct inode **);
extern int vfs_unlink2(struct vfsmount *, struct inode *, struct dentry *, struct inode **);
extern int vfs_rename(struct inode *, struct dentry *, struct inode *, struct dentry *, struct inode **, unsigned int);
extern int vfs_rename2(struct vfsmount *, struct inode *, struct dentry *, struct inode *, struct dentry *, struct inode **, unsigned int);
extern int vfs_whiteout(struct inode *, struct dentry *);

extern struct dentry *vfs_tmpfile(struct vfsmount *mnt,
				  struct dentry *dentry, umode_t mode,
				  int open_flag);

/*
 * VFS file helper functions.
 */
extern void inode_init_owner(struct inode *inode, const struct inode *dir,
			umode_t mode);
extern bool may_open_dev(const struct path *path);
/*
 * VFS FS_IOC_FIEMAP helper definitions.
 */
struct fiemap_extent_info {
	unsigned int fi_flags;		/* Flags as passed from user */
	unsigned int fi_extents_mapped;	/* Number of mapped extents */
	unsigned int fi_extents_max;	/* Size of fiemap_extent array */
	struct fiemap_extent __user *fi_extents_start; /* Start of
							fiemap_extent array */
};

int fiemap_prep(struct inode *inode, struct fiemap_extent_info *fieinfo,
		u64 start, u64 *len, u32 supported_flags);
int fiemap_fill_next_extent(struct fiemap_extent_info *info, u64 logical,
			    u64 phys, u64 len, u32 flags);
int fiemap_check_flags(struct fiemap_extent_info *fieinfo, u32 fs_flags);

/*
 * File types
 *
 * NOTE! These match bits 12..15 of stat.st_mode
 * (ie "(i_mode >> 12) & 15").
 */
#define DT_UNKNOWN	0
#define DT_FIFO		1
#define DT_CHR		2
#define DT_DIR		4
#define DT_BLK		6
#define DT_REG		8
#define DT_LNK		10
#define DT_SOCK		12
#define DT_WHT		14

/*
 * This is the "filldir" function type, used by readdir() to let
 * the kernel specify what kind of dirent layout it wants to have.
 * This allows the kernel to read directories into kernel space or
 * to have different dirent layouts depending on the binary type.
 */
struct dir_context;
typedef int (*filldir_t)(struct dir_context *, const char *, int, loff_t, u64,
			 unsigned);

struct dir_context {
	const filldir_t actor;
	loff_t pos;
};

struct block_device_operations;

/* These macros are for out of kernel modules to test that
 * the kernel supports the unlocked_ioctl and compat_ioctl
 * fields in struct file_operations. */
#define HAVE_COMPAT_IOCTL 1
#define HAVE_UNLOCKED_IOCTL 1

/*
 * These flags let !MMU mmap() govern direct device mapping vs immediate
 * copying more easily for MAP_PRIVATE, especially for ROM filesystems.
 *
 * NOMMU_MAP_COPY:	Copy can be mapped (MAP_PRIVATE)
 * NOMMU_MAP_DIRECT:	Can be mapped directly (MAP_SHARED)
 * NOMMU_MAP_READ:	Can be mapped for reading
 * NOMMU_MAP_WRITE:	Can be mapped for writing
 * NOMMU_MAP_EXEC:	Can be mapped for execution
 */
#define NOMMU_MAP_COPY		0x00000001
#define NOMMU_MAP_DIRECT	0x00000008
#define NOMMU_MAP_READ		VM_MAYREAD
#define NOMMU_MAP_WRITE		VM_MAYWRITE
#define NOMMU_MAP_EXEC		VM_MAYEXEC

#define NOMMU_VMFLAGS \
	(NOMMU_MAP_READ | NOMMU_MAP_WRITE | NOMMU_MAP_EXEC)


struct iov_iter;

struct file_operations {
	struct module *owner;
	loff_t (*llseek) (struct file *, loff_t, int);
	ssize_t (*read) (struct file *, char __user *, size_t, loff_t *);
	ssize_t (*write) (struct file *, const char __user *, size_t, loff_t *);
	ssize_t (*read_iter) (struct kiocb *, struct iov_iter *);
	ssize_t (*write_iter) (struct kiocb *, struct iov_iter *);
	int (*iterate) (struct file *, struct dir_context *);
	int (*iterate_shared) (struct file *, struct dir_context *);
	unsigned int (*poll) (struct file *, struct poll_table_struct *);
	long (*unlocked_ioctl) (struct file *, unsigned int, unsigned long);
	long (*compat_ioctl) (struct file *, unsigned int, unsigned long);
	int (*mmap) (struct file *, struct vm_area_struct *);
	int (*open) (struct inode *, struct file *);
	int (*flush) (struct file *, fl_owner_t id);
	int (*release) (struct inode *, struct file *);
	int (*fsync) (struct file *, loff_t, loff_t, int datasync);
	int (*fasync) (int, struct file *, int);
	int (*lock) (struct file *, int, struct file_lock *);
	ssize_t (*sendpage) (struct file *, struct page *, int, size_t, loff_t *, int);
	unsigned long (*get_unmapped_area)(struct file *, unsigned long, unsigned long, unsigned long, unsigned long);
	int (*check_flags)(int);
	int (*flock) (struct file *, int, struct file_lock *);
	ssize_t (*splice_write)(struct pipe_inode_info *, struct file *, loff_t *, size_t, unsigned int);
	ssize_t (*splice_read)(struct file *, loff_t *, struct pipe_inode_info *, size_t, unsigned int);
	int (*setlease)(struct file *, long, struct file_lock **, void **);
	long (*fallocate)(struct file *file, int mode, loff_t offset,
			  loff_t len);
	void (*show_fdinfo)(struct seq_file *m, struct file *f);
#ifndef CONFIG_MMU
	unsigned (*mmap_capabilities)(struct file *);
#endif
	ssize_t (*copy_file_range)(struct file *, loff_t, struct file *,
			loff_t, size_t, unsigned int);
	int (*clone_file_range)(struct file *, loff_t, struct file *, loff_t,
			u64);
	ssize_t (*dedupe_file_range)(struct file *, u64, u64, struct file *,
			u64);
} __randomize_layout;

struct inode_operations {
	struct dentry * (*lookup) (struct inode *,struct dentry *, unsigned int);
	const char * (*get_link) (struct dentry *, struct inode *, struct delayed_call *);
	int (*permission) (struct inode *, int);
	int (*permission2) (struct vfsmount *, struct inode *, int);
	struct posix_acl * (*get_acl)(struct inode *, int);

	int (*readlink) (struct dentry *, char __user *,int);

	int (*create) (struct inode *,struct dentry *, umode_t, bool);
	int (*link) (struct dentry *,struct inode *,struct dentry *);
	int (*unlink) (struct inode *,struct dentry *);
	int (*symlink) (struct inode *,struct dentry *,const char *);
	int (*mkdir) (struct inode *,struct dentry *,umode_t);
	int (*rmdir) (struct inode *,struct dentry *);
	int (*mknod) (struct inode *,struct dentry *,umode_t,dev_t);
	int (*rename) (struct inode *, struct dentry *,
			struct inode *, struct dentry *, unsigned int);
	int (*setattr) (struct dentry *, struct iattr *);
	int (*setattr2) (struct vfsmount *, struct dentry *, struct iattr *);
	int (*getattr) (const struct path *, struct kstat *, u32, unsigned int);
	ssize_t (*listxattr) (struct dentry *, char *, size_t);
	int (*fiemap)(struct inode *, struct fiemap_extent_info *, u64 start,
		      u64 len);
	int (*update_time)(struct inode *, struct timespec *, int);
	int (*atomic_open)(struct inode *, struct dentry *,
			   struct file *, unsigned open_flag,
			   umode_t create_mode, int *opened);
	int (*tmpfile) (struct inode *, struct dentry *, umode_t);
	int (*set_acl)(struct inode *, struct posix_acl *, int);
} ____cacheline_aligned;

static inline ssize_t call_read_iter(struct file *file, struct kiocb *kio,
				     struct iov_iter *iter)
{
	return file->f_op->read_iter(kio, iter);
}

static inline ssize_t call_write_iter(struct file *file, struct kiocb *kio,
				      struct iov_iter *iter)
{
	return file->f_op->write_iter(kio, iter);
}

static inline int call_mmap(struct file *file, struct vm_area_struct *vma)
{
	return file->f_op->mmap(file, vma);
}

ssize_t rw_copy_check_uvector(int type, const struct iovec __user * uvector,
			      unsigned long nr_segs, unsigned long fast_segs,
			      struct iovec *fast_pointer,
			      struct iovec **ret_pointer);

extern ssize_t __vfs_read(struct file *, char __user *, size_t, loff_t *);
extern ssize_t vfs_read(struct file *, char __user *, size_t, loff_t *);
extern ssize_t vfs_write(struct file *, const char __user *, size_t, loff_t *);
extern ssize_t vfs_readv(struct file *, const struct iovec __user *,
		unsigned long, loff_t *, rwf_t);
extern ssize_t vfs_copy_file_range(struct file *, loff_t , struct file *,
				   loff_t, size_t, unsigned int);
extern int vfs_clone_file_prep_inodes(struct inode *inode_in, loff_t pos_in,
				      struct inode *inode_out, loff_t pos_out,
				      u64 *len, bool is_dedupe);
extern int do_clone_file_range(struct file *file_in, loff_t pos_in,
			       struct file *file_out, loff_t pos_out, u64 len);
extern int vfs_clone_file_range(struct file *file_in, loff_t pos_in,
				struct file *file_out, loff_t pos_out, u64 len);
extern int vfs_dedupe_file_range_compare(struct inode *src, loff_t srcoff,
					 struct inode *dest, loff_t destoff,
					 loff_t len, bool *is_same);
extern int vfs_dedupe_file_range(struct file *file,
				 struct file_dedupe_range *same);

struct super_operations {
   	struct inode *(*alloc_inode)(struct super_block *sb);
	void (*destroy_inode)(struct inode *);

   	void (*dirty_inode) (struct inode *, int flags);
	int (*write_inode) (struct inode *, struct writeback_control *wbc);
	int (*drop_inode) (struct inode *);
	void (*evict_inode) (struct inode *);
	void (*put_super) (struct super_block *);
	int (*sync_fs)(struct super_block *sb, int wait);
	int (*freeze_super) (struct super_block *);
	int (*freeze_fs) (struct super_block *);
	int (*thaw_super) (struct super_block *);
	int (*unfreeze_fs) (struct super_block *);
	int (*statfs) (struct dentry *, struct kstatfs *);
	int (*remount_fs) (struct super_block *, int *, char *);
	int (*remount_fs2) (struct vfsmount *, struct super_block *, int *, char *);
	void *(*clone_mnt_data) (void *);
	void (*copy_mnt_data) (void *, void *);
	void (*umount_begin) (struct super_block *);
	void (*umount_end) (struct super_block *, int);

	int (*show_options)(struct seq_file *, struct dentry *);
	int (*show_options2)(struct vfsmount *,struct seq_file *, struct dentry *);
	int (*show_devname)(struct seq_file *, struct dentry *);
	int (*show_path)(struct seq_file *, struct dentry *);
	int (*show_stats)(struct seq_file *, struct dentry *);
#ifdef CONFIG_QUOTA
	ssize_t (*quota_read)(struct super_block *, int, char *, size_t, loff_t);
	ssize_t (*quota_write)(struct super_block *, int, const char *, size_t, loff_t);
	struct dquot **(*get_dquots)(struct inode *);
#endif
	int (*bdev_try_to_free_page)(struct super_block*, struct page*, gfp_t);
	long (*nr_cached_objects)(struct super_block *,
				  struct shrink_control *);
	long (*free_cached_objects)(struct super_block *,
				    struct shrink_control *);
};

/*
 * Inode flags - they have no relation to superblock flags now
 */
#define S_SYNC		1	/* Writes are synced at once */
#define S_NOATIME	2	/* Do not update access times */
#define S_APPEND	4	/* Append-only file */
#define S_IMMUTABLE	8	/* Immutable file */
#define S_DEAD		16	/* removed, but still open directory */
#define S_NOQUOTA	32	/* Inode is not counted to quota */
#define S_DIRSYNC	64	/* Directory modifications are synchronous */
#define S_NOCMTIME	128	/* Do not update file c/mtime */
#define S_SWAPFILE	256	/* Do not truncate: swapon got its bmaps */
#define S_PRIVATE	512	/* Inode is fs-internal */
#define S_IMA		1024	/* Inode has an associated IMA struct */
#define S_AUTOMOUNT	2048	/* Automount/referral quasi-directory */
#define S_NOSEC		4096	/* no suid or xattr security attributes */
#ifdef CONFIG_FS_DAX
#define S_DAX		8192	/* Direct Access, avoiding the page cache */
#else
#define S_DAX		0	/* Make all the DAX code disappear */
#endif
#define S_ENCRYPTED	16384	/* Encrypted file (using fs/crypto/) */
#define S_CASEFOLD	32768	/* Casefolded file */
#define S_VERITY	65536	/* Verity file (using fs/verity/) */

/*
 * Note that nosuid etc flags are inode-specific: setting some file-system
 * flags just means all the inodes inherit those flags by default. It might be
 * possible to override it selectively if you really wanted to with some
 * ioctl() that is not currently implemented.
 *
 * Exception: SB_RDONLY is always applied to the entire file system.
 *
 * Unfortunately, it is possible to change a filesystems flags with it mounted
 * with files in use.  This means that all of the inodes will not have their
 * i_flags updated.  Hence, i_flags no longer inherit the superblock mount
 * flags, so these have to be checked separately. -- rmk@arm.uk.linux.org
 */
#define __IS_FLG(inode, flg)	((inode)->i_sb->s_flags & (flg))

static inline bool sb_rdonly(const struct super_block *sb) { return sb->s_flags & MS_RDONLY; }
#define IS_RDONLY(inode)	sb_rdonly((inode)->i_sb)
#define IS_SYNC(inode)		(__IS_FLG(inode, SB_SYNCHRONOUS) || \
					((inode)->i_flags & S_SYNC))
#define IS_DIRSYNC(inode)	(__IS_FLG(inode, SB_SYNCHRONOUS|SB_DIRSYNC) || \
					((inode)->i_flags & (S_SYNC|S_DIRSYNC)))
#define IS_MANDLOCK(inode)	__IS_FLG(inode, SB_MANDLOCK)
#define IS_NOATIME(inode)	__IS_FLG(inode, SB_RDONLY|SB_NOATIME)
#define IS_I_VERSION(inode)	__IS_FLG(inode, SB_I_VERSION)

#define IS_NOQUOTA(inode)	((inode)->i_flags & S_NOQUOTA)
#define IS_APPEND(inode)	((inode)->i_flags & S_APPEND)
#define IS_IMMUTABLE(inode)	((inode)->i_flags & S_IMMUTABLE)
#define IS_POSIXACL(inode)	__IS_FLG(inode, SB_POSIXACL)

#define IS_DEADDIR(inode)	((inode)->i_flags & S_DEAD)
#define IS_NOCMTIME(inode)	((inode)->i_flags & S_NOCMTIME)
#define IS_SWAPFILE(inode)	((inode)->i_flags & S_SWAPFILE)
#define IS_PRIVATE(inode)	((inode)->i_flags & S_PRIVATE)
#define IS_IMA(inode)		((inode)->i_flags & S_IMA)
#define IS_AUTOMOUNT(inode)	((inode)->i_flags & S_AUTOMOUNT)
#define IS_NOSEC(inode)		((inode)->i_flags & S_NOSEC)
#define IS_DAX(inode)		((inode)->i_flags & S_DAX)
#define IS_ENCRYPTED(inode)	((inode)->i_flags & S_ENCRYPTED)
#define IS_CASEFOLDED(inode)	((inode)->i_flags & S_CASEFOLD)
#define IS_VERITY(inode)	((inode)->i_flags & S_VERITY)

#define IS_WHITEOUT(inode)	(S_ISCHR(inode->i_mode) && \
				 (inode)->i_rdev == WHITEOUT_DEV)

static inline bool HAS_UNMAPPED_ID(struct inode *inode)
{
	return !uid_valid(inode->i_uid) || !gid_valid(inode->i_gid);
}

static inline enum rw_hint file_write_hint(struct file *file)
{
	if (file->f_write_hint != WRITE_LIFE_NOT_SET)
		return file->f_write_hint;

	return file_inode(file)->i_write_hint;
}

static inline int iocb_flags(struct file *file);

static inline void init_sync_kiocb(struct kiocb *kiocb, struct file *filp)
{
	*kiocb = (struct kiocb) {
		.ki_filp = filp,
		.ki_flags = iocb_flags(filp),
		.ki_hint = file_write_hint(filp),
	};
}

/*
 * Inode state bits.  Protected by inode->i_lock
 *
 * Three bits determine the dirty state of the inode, I_DIRTY_SYNC,
 * I_DIRTY_DATASYNC and I_DIRTY_PAGES.
 *
 * Four bits define the lifetime of an inode.  Initially, inodes are I_NEW,
 * until that flag is cleared.  I_WILL_FREE, I_FREEING and I_CLEAR are set at
 * various stages of removing an inode.
 *
 * Two bits are used for locking and completion notification, I_NEW and I_SYNC.
 *
 * I_DIRTY_SYNC		Inode is dirty, but doesn't have to be written on
 *			fdatasync().  i_atime is the usual cause.
 * I_DIRTY_DATASYNC	Data-related inode changes pending. We keep track of
 *			these changes separately from I_DIRTY_SYNC so that we
 *			don't have to write inode on fdatasync() when only
 *			mtime has changed in it.
 * I_DIRTY_PAGES	Inode has dirty pages.  Inode itself may be clean.
 * I_NEW		Serves as both a mutex and completion notification.
 *			New inodes set I_NEW.  If two processes both create
 *			the same inode, one of them will release its inode and
 *			wait for I_NEW to be released before returning.
 *			Inodes in I_WILL_FREE, I_FREEING or I_CLEAR state can
 *			also cause waiting on I_NEW, without I_NEW actually
 *			being set.  find_inode() uses this to prevent returning
 *			nearly-dead inodes.
 * I_WILL_FREE		Must be set when calling write_inode_now() if i_count
 *			is zero.  I_FREEING must be set when I_WILL_FREE is
 *			cleared.
 * I_FREEING		Set when inode is about to be freed but still has dirty
 *			pages or buffers attached or the inode itself is still
 *			dirty.
 * I_CLEAR		Added by clear_inode().  In this state the inode is
 *			clean and can be destroyed.  Inode keeps I_FREEING.
 *
 *			Inodes that are I_WILL_FREE, I_FREEING or I_CLEAR are
 *			prohibited for many purposes.  iget() must wait for
 *			the inode to be completely released, then create it
 *			anew.  Other functions will just ignore such inodes,
 *			if appropriate.  I_NEW is used for waiting.
 *
 * I_SYNC		Writeback of inode is running. The bit is set during
 *			data writeback, and cleared with a wakeup on the bit
 *			address once it is done. The bit is also used to pin
 *			the inode in memory for flusher thread.
 *
 * I_REFERENCED		Marks the inode as recently references on the LRU list.
 *
 * I_DIO_WAKEUP		Never set.  Only used as a key for wait_on_bit().
 *
 * I_WB_SWITCH		Cgroup bdi_writeback switching in progress.  Used to
 *			synchronize competing switching instances and to tell
 *			wb stat updates to grab mapping->tree_lock.  See
 *			inode_switch_wb_work_fn() for details.
 *
 * I_OVL_INUSE		Used by overlayfs to get exclusive ownership on upper
 *			and work dirs among overlayfs mounts.
 *
 * I_SYNC_QUEUED	Inode is queued in b_io or b_more_io writeback lists.
 *			Used to detect that mark_inode_dirty() should not move
 *			inode between dirty lists.
 *
 * Q: What is the difference between I_WILL_FREE and I_FREEING?
 */
#define I_DIRTY_SYNC		(1 << 0)
#define I_DIRTY_DATASYNC	(1 << 1)
#define I_DIRTY_PAGES		(1 << 2)
#define __I_NEW			3
#define I_NEW			(1 << __I_NEW)
#define I_WILL_FREE		(1 << 4)
#define I_FREEING		(1 << 5)
#define I_CLEAR			(1 << 6)
#define __I_SYNC		7
#define I_SYNC			(1 << __I_SYNC)
#define I_REFERENCED		(1 << 8)
#define __I_DIO_WAKEUP		9
#define I_DIO_WAKEUP		(1 << __I_DIO_WAKEUP)
#define I_LINKABLE		(1 << 10)
#define I_DIRTY_TIME		(1 << 11)
#define I_WB_SWITCH		(1 << 13)
#define I_OVL_INUSE		(1 << 14)
#define I_SYNC_QUEUED		(1 << 17)

#define I_DIRTY_INODE (I_DIRTY_SYNC | I_DIRTY_DATASYNC)
#define I_DIRTY (I_DIRTY_INODE | I_DIRTY_PAGES)
#define I_DIRTY_ALL (I_DIRTY | I_DIRTY_TIME)

extern void __mark_inode_dirty(struct inode *, int);
static inline void mark_inode_dirty(struct inode *inode)
{
	__mark_inode_dirty(inode, I_DIRTY);
}

static inline void mark_inode_dirty_sync(struct inode *inode)
{
	__mark_inode_dirty(inode, I_DIRTY_SYNC);
}

extern void inc_nlink(struct inode *inode);
extern void drop_nlink(struct inode *inode);
extern void clear_nlink(struct inode *inode);
extern void set_nlink(struct inode *inode, unsigned int nlink);

static inline void inode_inc_link_count(struct inode *inode)
{
	inc_nlink(inode);
	mark_inode_dirty(inode);
}

static inline void inode_dec_link_count(struct inode *inode)
{
	drop_nlink(inode);
	mark_inode_dirty(inode);
}

/**
 * inode_inc_iversion - increments i_version
 * @inode: inode that need to be updated
 *
 * Every time the inode is modified, the i_version field will be incremented.
 * The filesystem has to be mounted with i_version flag
 */

static inline void inode_inc_iversion(struct inode *inode)
{
       spin_lock(&inode->i_lock);
       inode->i_version++;
       spin_unlock(&inode->i_lock);
}

enum file_time_flags {
	S_ATIME = 1,
	S_MTIME = 2,
	S_CTIME = 4,
	S_VERSION = 8,
};

extern void touch_atime(const struct path *);
static inline void file_accessed(struct file *file)
{
	if (!(file->f_flags & O_NOATIME))
		touch_atime(&file->f_path);
}

int sync_inode(struct inode *inode, struct writeback_control *wbc);
int sync_inode_metadata(struct inode *inode, int wait);

struct file_system_type {
	const char *name;
	int fs_flags;
#define FS_REQUIRES_DEV		1
#define FS_BINARY_MOUNTDATA	2
#define FS_HAS_SUBTYPE		4
#define FS_USERNS_MOUNT		8	/* Can be mounted by userns root */
#define FS_RENAME_DOES_D_MOVE	32768	/* FS will handle d_move() during rename() internally. */
	struct dentry *(*mount) (struct file_system_type *, int,
		       const char *, void *);
	struct dentry *(*mount2) (struct vfsmount *, struct file_system_type *, int,
			       const char *, void *);
	void *(*alloc_mnt_data) (void);
	void (*kill_sb) (struct super_block *);
	struct module *owner;
	struct file_system_type * next;
	struct hlist_head fs_supers;

	struct lock_class_key s_lock_key;
	struct lock_class_key s_umount_key;
	struct lock_class_key s_vfs_rename_key;
	struct lock_class_key s_writers_key[SB_FREEZE_LEVELS];

	struct lock_class_key i_lock_key;
	struct lock_class_key i_mutex_key;
	struct lock_class_key i_mutex_dir_key;
};

#define MODULE_ALIAS_FS(NAME) MODULE_ALIAS("fs-" NAME)

extern struct dentry *mount_ns(struct file_system_type *fs_type,
	int flags, void *data, void *ns, struct user_namespace *user_ns,
	int (*fill_super)(struct super_block *, void *, int));
extern struct dentry *mount_bdev(struct file_system_type *fs_type,
	int flags, const char *dev_name, void *data,
	int (*fill_super)(struct super_block *, void *, int));
extern struct dentry *mount_single(struct file_system_type *fs_type,
	int flags, void *data,
	int (*fill_super)(struct super_block *, void *, int));
extern struct dentry *mount_nodev(struct file_system_type *fs_type,
	int flags, void *data,
	int (*fill_super)(struct super_block *, void *, int));
extern struct dentry *mount_subtree(struct vfsmount *mnt, const char *path);
void generic_shutdown_super(struct super_block *sb);
void kill_block_super(struct super_block *sb);
void kill_anon_super(struct super_block *sb);
void kill_litter_super(struct super_block *sb);
void deactivate_super(struct super_block *sb);
void deactivate_locked_super(struct super_block *sb);
int set_anon_super(struct super_block *s, void *data);
int get_anon_bdev(dev_t *);
void free_anon_bdev(dev_t);
struct super_block *sget_userns(struct file_system_type *type,
			int (*test)(struct super_block *,void *),
			int (*set)(struct super_block *,void *),
			int flags, struct user_namespace *user_ns,
			void *data);
struct super_block *sget(struct file_system_type *type,
			int (*test)(struct super_block *,void *),
			int (*set)(struct super_block *,void *),
			int flags, void *data);
extern struct dentry *mount_pseudo_xattr(struct file_system_type *, char *,
					 const struct super_operations *ops,
					 const struct xattr_handler **xattr,
					 const struct dentry_operations *dops,
					 unsigned long);

static inline struct dentry *
mount_pseudo(struct file_system_type *fs_type, char *name,
	     const struct super_operations *ops,
	     const struct dentry_operations *dops, unsigned long magic)
{
	return mount_pseudo_xattr(fs_type, name, ops, NULL, dops, magic);
}

/* Alas, no aliases. Too much hassle with bringing module.h everywhere */
#define fops_get(fops) \
	(((fops) && try_module_get((fops)->owner) ? (fops) : NULL))
#define fops_put(fops) \
	do { if (fops) module_put((fops)->owner); } while(0)
/*
 * This one is to be used *ONLY* from ->open() instances.
 * fops must be non-NULL, pinned down *and* module dependencies
 * should be sufficient to pin the caller down as well.
 */
#define replace_fops(f, fops) \
	do {	\
		struct file *__file = (f); \
		fops_put(__file->f_op); \
		BUG_ON(!(__file->f_op = (fops))); \
	} while(0)

extern int register_filesystem(struct file_system_type *);
extern int unregister_filesystem(struct file_system_type *);
extern struct vfsmount *kern_mount_data(struct file_system_type *, void *data);
#define kern_mount(type) kern_mount_data(type, NULL)
extern void kern_unmount(struct vfsmount *mnt);
extern int may_umount_tree(struct vfsmount *);
extern int may_umount(struct vfsmount *);
extern long do_mount(const char *, const char __user *,
		     const char *, unsigned long, void *);
extern struct vfsmount *collect_mounts(const struct path *);
extern void drop_collected_mounts(struct vfsmount *);
extern int iterate_mounts(int (*)(struct vfsmount *, void *), void *,
			  struct vfsmount *);
extern int vfs_statfs(const struct path *, struct kstatfs *);
extern int user_statfs(const char __user *, struct kstatfs *);
extern int fd_statfs(int, struct kstatfs *);
extern int vfs_ustat(dev_t, struct kstatfs *);
extern int freeze_super(struct super_block *super);
extern int thaw_super(struct super_block *super);
extern bool our_mnt(struct vfsmount *mnt);
extern __printf(2, 3)
int super_setup_bdi_name(struct super_block *sb, char *fmt, ...);
extern int super_setup_bdi(struct super_block *sb);

extern int current_umask(void);

extern void ihold(struct inode * inode);
extern void iput(struct inode *);
extern int generic_update_time(struct inode *, struct timespec *, int);

/* /sys/fs */
extern struct kobject *fs_kobj;

#define MAX_RW_COUNT (INT_MAX & PAGE_MASK)

#ifdef CONFIG_MANDATORY_FILE_LOCKING
extern int locks_mandatory_locked(struct file *);
extern int locks_mandatory_area(struct inode *, struct file *, loff_t, loff_t, unsigned char);

/*
 * Candidates for mandatory locking have the setgid bit set
 * but no group execute bit -  an otherwise meaningless combination.
 */

static inline int __mandatory_lock(struct inode *ino)
{
	return (ino->i_mode & (S_ISGID | S_IXGRP)) == S_ISGID;
}

/*
 * ... and these candidates should be on SB_MANDLOCK mounted fs,
 * otherwise these will be advisory locks
 */

static inline int mandatory_lock(struct inode *ino)
{
	return IS_MANDLOCK(ino) && __mandatory_lock(ino);
}

static inline int locks_verify_locked(struct file *file)
{
	if (mandatory_lock(locks_inode(file)))
		return locks_mandatory_locked(file);
	return 0;
}

static inline int locks_verify_truncate(struct inode *inode,
				    struct file *f,
				    loff_t size)
{
	if (!inode->i_flctx || !mandatory_lock(inode))
		return 0;

	if (size < inode->i_size) {
		return locks_mandatory_area(inode, f, size, inode->i_size - 1,
				F_WRLCK);
	} else {
		return locks_mandatory_area(inode, f, inode->i_size, size - 1,
				F_WRLCK);
	}
}

#else /* !CONFIG_MANDATORY_FILE_LOCKING */

static inline int locks_mandatory_locked(struct file *file)
{
	return 0;
}

static inline int locks_mandatory_area(struct inode *inode, struct file *filp,
                                       loff_t start, loff_t end, unsigned char type)
{
	return 0;
}

static inline int __mandatory_lock(struct inode *inode)
{
	return 0;
}

static inline int mandatory_lock(struct inode *inode)
{
	return 0;
}

static inline int locks_verify_locked(struct file *file)
{
	return 0;
}

static inline int locks_verify_truncate(struct inode *inode, struct file *filp,
					size_t size)
{
	return 0;
}

#endif /* CONFIG_MANDATORY_FILE_LOCKING */


#ifdef CONFIG_FILE_LOCKING
static inline int break_lease(struct inode *inode, unsigned int mode)
{
	/*
	 * Since this check is lockless, we must ensure that any refcounts
	 * taken are done before checking i_flctx->flc_lease. Otherwise, we
	 * could end up racing with tasks trying to set a new lease on this
	 * file.
	 */
	smp_mb();
	if (inode->i_flctx && !list_empty_careful(&inode->i_flctx->flc_lease))
		return __break_lease(inode, mode, FL_LEASE);
	return 0;
}

static inline int break_deleg(struct inode *inode, unsigned int mode)
{
	/*
	 * Since this check is lockless, we must ensure that any refcounts
	 * taken are done before checking i_flctx->flc_lease. Otherwise, we
	 * could end up racing with tasks trying to set a new lease on this
	 * file.
	 */
	smp_mb();
	if (inode->i_flctx && !list_empty_careful(&inode->i_flctx->flc_lease))
		return __break_lease(inode, mode, FL_DELEG);
	return 0;
}

static inline int try_break_deleg(struct inode *inode, struct inode **delegated_inode)
{
	int ret;

	ret = break_deleg(inode, O_WRONLY|O_NONBLOCK);
	if (ret == -EWOULDBLOCK && delegated_inode) {
		*delegated_inode = inode;
		ihold(inode);
	}
	return ret;
}

static inline int break_deleg_wait(struct inode **delegated_inode)
{
	int ret;

	ret = break_deleg(*delegated_inode, O_WRONLY);
	iput(*delegated_inode);
	*delegated_inode = NULL;
	return ret;
}

static inline int break_layout(struct inode *inode, bool wait)
{
	smp_mb();
	if (inode->i_flctx && !list_empty_careful(&inode->i_flctx->flc_lease))
		return __break_lease(inode,
				wait ? O_WRONLY : O_WRONLY | O_NONBLOCK,
				FL_LAYOUT);
	return 0;
}

#else /* !CONFIG_FILE_LOCKING */
static inline int break_lease(struct inode *inode, unsigned int mode)
{
	return 0;
}

static inline int break_deleg(struct inode *inode, unsigned int mode)
{
	return 0;
}

static inline int try_break_deleg(struct inode *inode, struct inode **delegated_inode)
{
	return 0;
}

static inline int break_deleg_wait(struct inode **delegated_inode)
{
	BUG();
	return 0;
}

static inline int break_layout(struct inode *inode, bool wait)
{
	return 0;
}

#endif /* CONFIG_FILE_LOCKING */

/* fs/open.c */
struct audit_names;
struct filename {
	const char		*name;	/* pointer to actual string */
	const __user char	*uptr;	/* original userland pointer */
	struct audit_names	*aname;
	int			refcnt;
	const char		iname[];
};

extern long vfs_truncate(const struct path *, loff_t);
extern int do_truncate(struct dentry *, loff_t start, unsigned int time_attrs,
		       struct file *filp);
extern int do_truncate2(struct vfsmount *, struct dentry *, loff_t start,
			unsigned int time_attrs, struct file *filp);
extern int vfs_fallocate(struct file *file, int mode, loff_t offset,
			loff_t len);
extern long do_sys_open(int dfd, const char __user *filename, int flags,
			umode_t mode);
extern struct file *file_open_name(struct filename *, int, umode_t);
extern struct file *filp_open(const char *, int, umode_t);
extern struct file *file_open_root(struct dentry *, struct vfsmount *,
				   const char *, int, umode_t);
extern struct file * dentry_open(const struct path *, int, const struct cred *);
extern int filp_close(struct file *, fl_owner_t id);

extern struct filename *getname_flags(const char __user *, int, int *);
extern struct filename *getname(const char __user *);
extern struct filename *getname_kernel(const char *);
extern void putname(struct filename *name);

enum {
	FILE_CREATED = 1,
	FILE_OPENED = 2
};
extern int finish_open(struct file *file, struct dentry *dentry,
			int (*open)(struct inode *, struct file *),
			int *opened);
extern int finish_no_open(struct file *file, struct dentry *dentry);

/* fs/ioctl.c */

extern int ioctl_preallocate(struct file *filp, void __user *argp);

/* fs/dcache.c */
extern void __init vfs_caches_init_early(void);
extern void __init vfs_caches_init(void);

extern struct kmem_cache *names_cachep;

#define __getname()		kmem_cache_alloc(names_cachep, GFP_KERNEL)
#define __putname(name)		kmem_cache_free(names_cachep, (void *)(name))

#ifdef CONFIG_BLOCK
extern int register_blkdev(unsigned int, const char *);
extern void unregister_blkdev(unsigned int, const char *);
extern void bdev_unhash_inode(dev_t dev);
extern struct block_device *bdget(dev_t);
extern struct block_device *bdgrab(struct block_device *bdev);
extern void bd_set_size(struct block_device *, loff_t size);
extern void bd_forget(struct inode *inode);
extern void bdput(struct block_device *);
extern void invalidate_bdev(struct block_device *);
extern void iterate_bdevs(void (*)(struct block_device *, void *), void *);
extern int sync_blockdev(struct block_device *bdev);
extern void kill_bdev(struct block_device *);
extern struct super_block *freeze_bdev(struct block_device *);
extern void emergency_thaw_all(void);
extern int thaw_bdev(struct block_device *bdev, struct super_block *sb);
extern int fsync_bdev(struct block_device *);

extern struct super_block *blockdev_superblock;

static inline bool sb_is_blkdev_sb(struct super_block *sb)
{
	return sb == blockdev_superblock;
}
#else
static inline void bd_forget(struct inode *inode) {}
static inline int sync_blockdev(struct block_device *bdev) { return 0; }
static inline void kill_bdev(struct block_device *bdev) {}
static inline void invalidate_bdev(struct block_device *bdev) {}

static inline struct super_block *freeze_bdev(struct block_device *sb)
{
	return NULL;
}

static inline int thaw_bdev(struct block_device *bdev, struct super_block *sb)
{
	return 0;
}

static inline void iterate_bdevs(void (*f)(struct block_device *, void *), void *arg)
{
}

static inline bool sb_is_blkdev_sb(struct super_block *sb)
{
	return false;
}
#endif
extern int sync_filesystem(struct super_block *);
extern const struct file_operations def_blk_fops;
extern const struct file_operations def_chr_fops;
#ifdef CONFIG_BLOCK
extern int ioctl_by_bdev(struct block_device *, unsigned, unsigned long);
extern int blkdev_ioctl(struct block_device *, fmode_t, unsigned, unsigned long);
extern long compat_blkdev_ioctl(struct file *, unsigned, unsigned long);
extern int blkdev_get(struct block_device *bdev, fmode_t mode, void *holder);
extern struct block_device *blkdev_get_by_path(const char *path, fmode_t mode,
					       void *holder);
extern struct block_device *blkdev_get_by_dev(dev_t dev, fmode_t mode,
					      void *holder);
extern void blkdev_put(struct block_device *bdev, fmode_t mode);
extern int __blkdev_reread_part(struct block_device *bdev);
extern int blkdev_reread_part(struct block_device *bdev);

#ifdef CONFIG_SYSFS
extern int bd_link_disk_holder(struct block_device *bdev, struct gendisk *disk);
extern void bd_unlink_disk_holder(struct block_device *bdev,
				  struct gendisk *disk);
#else
static inline int bd_link_disk_holder(struct block_device *bdev,
				      struct gendisk *disk)
{
	return 0;
}
static inline void bd_unlink_disk_holder(struct block_device *bdev,
					 struct gendisk *disk)
{
}
#endif
#endif

/* fs/char_dev.c */
#define CHRDEV_MAJOR_MAX 512
/* Marks the bottom of the first segment of free char majors */
#define CHRDEV_MAJOR_DYN_END 234
/* Marks the top and bottom of the second segment of free char majors */
#define CHRDEV_MAJOR_DYN_EXT_START 511
#define CHRDEV_MAJOR_DYN_EXT_END 384

extern int alloc_chrdev_region(dev_t *, unsigned, unsigned, const char *);
extern int register_chrdev_region(dev_t, unsigned, const char *);
extern int __register_chrdev(unsigned int major, unsigned int baseminor,
			     unsigned int count, const char *name,
			     const struct file_operations *fops);
extern void __unregister_chrdev(unsigned int major, unsigned int baseminor,
				unsigned int count, const char *name);
extern void unregister_chrdev_region(dev_t, unsigned);
extern void chrdev_show(struct seq_file *,off_t);

static inline int register_chrdev(unsigned int major, const char *name,
				  const struct file_operations *fops)
{
	return __register_chrdev(major, 0, 256, name, fops);
}

static inline void unregister_chrdev(unsigned int major, const char *name)
{
	__unregister_chrdev(major, 0, 256, name);
}

/* fs/block_dev.c */
#define BDEVNAME_SIZE	32	/* Largest string for a blockdev identifier */
#define BDEVT_SIZE	10	/* Largest string for MAJ:MIN for blkdev */

#ifdef CONFIG_BLOCK
#define BLKDEV_MAJOR_MAX	512
extern const char *__bdevname(dev_t, char *buffer);
extern const char *bdevname(struct block_device *bdev, char *buffer);
extern struct block_device *lookup_bdev(const char *);
extern void blkdev_show(struct seq_file *,off_t);

#else
#define BLKDEV_MAJOR_MAX	0
#endif

extern void init_special_inode(struct inode *, umode_t, dev_t);

/* Invalid inode operations -- fs/bad_inode.c */
extern void make_bad_inode(struct inode *);
extern bool is_bad_inode(struct inode *);

#ifdef CONFIG_BLOCK
extern void check_disk_size_change(struct gendisk *disk,
				   struct block_device *bdev);
extern int revalidate_disk(struct gendisk *);
extern int check_disk_change(struct block_device *);
extern int __invalidate_device(struct block_device *, bool);
extern int invalidate_partition(struct gendisk *, int);
#endif
unsigned long invalidate_mapping_pages(struct address_space *mapping,
					pgoff_t start, pgoff_t end);

static inline void invalidate_remote_inode(struct inode *inode)
{
	if (S_ISREG(inode->i_mode) || S_ISDIR(inode->i_mode) ||
	    S_ISLNK(inode->i_mode))
		invalidate_mapping_pages(inode->i_mapping, 0, -1);
}
extern int invalidate_inode_pages2(struct address_space *mapping);
extern int invalidate_inode_pages2_range(struct address_space *mapping,
					 pgoff_t start, pgoff_t end);
extern int write_inode_now(struct inode *, int);
extern int filemap_fdatawrite(struct address_space *);
extern int filemap_flush(struct address_space *);
extern int filemap_fdatawait_keep_errors(struct address_space *mapping);
extern int filemap_fdatawait_range(struct address_space *, loff_t lstart,
				   loff_t lend);
extern int filemap_fdatawait_range_keep_errors(struct address_space *mapping,
		loff_t start_byte, loff_t end_byte);

static inline int filemap_fdatawait(struct address_space *mapping)
{
	return filemap_fdatawait_range(mapping, 0, LLONG_MAX);
}

extern bool filemap_range_has_page(struct address_space *, loff_t lstart,
				  loff_t lend);
extern int __must_check file_fdatawait_range(struct file *file, loff_t lstart,
						loff_t lend);
extern int filemap_write_and_wait(struct address_space *mapping);
extern int filemap_write_and_wait_range(struct address_space *mapping,
				        loff_t lstart, loff_t lend);
extern int __filemap_fdatawrite_range(struct address_space *mapping,
				loff_t start, loff_t end, int sync_mode);
extern int filemap_fdatawrite_range(struct address_space *mapping,
				loff_t start, loff_t end);
extern int filemap_check_errors(struct address_space *mapping);
extern void __filemap_set_wb_err(struct address_space *mapping, int err);

extern int __must_check file_fdatawait_range(struct file *file, loff_t lstart,
						loff_t lend);
extern int __must_check file_check_and_advance_wb_err(struct file *file);
extern int __must_check file_write_and_wait_range(struct file *file,
						loff_t start, loff_t end);

static inline int file_write_and_wait(struct file *file)
{
	return file_write_and_wait_range(file, 0, LLONG_MAX);
}

/**
 * filemap_set_wb_err - set a writeback error on an address_space
 * @mapping: mapping in which to set writeback error
 * @err: error to be set in mapping
 *
 * When writeback fails in some way, we must record that error so that
 * userspace can be informed when fsync and the like are called.  We endeavor
 * to report errors on any file that was open at the time of the error.  Some
 * internal callers also need to know when writeback errors have occurred.
 *
 * When a writeback error occurs, most filesystems will want to call
 * filemap_set_wb_err to record the error in the mapping so that it will be
 * automatically reported whenever fsync is called on the file.
 */
static inline void filemap_set_wb_err(struct address_space *mapping, int err)
{
	/* Fastpath for common case of no error */
	if (unlikely(err))
		__filemap_set_wb_err(mapping, err);
}

/**
 * filemap_check_wb_error - has an error occurred since the mark was sampled?
 * @mapping: mapping to check for writeback errors
 * @since: previously-sampled errseq_t
 *
 * Grab the errseq_t value from the mapping, and see if it has changed "since"
 * the given value was sampled.
 *
 * If it has then report the latest error set, otherwise return 0.
 */
static inline int filemap_check_wb_err(struct address_space *mapping,
					errseq_t since)
{
	return errseq_check(&mapping->wb_err, since);
}

/**
 * filemap_sample_wb_err - sample the current errseq_t to test for later errors
 * @mapping: mapping to be sampled
 *
 * Writeback errors are always reported relative to a particular sample point
 * in the past. This function provides those sample points.
 */
static inline errseq_t filemap_sample_wb_err(struct address_space *mapping)
{
	return errseq_sample(&mapping->wb_err);
}

/**
 * file_sample_sb_err - sample the current errseq_t to test for later errors
 * @mapping: mapping to be sampled
 *
 * Grab the most current superblock-level errseq_t value for the given
 * struct file.
 */
static inline errseq_t file_sample_sb_err(struct file *file)
{
	return errseq_sample(&file->f_path.dentry->d_sb->s_wb_err);
}

extern int vfs_fsync_range(struct file *file, loff_t start, loff_t end,
			   int datasync);
extern int vfs_fsync(struct file *file, int datasync);

/*
 * Sync the bytes written if this was a synchronous write.  Expect ki_pos
 * to already be updated for the write, and will return either the amount
 * of bytes passed in, or an error if syncing the file failed.
 */
static inline ssize_t generic_write_sync(struct kiocb *iocb, ssize_t count)
{
	if (iocb->ki_flags & IOCB_DSYNC) {
		int ret = vfs_fsync_range(iocb->ki_filp,
				iocb->ki_pos - count, iocb->ki_pos - 1,
				(iocb->ki_flags & IOCB_SYNC) ? 0 : 1);
		if (ret)
			return ret;
	}

	return count;
}

extern void emergency_sync(void);
extern void emergency_remount(void);
#ifdef CONFIG_BLOCK
extern sector_t bmap(struct inode *, sector_t);
#endif
extern int notify_change(struct dentry *, struct iattr *, struct inode **);
extern int notify_change2(struct vfsmount *, struct dentry *, struct iattr *, struct inode **);
extern int inode_permission(struct inode *, int);
extern int inode_permission2(struct vfsmount *, struct inode *, int);
extern int __inode_permission(struct inode *, int);
extern int __inode_permission2(struct vfsmount *, struct inode *, int);
extern int generic_permission(struct inode *, int);
extern int __check_sticky(struct inode *dir, struct inode *inode);

static inline bool execute_ok(struct inode *inode)
{
	return (inode->i_mode & S_IXUGO) || S_ISDIR(inode->i_mode);
}

static inline void file_start_write(struct file *file)
{
	if (!S_ISREG(file_inode(file)->i_mode))
		return;
	__sb_start_write(file_inode(file)->i_sb, SB_FREEZE_WRITE, true);
}

static inline bool file_start_write_trylock(struct file *file)
{
	if (!S_ISREG(file_inode(file)->i_mode))
		return true;
	return __sb_start_write(file_inode(file)->i_sb, SB_FREEZE_WRITE, false);
}

static inline void file_end_write(struct file *file)
{
	if (!S_ISREG(file_inode(file)->i_mode))
		return;
	__sb_end_write(file_inode(file)->i_sb, SB_FREEZE_WRITE);
}

/*
 * get_write_access() gets write permission for a file.
 * put_write_access() releases this write permission.
 * This is used for regular files.
 * We cannot support write (and maybe mmap read-write shared) accesses and
 * MAP_DENYWRITE mmappings simultaneously. The i_writecount field of an inode
 * can have the following values:
 * 0: no writers, no VM_DENYWRITE mappings
 * < 0: (-i_writecount) vm_area_structs with VM_DENYWRITE set exist
 * > 0: (i_writecount) users are writing to the file.
 *
 * Normally we operate on that counter with atomic_{inc,dec} and it's safe
 * except for the cases where we don't hold i_writecount yet. Then we need to
 * use {get,deny}_write_access() - these functions check the sign and refuse
 * to do the change if sign is wrong.
 */
static inline int get_write_access(struct inode *inode)
{
	return atomic_inc_unless_negative(&inode->i_writecount) ? 0 : -ETXTBSY;
}
static inline int deny_write_access(struct file *file)
{
	struct inode *inode = file_inode(file);
	return atomic_dec_unless_positive(&inode->i_writecount) ? 0 : -ETXTBSY;
}
static inline void put_write_access(struct inode * inode)
{
	atomic_dec(&inode->i_writecount);
}
static inline void allow_write_access(struct file *file)
{
	if (file)
		atomic_inc(&file_inode(file)->i_writecount);
}
static inline bool inode_is_open_for_write(const struct inode *inode)
{
	return atomic_read(&inode->i_writecount) > 0;
}

#ifdef CONFIG_IMA
static inline void i_readcount_dec(struct inode *inode)
{
	BUG_ON(!atomic_read(&inode->i_readcount));
	atomic_dec(&inode->i_readcount);
}
static inline void i_readcount_inc(struct inode *inode)
{
	atomic_inc(&inode->i_readcount);
}
#else
static inline void i_readcount_dec(struct inode *inode)
{
	return;
}
static inline void i_readcount_inc(struct inode *inode)
{
	return;
}
#endif
extern int do_pipe_flags(int *, int);

#define __kernel_read_file_id(id) \
	id(UNKNOWN, unknown)		\
	id(FIRMWARE, firmware)		\
	id(FIRMWARE_PREALLOC_BUFFER, firmware)	\
	id(MODULE, kernel-module)		\
	id(KEXEC_IMAGE, kexec-image)		\
	id(KEXEC_INITRAMFS, kexec-initramfs)	\
	id(POLICY, security-policy)		\
	id(MAX_ID, )

#define __fid_enumify(ENUM, dummy) READING_ ## ENUM,
#define __fid_stringify(dummy, str) #str,

enum kernel_read_file_id {
	__kernel_read_file_id(__fid_enumify)
};

static const char * const kernel_read_file_str[] = {
	__kernel_read_file_id(__fid_stringify)
};

static inline const char *kernel_read_file_id_str(enum kernel_read_file_id id)
{
	if ((unsigned)id >= READING_MAX_ID)
		return kernel_read_file_str[READING_UNKNOWN];

	return kernel_read_file_str[id];
}

extern int kernel_read_file(struct file *, void **, loff_t *, loff_t,
			    enum kernel_read_file_id);
extern int kernel_read_file_from_path(const char *, void **, loff_t *, loff_t,
				      enum kernel_read_file_id);
extern int kernel_read_file_from_fd(int, void **, loff_t *, loff_t,
				    enum kernel_read_file_id);
extern ssize_t kernel_read(struct file *, void *, size_t, loff_t *);
extern ssize_t kernel_write(struct file *, const void *, size_t, loff_t *);
extern ssize_t __kernel_write(struct file *, const void *, size_t, loff_t *);
extern struct file * open_exec(const char *);

/* fs/dcache.c -- generic fs support functions */
extern bool is_subdir(struct dentry *, struct dentry *);
extern bool path_is_under(const struct path *, const struct path *);

extern char *file_path(struct file *, char *, int);

#include <linux/err.h>

/* needed for stackable file system support */
extern loff_t default_llseek(struct file *file, loff_t offset, int whence);

extern loff_t vfs_llseek(struct file *file, loff_t offset, int whence);

extern int inode_init_always(struct super_block *, struct inode *);
extern void inode_init_once(struct inode *);
extern void address_space_init_once(struct address_space *mapping);
extern struct inode * igrab(struct inode *);
extern ino_t iunique(struct super_block *, ino_t);
extern int inode_needs_sync(struct inode *inode);
extern int generic_delete_inode(struct inode *inode);
static inline int generic_drop_inode(struct inode *inode)
{
	return !inode->i_nlink || inode_unhashed(inode);
}

extern struct inode *ilookup5_nowait(struct super_block *sb,
		unsigned long hashval, int (*test)(struct inode *, void *),
		void *data);
extern struct inode *ilookup5(struct super_block *sb, unsigned long hashval,
		int (*test)(struct inode *, void *), void *data);
extern struct inode *ilookup(struct super_block *sb, unsigned long ino);

extern struct inode * iget5_locked(struct super_block *, unsigned long, int (*test)(struct inode *, void *), int (*set)(struct inode *, void *), void *);
extern struct inode * iget_locked(struct super_block *, unsigned long);
extern struct inode *find_inode_nowait(struct super_block *,
				       unsigned long,
				       int (*match)(struct inode *,
						    unsigned long, void *),
				       void *data);
extern int insert_inode_locked4(struct inode *, unsigned long, int (*test)(struct inode *, void *), void *);
extern int insert_inode_locked(struct inode *);
#ifdef CONFIG_DEBUG_LOCK_ALLOC
extern void lockdep_annotate_inode_mutex_key(struct inode *inode);
#else
static inline void lockdep_annotate_inode_mutex_key(struct inode *inode) { };
#endif
extern void unlock_new_inode(struct inode *);
extern unsigned int get_next_ino(void);
extern void evict_inodes(struct super_block *sb);

extern void __iget(struct inode * inode);
extern void iget_failed(struct inode *);
extern void clear_inode(struct inode *);
extern void __destroy_inode(struct inode *);
extern struct inode *new_inode_pseudo(struct super_block *sb);
extern struct inode *new_inode(struct super_block *sb);
extern void free_inode_nonrcu(struct inode *inode);
extern int should_remove_suid(struct dentry *);
extern int file_remove_privs(struct file *);

extern void __insert_inode_hash(struct inode *, unsigned long hashval);
static inline void insert_inode_hash(struct inode *inode)
{
	__insert_inode_hash(inode, inode->i_ino);
}

extern void __remove_inode_hash(struct inode *);
static inline void remove_inode_hash(struct inode *inode)
{
	if (!inode_unhashed(inode) && !hlist_fake(&inode->i_hash))
		__remove_inode_hash(inode);
}

extern void inode_sb_list_add(struct inode *inode);

#ifdef CONFIG_BLOCK
extern int bdev_read_only(struct block_device *);
#endif
extern int set_blocksize(struct block_device *, int);
extern int sb_set_blocksize(struct super_block *, int);
extern int sb_min_blocksize(struct super_block *, int);

extern int generic_file_mmap(struct file *, struct vm_area_struct *);
extern int generic_file_readonly_mmap(struct file *, struct vm_area_struct *);
extern ssize_t generic_write_checks(struct kiocb *, struct iov_iter *);
extern ssize_t generic_file_read_iter(struct kiocb *, struct iov_iter *);
extern ssize_t __generic_file_write_iter(struct kiocb *, struct iov_iter *);
extern ssize_t generic_file_write_iter(struct kiocb *, struct iov_iter *);
extern ssize_t generic_file_direct_write(struct kiocb *, struct iov_iter *);
extern ssize_t generic_perform_write(struct file *, struct iov_iter *, loff_t);

ssize_t vfs_iter_read(struct file *file, struct iov_iter *iter, loff_t *ppos,
		rwf_t flags);
ssize_t vfs_iter_write(struct file *file, struct iov_iter *iter, loff_t *ppos,
		rwf_t flags);

/* fs/block_dev.c */
extern ssize_t blkdev_read_iter(struct kiocb *iocb, struct iov_iter *to);
extern ssize_t blkdev_write_iter(struct kiocb *iocb, struct iov_iter *from);
extern int blkdev_fsync(struct file *filp, loff_t start, loff_t end,
			int datasync);
extern void block_sync_page(struct page *page);

/* fs/splice.c */
extern ssize_t generic_file_splice_read(struct file *, loff_t *,
		struct pipe_inode_info *, size_t, unsigned int);
extern ssize_t iter_file_splice_write(struct pipe_inode_info *,
		struct file *, loff_t *, size_t, unsigned int);
extern ssize_t generic_splice_sendpage(struct pipe_inode_info *pipe,
		struct file *out, loff_t *, size_t len, unsigned int flags);
extern long do_splice_direct(struct file *in, loff_t *ppos, struct file *out,
		loff_t *opos, size_t len, unsigned int flags);


extern void
file_ra_state_init(struct file_ra_state *ra, struct address_space *mapping);
extern loff_t noop_llseek(struct file *file, loff_t offset, int whence);
extern loff_t no_llseek(struct file *file, loff_t offset, int whence);
extern loff_t vfs_setpos(struct file *file, loff_t offset, loff_t maxsize);
extern loff_t generic_file_llseek(struct file *file, loff_t offset, int whence);
extern loff_t generic_file_llseek_size(struct file *file, loff_t offset,
		int whence, loff_t maxsize, loff_t eof);
extern loff_t fixed_size_llseek(struct file *file, loff_t offset,
		int whence, loff_t size);
extern loff_t no_seek_end_llseek_size(struct file *, loff_t, int, loff_t);
extern loff_t no_seek_end_llseek(struct file *, loff_t, int);
extern int generic_file_open(struct inode * inode, struct file * filp);
extern int nonseekable_open(struct inode * inode, struct file * filp);
extern int stream_open(struct inode * inode, struct file * filp);

#ifdef CONFIG_BLOCK
typedef void (dio_submit_t)(struct bio *bio, struct inode *inode,
			    loff_t file_offset);

enum {
	/* need locking between buffered and direct access */
	DIO_LOCKING	= 0x01,

	/* filesystem does not support filling holes */
	DIO_SKIP_HOLES	= 0x02,

	/* filesystem can handle aio writes beyond i_size */
	DIO_ASYNC_EXTEND = 0x04,

	/* inode/fs/bdev does not need truncate protection */
	DIO_SKIP_DIO_COUNT = 0x08,
};

void dio_end_io(struct bio *bio);
void dio_warn_stale_pagecache(struct file *filp);

ssize_t __blockdev_direct_IO(struct kiocb *iocb, struct inode *inode,
			     struct block_device *bdev, struct iov_iter *iter,
			     get_block_t get_block,
			     dio_iodone_t end_io, dio_submit_t submit_io,
			     int flags);

static inline ssize_t blockdev_direct_IO(struct kiocb *iocb,
					 struct inode *inode,
					 struct iov_iter *iter,
					 get_block_t get_block)
{
	return __blockdev_direct_IO(iocb, inode, inode->i_sb->s_bdev, iter,
			get_block, NULL, NULL, DIO_LOCKING | DIO_SKIP_HOLES);
}
#endif

void inode_dio_wait(struct inode *inode);

/*
 * inode_dio_begin - signal start of a direct I/O requests
 * @inode: inode the direct I/O happens on
 *
 * This is called once we've finished processing a direct I/O request,
 * and is used to wake up callers waiting for direct I/O to be quiesced.
 */
static inline void inode_dio_begin(struct inode *inode)
{
	atomic_inc(&inode->i_dio_count);
}

/*
 * inode_dio_end - signal finish of a direct I/O requests
 * @inode: inode the direct I/O happens on
 *
 * This is called once we've finished processing a direct I/O request,
 * and is used to wake up callers waiting for direct I/O to be quiesced.
 */
static inline void inode_dio_end(struct inode *inode)
{
	if (atomic_dec_and_test(&inode->i_dio_count))
		wake_up_bit(&inode->i_state, __I_DIO_WAKEUP);
}

extern void inode_set_flags(struct inode *inode, unsigned int flags,
			    unsigned int mask);

extern const struct file_operations generic_ro_fops;

#define special_file(m) (S_ISCHR(m)||S_ISBLK(m)||S_ISFIFO(m)||S_ISSOCK(m))

extern int readlink_copy(char __user *, int, const char *);
extern int page_readlink(struct dentry *, char __user *, int);
extern const char *page_get_link(struct dentry *, struct inode *,
				 struct delayed_call *);
extern void page_put_link(void *);
extern int __page_symlink(struct inode *inode, const char *symname, int len,
		int nofs);
extern int page_symlink(struct inode *inode, const char *symname, int len);
extern const struct inode_operations page_symlink_inode_operations;
extern void kfree_link(void *);
extern void generic_fillattr(struct inode *, struct kstat *);
extern int vfs_getattr_nosec(const struct path *, struct kstat *, u32, unsigned int);
extern int vfs_getattr(const struct path *, struct kstat *, u32, unsigned int);
void __inode_add_bytes(struct inode *inode, loff_t bytes);
void inode_add_bytes(struct inode *inode, loff_t bytes);
void __inode_sub_bytes(struct inode *inode, loff_t bytes);
void inode_sub_bytes(struct inode *inode, loff_t bytes);
static inline loff_t __inode_get_bytes(struct inode *inode)
{
	return (((loff_t)inode->i_blocks) << 9) + inode->i_bytes;
}
loff_t inode_get_bytes(struct inode *inode);
void inode_set_bytes(struct inode *inode, loff_t bytes);
const char *simple_get_link(struct dentry *, struct inode *,
			    struct delayed_call *);
extern const struct inode_operations simple_symlink_inode_operations;

extern int iterate_dir(struct file *, struct dir_context *);

extern int vfs_statx(int, const char __user *, int, struct kstat *, u32);
extern int vfs_statx_fd(unsigned int, struct kstat *, u32, unsigned int);

static inline int vfs_stat(const char __user *filename, struct kstat *stat)
{
	return vfs_statx(AT_FDCWD, filename, AT_NO_AUTOMOUNT,
			 stat, STATX_BASIC_STATS);
}
static inline int vfs_lstat(const char __user *name, struct kstat *stat)
{
	return vfs_statx(AT_FDCWD, name, AT_SYMLINK_NOFOLLOW | AT_NO_AUTOMOUNT,
			 stat, STATX_BASIC_STATS);
}
static inline int vfs_fstatat(int dfd, const char __user *filename,
			      struct kstat *stat, int flags)
{
	return vfs_statx(dfd, filename, flags | AT_NO_AUTOMOUNT,
			 stat, STATX_BASIC_STATS);
}
static inline int vfs_fstat(int fd, struct kstat *stat)
{
	return vfs_statx_fd(fd, stat, STATX_BASIC_STATS, 0);
}


extern const char *vfs_get_link(struct dentry *, struct delayed_call *);
extern int vfs_readlink(struct dentry *, char __user *, int);

extern int __generic_block_fiemap(struct inode *inode,
				  struct fiemap_extent_info *fieinfo,
				  loff_t start, loff_t len,
				  get_block_t *get_block);
extern int generic_block_fiemap(struct inode *inode,
				struct fiemap_extent_info *fieinfo, u64 start,
				u64 len, get_block_t *get_block);

extern struct file_system_type *get_filesystem(struct file_system_type *fs);
extern void put_filesystem(struct file_system_type *fs);
extern struct file_system_type *get_fs_type(const char *name);
extern struct super_block *get_super(struct block_device *);
extern struct super_block *get_super_thawed(struct block_device *);
extern struct super_block *get_super_exclusive_thawed(struct block_device *bdev);
extern struct super_block *get_active_super(struct block_device *bdev);
extern void drop_super(struct super_block *sb);
extern void drop_super_exclusive(struct super_block *sb);
extern void iterate_supers(void (*)(struct super_block *, void *), void *);
extern void iterate_supers_type(struct file_system_type *,
			        void (*)(struct super_block *, void *), void *);

extern int dcache_dir_open(struct inode *, struct file *);
extern int dcache_dir_close(struct inode *, struct file *);
extern loff_t dcache_dir_lseek(struct file *, loff_t, int);
extern int dcache_readdir(struct file *, struct dir_context *);
extern int simple_setattr(struct dentry *, struct iattr *);
extern int simple_getattr(const struct path *, struct kstat *, u32, unsigned int);
extern int simple_statfs(struct dentry *, struct kstatfs *);
extern int simple_open(struct inode *inode, struct file *file);
extern int simple_link(struct dentry *, struct inode *, struct dentry *);
extern int simple_unlink(struct inode *, struct dentry *);
extern int simple_rmdir(struct inode *, struct dentry *);
extern int simple_rename(struct inode *, struct dentry *,
			 struct inode *, struct dentry *, unsigned int);
extern int noop_fsync(struct file *, loff_t, loff_t, int);
extern int simple_empty(struct dentry *);
extern int simple_readpage(struct file *file, struct page *page);
extern int simple_write_begin(struct file *file, struct address_space *mapping,
			loff_t pos, unsigned len, unsigned flags,
			struct page **pagep, void **fsdata);
extern int simple_write_end(struct file *file, struct address_space *mapping,
			loff_t pos, unsigned len, unsigned copied,
			struct page *page, void *fsdata);
extern int always_delete_dentry(const struct dentry *);
extern struct inode *alloc_anon_inode(struct super_block *);
extern int simple_nosetlease(struct file *, long, struct file_lock **, void **);
extern const struct dentry_operations simple_dentry_operations;

extern struct dentry *simple_lookup(struct inode *, struct dentry *, unsigned int flags);
extern ssize_t generic_read_dir(struct file *, char __user *, size_t, loff_t *);
extern const struct file_operations simple_dir_operations;
extern const struct inode_operations simple_dir_inode_operations;
extern void make_empty_dir_inode(struct inode *inode);
extern bool is_empty_dir_inode(struct inode *inode);
struct tree_descr { const char *name; const struct file_operations *ops; int mode; };
struct dentry *d_alloc_name(struct dentry *, const char *);
extern int simple_fill_super(struct super_block *, unsigned long,
			     const struct tree_descr *);
extern int simple_pin_fs(struct file_system_type *, struct vfsmount **mount, int *count);
extern void simple_release_fs(struct vfsmount **mount, int *count);

extern ssize_t simple_read_from_buffer(void __user *to, size_t count,
			loff_t *ppos, const void *from, size_t available);
extern ssize_t simple_write_to_buffer(void *to, size_t available, loff_t *ppos,
		const void __user *from, size_t count);

extern int __generic_file_fsync(struct file *, loff_t, loff_t, int);
extern int generic_file_fsync(struct file *, loff_t, loff_t, int);

extern int generic_check_addressable(unsigned, u64);

<<<<<<< HEAD
#ifdef CONFIG_UNICODE
extern int generic_ci_d_hash(const struct dentry *dentry, struct qstr *str);
extern int generic_ci_d_compare(const struct dentry *dentry, unsigned int len,
				const char *str, const struct qstr *name);
extern bool needs_casefold(const struct inode *dir);
#else
static inline bool needs_casefold(const struct inode *dir)
{
	return 0;
}
#endif
extern void generic_set_encrypted_ci_d_ops(struct inode *dir,
					   struct dentry *dentry);
=======
extern void generic_set_encrypted_ci_d_ops(struct dentry *dentry);
>>>>>>> 970a7d23

#ifdef CONFIG_MIGRATION
extern int buffer_migrate_page(struct address_space *,
				struct page *, struct page *,
				enum migrate_mode);
#else
#define buffer_migrate_page NULL
#endif

extern int setattr_prepare(struct dentry *, struct iattr *);
extern int inode_newsize_ok(const struct inode *, loff_t offset);
extern void setattr_copy(struct inode *inode, const struct iattr *attr);

extern int file_update_time(struct file *file);

static inline bool io_is_direct(struct file *filp)
{
	return (filp->f_flags & O_DIRECT) || IS_DAX(filp->f_mapping->host);
}

static inline bool vma_is_dax(struct vm_area_struct *vma)
{
	return vma->vm_file && IS_DAX(vma->vm_file->f_mapping->host);
}

static inline bool vma_is_fsdax(struct vm_area_struct *vma)
{
	struct inode *inode;

	if (!vma->vm_file)
		return false;
	if (!vma_is_dax(vma))
		return false;
	inode = file_inode(vma->vm_file);
	if (S_ISCHR(inode->i_mode))
		return false; /* device-dax */
	return true;
}

static inline int iocb_flags(struct file *file)
{
	int res = 0;
	if (file->f_flags & O_APPEND)
		res |= IOCB_APPEND;
	if (io_is_direct(file))
		res |= IOCB_DIRECT;
	if ((file->f_flags & O_DSYNC) || IS_SYNC(file->f_mapping->host))
		res |= IOCB_DSYNC;
	if (file->f_flags & __O_SYNC)
		res |= IOCB_SYNC;
	return res;
}

static inline int kiocb_set_rw_flags(struct kiocb *ki, rwf_t flags)
{
	if (unlikely(flags & ~RWF_SUPPORTED))
		return -EOPNOTSUPP;

	if (flags & RWF_NOWAIT) {
		if (!(ki->ki_filp->f_mode & FMODE_NOWAIT))
			return -EOPNOTSUPP;
		ki->ki_flags |= IOCB_NOWAIT;
	}
	if (flags & RWF_HIPRI)
		ki->ki_flags |= IOCB_HIPRI;
	if (flags & RWF_DSYNC)
		ki->ki_flags |= IOCB_DSYNC;
	if (flags & RWF_SYNC)
		ki->ki_flags |= (IOCB_DSYNC | IOCB_SYNC);
	return 0;
}

static inline ino_t parent_ino(struct dentry *dentry)
{
	ino_t res;

	/*
	 * Don't strictly need d_lock here? If the parent ino could change
	 * then surely we'd have a deeper race in the caller?
	 */
	spin_lock(&dentry->d_lock);
	res = dentry->d_parent->d_inode->i_ino;
	spin_unlock(&dentry->d_lock);
	return res;
}

/* Transaction based IO helpers */

/*
 * An argresp is stored in an allocated page and holds the
 * size of the argument or response, along with its content
 */
struct simple_transaction_argresp {
	ssize_t size;
	char data[0];
};

#define SIMPLE_TRANSACTION_LIMIT (PAGE_SIZE - sizeof(struct simple_transaction_argresp))

char *simple_transaction_get(struct file *file, const char __user *buf,
				size_t size);
ssize_t simple_transaction_read(struct file *file, char __user *buf,
				size_t size, loff_t *pos);
int simple_transaction_release(struct inode *inode, struct file *file);

void simple_transaction_set(struct file *file, size_t n);

/*
 * simple attribute files
 *
 * These attributes behave similar to those in sysfs:
 *
 * Writing to an attribute immediately sets a value, an open file can be
 * written to multiple times.
 *
 * Reading from an attribute creates a buffer from the value that might get
 * read with multiple read calls. When the attribute has been read
 * completely, no further read calls are possible until the file is opened
 * again.
 *
 * All attributes contain a text representation of a numeric value
 * that are accessed with the get() and set() functions.
 */
#define DEFINE_SIMPLE_ATTRIBUTE(__fops, __get, __set, __fmt)		\
static int __fops ## _open(struct inode *inode, struct file *file)	\
{									\
	__simple_attr_check_format(__fmt, 0ull);			\
	return simple_attr_open(inode, file, __get, __set, __fmt);	\
}									\
static const struct file_operations __fops = {				\
	.owner	 = THIS_MODULE,						\
	.open	 = __fops ## _open,					\
	.release = simple_attr_release,					\
	.read	 = simple_attr_read,					\
	.write	 = simple_attr_write,					\
	.llseek	 = generic_file_llseek,					\
}

static inline __printf(1, 2)
void __simple_attr_check_format(const char *fmt, ...)
{
	/* don't do anything, just let the compiler check the arguments; */
}

int simple_attr_open(struct inode *inode, struct file *file,
		     int (*get)(void *, u64 *), int (*set)(void *, u64),
		     const char *fmt);
int simple_attr_release(struct inode *inode, struct file *file);
ssize_t simple_attr_read(struct file *file, char __user *buf,
			 size_t len, loff_t *ppos);
ssize_t simple_attr_write(struct file *file, const char __user *buf,
			  size_t len, loff_t *ppos);

struct ctl_table;
int proc_nr_files(struct ctl_table *table, int write,
		  void __user *buffer, size_t *lenp, loff_t *ppos);
int proc_nr_dentry(struct ctl_table *table, int write,
		  void __user *buffer, size_t *lenp, loff_t *ppos);
int proc_nr_inodes(struct ctl_table *table, int write,
		   void __user *buffer, size_t *lenp, loff_t *ppos);
int __init get_filesystem_list(char *buf);
int get_filesystem_list_runtime(char *buf);

#define __FMODE_EXEC		((__force int) FMODE_EXEC)
#define __FMODE_NONOTIFY	((__force int) FMODE_NONOTIFY)

#define ACC_MODE(x) ("\004\002\006\006"[(x)&O_ACCMODE])
#define OPEN_FMODE(flag) ((__force fmode_t)(((flag + 1) & O_ACCMODE) | \
					    (flag & __FMODE_NONOTIFY)))

static inline bool is_sxid(umode_t mode)
{
	return (mode & S_ISUID) || ((mode & S_ISGID) && (mode & S_IXGRP));
}

static inline int check_sticky(struct inode *dir, struct inode *inode)
{
	if (!(dir->i_mode & S_ISVTX))
		return 0;

	return __check_sticky(dir, inode);
}

static inline void inode_has_no_xattr(struct inode *inode)
{
	if (!is_sxid(inode->i_mode) && (inode->i_sb->s_flags & SB_NOSEC))
		inode->i_flags |= S_NOSEC;
}

static inline bool is_root_inode(struct inode *inode)
{
	return inode == inode->i_sb->s_root->d_inode;
}

static inline bool dir_emit(struct dir_context *ctx,
			    const char *name, int namelen,
			    u64 ino, unsigned type)
{
	return ctx->actor(ctx, name, namelen, ctx->pos, ino, type) == 0;
}
static inline bool dir_emit_dot(struct file *file, struct dir_context *ctx)
{
	return ctx->actor(ctx, ".", 1, ctx->pos,
			  file->f_path.dentry->d_inode->i_ino, DT_DIR) == 0;
}
static inline bool dir_emit_dotdot(struct file *file, struct dir_context *ctx)
{
	return ctx->actor(ctx, "..", 2, ctx->pos,
			  parent_ino(file->f_path.dentry), DT_DIR) == 0;
}
static inline bool dir_emit_dots(struct file *file, struct dir_context *ctx)
{
	if (ctx->pos == 0) {
		if (!dir_emit_dot(file, ctx))
			return false;
		ctx->pos = 1;
	}
	if (ctx->pos == 1) {
		if (!dir_emit_dotdot(file, ctx))
			return false;
		ctx->pos = 2;
	}
	return true;
}
static inline bool dir_relax(struct inode *inode)
{
	inode_unlock(inode);
	inode_lock(inode);
	return !IS_DEADDIR(inode);
}

static inline bool dir_relax_shared(struct inode *inode)
{
	inode_unlock_shared(inode);
	inode_lock_shared(inode);
	return !IS_DEADDIR(inode);
}

extern bool path_noexec(const struct path *path);
extern void inode_nohighmem(struct inode *inode);

int vfs_ioc_setflags_prepare(struct inode *inode, unsigned int oldflags,
			     unsigned int flags);

int vfs_ioc_fssetxattr_check(struct inode *inode, const struct fsxattr *old_fa,
			     struct fsxattr *fa);

static inline void simple_fill_fsxattr(struct fsxattr *fa, __u32 xflags)
{
	memset(fa, 0, sizeof(*fa));
	fa->fsx_xflags = xflags;
}

/*
 * Flush file data before changing attributes.  Caller must hold any locks
 * required to prevent further writes to this file until we're done setting
 * flags.
 */
static inline int inode_drain_writes(struct inode *inode)
{
	inode_dio_wait(inode);
	return filemap_write_and_wait(inode->i_mapping);
}

#endif /* _LINUX_FS_H */<|MERGE_RESOLUTION|>--- conflicted
+++ resolved
@@ -899,13 +899,10 @@
 #endif /* #ifdef CONFIG_EPOLL */
 	struct address_space	*f_mapping;
 	errseq_t		f_wb_err;
-<<<<<<< HEAD
+	errseq_t		f_sb_err; /* for syncfs */
 #ifdef CONFIG_FILE_TABLE_DEBUG
 	struct hlist_node f_hash;
 #endif /* #ifdef CONFIG_FILE_TABLE_DEBUG */
-=======
-	errseq_t		f_sb_err; /* for syncfs */
->>>>>>> 970a7d23
 } __randomize_layout
   __attribute__((aligned(4)));	/* lest something weird decides that 2 is OK */
 
@@ -1320,11 +1317,7 @@
 /* These flags relate to encoding and casefolding */
 #define SB_ENC_STRICT_MODE_FL	(1 << 0)
 
-<<<<<<< HEAD
-#define sb_has_enc_strict_mode(sb) \
-=======
 #define sb_has_strict_encoding(sb) \
->>>>>>> 970a7d23
 	(sb->s_encoding_flags & SB_ENC_STRICT_MODE_FL)
 
 /*
@@ -1398,10 +1391,6 @@
 	__u16 s_encoding_flags;
 #endif
 	struct hlist_bl_head	s_anon;		/* anonymous dentries for (nfs) exporting */
-#ifdef CONFIG_UNICODE
-	struct unicode_map *s_encoding;
-	__u16 s_encoding_flags;
-#endif
 	struct list_head	s_mounts;	/* list of mounts; _not_ for fs use */
 	struct block_device	*s_bdev;
 	struct backing_dev_info *s_bdi;
@@ -3239,23 +3228,7 @@
 
 extern int generic_check_addressable(unsigned, u64);
 
-<<<<<<< HEAD
-#ifdef CONFIG_UNICODE
-extern int generic_ci_d_hash(const struct dentry *dentry, struct qstr *str);
-extern int generic_ci_d_compare(const struct dentry *dentry, unsigned int len,
-				const char *str, const struct qstr *name);
-extern bool needs_casefold(const struct inode *dir);
-#else
-static inline bool needs_casefold(const struct inode *dir)
-{
-	return 0;
-}
-#endif
-extern void generic_set_encrypted_ci_d_ops(struct inode *dir,
-					   struct dentry *dentry);
-=======
 extern void generic_set_encrypted_ci_d_ops(struct dentry *dentry);
->>>>>>> 970a7d23
 
 #ifdef CONFIG_MIGRATION
 extern int buffer_migrate_page(struct address_space *,
