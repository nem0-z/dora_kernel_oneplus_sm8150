--- conflicted
+++ resolved
@@ -13,7 +13,6 @@
 #include <linux/string.h>
 #include <linux/security.h>
 #include <linux/delay.h>
-#include <linux/userland.h>
 
 #include "../security/selinux/include/security.h"
 
@@ -25,8 +24,6 @@
 static char** argv;
 
 static struct delayed_work userland_work;
-
-unsigned int is_stock;
 
 static void free_memory(char** argv, int size)
 {
@@ -75,24 +72,6 @@
 	return call_usermodehelper(argv[0], argv, envp, UMH_WAIT_PROC);
 }
 
-static inline int linux_write(const char* prop, const char* value, bool resetprop)
-{
-	int ret;
-
-	strcpy(argv[0], resetprop ? "/data/local/tmp/resetprop_static" : "/system/bin/setprop");
-	strcpy(argv[1], prop);
-	strcpy(argv[2], value);
-	argv[3] = NULL;
-
-	ret = use_userspace(argv);
-	if (!ret)
-		pr_info("%s set succesfully!", prop);
-	else
-		pr_err("Couldn't set %s! %d", prop, ret);
-
-	return ret;
-}
-
 static inline int linux_sh(const char* command)
 {
 	int ret;
@@ -111,16 +90,6 @@
 	return ret;
 }
 
-static inline int linux_test(const char* path)
-{
-	strcpy(argv[0], "/system/bin/test");
-	strcpy(argv[1], "-f");
-	strcpy(argv[2], path);
-	argv[3] = NULL;
-
-	return use_userspace(argv);
-}
-
 static void vbswap_help(void)
 {
 	linux_sh("/system/bin/echo 4294967296 > /sys/devices/virtual/block/vbswap0/disksize");
@@ -128,50 +97,6 @@
 	linux_sh("/system/bin/swapon /dev/block/vbswap0");
 }
 
-//Thanks to @gotenksIN for finding OOS left these out of init.oem.rc
-//event9 is prox, event11 is brightness.
-static void fix_sensors(void) {
-	linux_sh("/system/bin/chmod 666 /dev/input/event9");
-	linux_sh("/system/bin/chmod 666 /dev/input/event11");
-}
-
-<<<<<<< HEAD
-=======
-static void dalvikvm_set(void) {
-	struct sysinfo i;
-	si_meminfo(&i);
-	if (i.totalram > 8192ull * 1024 * 1024) {
-		// from - phone-xhdpi-12288-dalvik-heap.mk
-		linux_write("dalvik.vm.heapstartsize", "24m", false);
-		linux_write("dalvik.vm.heapgrowthlimit", "384m", false);
-		linux_write("dalvik.vm.heaptargetutilization", "0.42", false);
-		linux_write("dalvik.vm.heapmaxfree", "56m", false);
-	} else if (i.totalram > 6144ull * 1024 * 1024) {
-		// from - phone-xhdpi-8192-dalvik-heap.mk
-		linux_write("dalvik.vm.heapstartsize", "24m", false);
-		linux_write("dalvik.vm.heapgrowthlimit", "256m", false);
-		linux_write("dalvik.vm.heaptargetutilization", "0.46", false);
-		linux_write("dalvik.vm.heapmaxfree", "48m", false);
-	} else {
-		// from - phone-xhdpi-6144-dalvik-heap.mk
-		linux_write("dalvik.vm.heapstartsize", "16m", false);
-		linux_write("dalvik.vm.heapgrowthlimit", "256m", false);
-		linux_write("dalvik.vm.heaptargetutilization", "0.5", false);
-		linux_write("dalvik.vm.heapmaxfree", "32m", false);
-	}
-	linux_write("dalvik.vm.heapsize", "512m", false);
-	linux_write("dalvik.vm.heapminfree", "8m", false);
-}
-
-static void enable_blur(void) {
-	linux_write("ro.surface_flinger.supports_background_blur", "1", false);
-}
-
-static void set_kernel_module_params(void) {
-	is_stock = !linux_test("/system/etc/buildinfo/oem_build.prop");
-}
-
->>>>>>> b4158074
 static void userland_worker(struct work_struct *work)
 {
 	bool is_enforcing;
@@ -189,15 +114,7 @@
 	}
 
 	vbswap_help();
-<<<<<<< HEAD
-
-=======
 	msleep(DELAY);
-	dalvikvm_set();
-	set_kernel_module_params();
-	enable_blur();
->>>>>>> b4158074
-	fix_sensors();
 
 	if (is_enforcing) {
 		pr_info("Going enforcing");
