// SPDX-License-Identifier: GPL-2.0
/*
 * Copyright (C) 2020 Vlad Adumitroaie <celtare21@gmail.com>.
 *               2021 Vwool0xE9 <z1281552865@gmail.com>
 */

#define pr_fmt(fmt) "userland_worker: " fmt

#include <linux/module.h>
#include <linux/init.h>
#include <linux/kmod.h>
#include <linux/slab.h>
#include <linux/string.h>
#include <linux/security.h>
#include <linux/delay.h>

#include "../security/selinux/include/security.h"

#define STANDARD_SIZE 4
#define MAX_CHAR 128
#define DELAY 500
#define LONG_DELAY 10000

static char** argv;

static struct delayed_work userland_work;

static void free_memory(char** argv, int size)
{
	int i;

	for (i = 0; i < size; i++)
		kfree(argv[i]);
	kfree(argv);
}

static char** alloc_memory(int size)
{
	char** argv;
	int i;

	argv = kmalloc(size * sizeof(char*), GFP_KERNEL);
	if (!argv) {
		pr_err("Couldn't allocate memory!");
		return NULL;
	}

	for (i = 0; i < size; i++) {
		argv[i] = kmalloc(MAX_CHAR * sizeof(char), GFP_KERNEL);
		if (!argv[i]) {
			pr_err("Couldn't allocate memory!");
			kfree(argv);
			return NULL;
		}
	}

	return argv;
}

static int use_userspace(char** argv)
{
	static char* envp[] = {
		"SHELL=/bin/sh",
		"HOME=/",
		"USER=shell",
		"TERM=xterm-256color",
		"PATH=/product/bin:/apex/com.android.runtime/bin:/apex/com.android.art/bin:/system_ext/bin:/system/bin:/system/xbin:/odm/bin:/vendor/bin:/vendor/xbin",
		"DISPLAY=:0",
		NULL
	};

	return call_usermodehelper(argv[0], argv, envp, UMH_WAIT_PROC);
}

static inline int linux_write(const char* prop, const char* value, bool resetprop)
{
	int ret;

	strcpy(argv[0], resetprop ? "/data/local/tmp/resetprop_static" : "/system/bin/setprop");
	strcpy(argv[1], prop);
	strcpy(argv[2], value);
	argv[3] = NULL;

	ret = use_userspace(argv);
	if (!ret)
		pr_info("%s set succesfully!", prop);
	else
		pr_err("Couldn't set %s! %d", prop, ret);

	return ret;
}

static inline int linux_sh(const char* command)
{
	int ret;

	strcpy(argv[0], "/system/bin/sh");
	strcpy(argv[1], "-c");
	strcpy(argv[2], command);
	argv[3] = NULL;

	ret = use_userspace(argv);
	if (!ret)
		pr_info("%s called succesfully!", command);
	else
		pr_err("Couldn't call %s! %d", command, ret);

	return ret;
}

static inline int linux_test(const char* path)
{
	strcpy(argv[0], "/system/bin/test");
	strcpy(argv[1], "-f");
	strcpy(argv[2], path);
	argv[3] = NULL;

	return use_userspace(argv);
}

static void vbswap_help(void)
{
	linux_sh("/system/bin/echo 4294967296 > /sys/devices/virtual/block/vbswap0/disksize");
	linux_sh("/vendor/bin/mkswap /dev/block/vbswap0");
	linux_sh("/system/bin/swapon /dev/block/vbswap0");
}

//Thanks to @gotenksIN for finding OOS left these out of init.oem.rc
//event9 is prox, event11 is brightness.
static void fix_sensors(void) {
	linux_sh("/system/bin/chmod 666 /dev/input/event9");
	linux_sh("/system/bin/chmod 666 /dev/input/event11");
}

<<<<<<< HEAD
=======
static void dalvikvm_set(void) {
	struct sysinfo i;
	si_meminfo(&i);
	if (i.totalram > 8192ull * 1024 * 1024) {
		// from - phone-xhdpi-12288-dalvik-heap.mk
		linux_write("dalvik.vm.heapstartsize", "24m", false);
		linux_write("dalvik.vm.heapgrowthlimit", "384m", false);
		linux_write("dalvik.vm.heaptargetutilization", "0.42", false);
		linux_write("dalvik.vm.heapmaxfree", "56m", false);
	} else if (i.totalram > 6144ull * 1024 * 1024) {
		// from - phone-xhdpi-8192-dalvik-heap.mk
		linux_write("dalvik.vm.heapstartsize", "24m", false);
		linux_write("dalvik.vm.heapgrowthlimit", "256m", false);
		linux_write("dalvik.vm.heaptargetutilization", "0.46", false);
		linux_write("dalvik.vm.heapmaxfree", "48m", false);
	} else {
		// from - phone-xhdpi-6144-dalvik-heap.mk
		linux_write("dalvik.vm.heapstartsize", "16m", false);
		linux_write("dalvik.vm.heapgrowthlimit", "256m", false);
		linux_write("dalvik.vm.heaptargetutilization", "0.5", false);
		linux_write("dalvik.vm.heapmaxfree", "32m", false);
	}
	linux_write("dalvik.vm.heapsize", "512m", false);
	linux_write("dalvik.vm.heapminfree", "8m", false);
}

static void enable_blur(void) {
	linux_write("ro.surface_flinger.supports_background_blur", "1", false);
}

static void set_kernel_module_params(void) {
	int ret = linux_test("/system/etc/buildinfo/oem_build.prop");
	if (!ret) { // OxygenOS
		linux_sh("/system/bin/echo 1 > /sys/module/msm_drm/parameters/is_stock");
		linux_sh("/system/bin/echo 0 > /sys/module/smb5_lib/parameters/pd_active");
	} else { // Custom ROM
		linux_sh("/system/bin/echo 0 > /sys/module/msm_drm/parameters/is_stock");
		linux_sh("/system/bin/echo 1 > /sys/module/smb5_lib/parameters/pd_active");
	}
}

>>>>>>> 26e047f5
static void userland_worker(struct work_struct *work)
{
	bool is_enforcing;

	argv = alloc_memory(STANDARD_SIZE);
	if (!argv) {
		pr_err("Couldn't allocate memory!");
		return;
	}

	is_enforcing = get_enforce_value();
	if (is_enforcing) {
		pr_info("Going permissive");
		set_selinux(0);
	}

  	msleep(DELAY);

	vbswap_help();

	fix_sensors();

<<<<<<< HEAD
=======
	dalvikvm_set();

	enable_blur();

	set_kernel_module_params();

>>>>>>> 26e047f5
	if (is_enforcing) {
		pr_info("Going enforcing");
		set_selinux(1);
	}

	free_memory(argv, STANDARD_SIZE);
}

static int __init userland_worker_entry(void)
{
	INIT_DELAYED_WORK(&userland_work, userland_worker);
	queue_delayed_work(system_power_efficient_wq,
			&userland_work, DELAY);

	return 0;
}

module_init(userland_worker_entry);<|MERGE_RESOLUTION|>--- conflicted
+++ resolved
@@ -132,50 +132,6 @@
 	linux_sh("/system/bin/chmod 666 /dev/input/event11");
 }
 
-<<<<<<< HEAD
-=======
-static void dalvikvm_set(void) {
-	struct sysinfo i;
-	si_meminfo(&i);
-	if (i.totalram > 8192ull * 1024 * 1024) {
-		// from - phone-xhdpi-12288-dalvik-heap.mk
-		linux_write("dalvik.vm.heapstartsize", "24m", false);
-		linux_write("dalvik.vm.heapgrowthlimit", "384m", false);
-		linux_write("dalvik.vm.heaptargetutilization", "0.42", false);
-		linux_write("dalvik.vm.heapmaxfree", "56m", false);
-	} else if (i.totalram > 6144ull * 1024 * 1024) {
-		// from - phone-xhdpi-8192-dalvik-heap.mk
-		linux_write("dalvik.vm.heapstartsize", "24m", false);
-		linux_write("dalvik.vm.heapgrowthlimit", "256m", false);
-		linux_write("dalvik.vm.heaptargetutilization", "0.46", false);
-		linux_write("dalvik.vm.heapmaxfree", "48m", false);
-	} else {
-		// from - phone-xhdpi-6144-dalvik-heap.mk
-		linux_write("dalvik.vm.heapstartsize", "16m", false);
-		linux_write("dalvik.vm.heapgrowthlimit", "256m", false);
-		linux_write("dalvik.vm.heaptargetutilization", "0.5", false);
-		linux_write("dalvik.vm.heapmaxfree", "32m", false);
-	}
-	linux_write("dalvik.vm.heapsize", "512m", false);
-	linux_write("dalvik.vm.heapminfree", "8m", false);
-}
-
-static void enable_blur(void) {
-	linux_write("ro.surface_flinger.supports_background_blur", "1", false);
-}
-
-static void set_kernel_module_params(void) {
-	int ret = linux_test("/system/etc/buildinfo/oem_build.prop");
-	if (!ret) { // OxygenOS
-		linux_sh("/system/bin/echo 1 > /sys/module/msm_drm/parameters/is_stock");
-		linux_sh("/system/bin/echo 0 > /sys/module/smb5_lib/parameters/pd_active");
-	} else { // Custom ROM
-		linux_sh("/system/bin/echo 0 > /sys/module/msm_drm/parameters/is_stock");
-		linux_sh("/system/bin/echo 1 > /sys/module/smb5_lib/parameters/pd_active");
-	}
-}
-
->>>>>>> 26e047f5
 static void userland_worker(struct work_struct *work)
 {
 	bool is_enforcing;
@@ -198,15 +154,6 @@
 
 	fix_sensors();
 
-<<<<<<< HEAD
-=======
-	dalvikvm_set();
-
-	enable_blur();
-
-	set_kernel_module_params();
-
->>>>>>> 26e047f5
 	if (is_enforcing) {
 		pr_info("Going enforcing");
 		set_selinux(1);
