--- conflicted
+++ resolved
@@ -115,15 +115,6 @@
 
 	vbswap_help();
 	msleep(DELAY);
-<<<<<<< HEAD
-=======
-	dalvikvm_set();
-	set_kernel_module_params();
-	if (is_stock)
-		enable_blur();
-	fix_sensors();
->>>>>>> 73952f65
-
 	if (is_enforcing) {
 		pr_info("Going enforcing");
 		set_selinux(1);
