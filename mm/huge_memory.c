/*
 *  Copyright (C) 2009  Red Hat, Inc.
 *
 *  This work is licensed under the terms of the GNU GPL, version 2. See
 *  the COPYING file in the top-level directory.
 */

#include <linux/mm.h>
#include <linux/sched.h>
#include <linux/highmem.h>
#include <linux/hugetlb.h>
#include <linux/mmu_notifier.h>
#include <linux/rmap.h>
#include <linux/swap.h>
#include <linux/shrinker.h>
#include <linux/mm_inline.h>
#include <linux/kthread.h>
#include <linux/khugepaged.h>
#include <linux/freezer.h>
#include <linux/mman.h>
#include <linux/pagemap.h>
<<<<<<< HEAD

=======
#include <linux/migrate.h>
>>>>>>> 4fc3f1d6
#include <asm/tlb.h>
#include <asm/pgalloc.h>
#include "internal.h"

/*
 * By default transparent hugepage support is enabled for all mappings
 * and khugepaged scans all mappings. Defrag is only invoked by
 * khugepaged hugepage allocations and by page faults inside
 * MADV_HUGEPAGE regions to avoid the risk of slowing down short lived
 * allocations.
 */
unsigned long transparent_hugepage_flags __read_mostly =
#ifdef CONFIG_TRANSPARENT_HUGEPAGE_ALWAYS
	(1<<TRANSPARENT_HUGEPAGE_FLAG)|
#endif
#ifdef CONFIG_TRANSPARENT_HUGEPAGE_MADVISE
	(1<<TRANSPARENT_HUGEPAGE_REQ_MADV_FLAG)|
#endif
	(1<<TRANSPARENT_HUGEPAGE_DEFRAG_FLAG)|
	(1<<TRANSPARENT_HUGEPAGE_DEFRAG_KHUGEPAGED_FLAG)|
	(1<<TRANSPARENT_HUGEPAGE_USE_ZERO_PAGE_FLAG);

/* default scan 8*512 pte (or vmas) every 30 second */
static unsigned int khugepaged_pages_to_scan __read_mostly = HPAGE_PMD_NR*8;
static unsigned int khugepaged_pages_collapsed;
static unsigned int khugepaged_full_scans;
static unsigned int khugepaged_scan_sleep_millisecs __read_mostly = 10000;
/* during fragmentation poll the hugepage allocator once every minute */
static unsigned int khugepaged_alloc_sleep_millisecs __read_mostly = 60000;
static struct task_struct *khugepaged_thread __read_mostly;
static DEFINE_MUTEX(khugepaged_mutex);
static DEFINE_SPINLOCK(khugepaged_mm_lock);
static DECLARE_WAIT_QUEUE_HEAD(khugepaged_wait);
/*
 * default collapse hugepages if there is at least one pte mapped like
 * it would have happened if the vma was large enough during page
 * fault.
 */
static unsigned int khugepaged_max_ptes_none __read_mostly = HPAGE_PMD_NR-1;

static int khugepaged(void *none);
static int mm_slots_hash_init(void);
static int khugepaged_slab_init(void);
static void khugepaged_slab_free(void);

#define MM_SLOTS_HASH_HEADS 1024
static struct hlist_head *mm_slots_hash __read_mostly;
static struct kmem_cache *mm_slot_cache __read_mostly;

/**
 * struct mm_slot - hash lookup from mm to mm_slot
 * @hash: hash collision list
 * @mm_node: khugepaged scan list headed in khugepaged_scan.mm_head
 * @mm: the mm that this information is valid for
 */
struct mm_slot {
	struct hlist_node hash;
	struct list_head mm_node;
	struct mm_struct *mm;
};

/**
 * struct khugepaged_scan - cursor for scanning
 * @mm_head: the head of the mm list to scan
 * @mm_slot: the current mm_slot we are scanning
 * @address: the next address inside that to be scanned
 *
 * There is only the one khugepaged_scan instance of this cursor structure.
 */
struct khugepaged_scan {
	struct list_head mm_head;
	struct mm_slot *mm_slot;
	unsigned long address;
};
static struct khugepaged_scan khugepaged_scan = {
	.mm_head = LIST_HEAD_INIT(khugepaged_scan.mm_head),
};


static int set_recommended_min_free_kbytes(void)
{
	struct zone *zone;
	int nr_zones = 0;
	unsigned long recommended_min;
	extern int min_free_kbytes;

	if (!khugepaged_enabled())
		return 0;

	for_each_populated_zone(zone)
		nr_zones++;

	/* Make sure at least 2 hugepages are free for MIGRATE_RESERVE */
	recommended_min = pageblock_nr_pages * nr_zones * 2;

	/*
	 * Make sure that on average at least two pageblocks are almost free
	 * of another type, one for a migratetype to fall back to and a
	 * second to avoid subsequent fallbacks of other types There are 3
	 * MIGRATE_TYPES we care about.
	 */
	recommended_min += pageblock_nr_pages * nr_zones *
			   MIGRATE_PCPTYPES * MIGRATE_PCPTYPES;

	/* don't ever allow to reserve more than 5% of the lowmem */
	recommended_min = min(recommended_min,
			      (unsigned long) nr_free_buffer_pages() / 20);
	recommended_min <<= (PAGE_SHIFT-10);

	if (recommended_min > min_free_kbytes)
		min_free_kbytes = recommended_min;
	setup_per_zone_wmarks();
	return 0;
}
late_initcall(set_recommended_min_free_kbytes);

static int start_khugepaged(void)
{
	int err = 0;
	if (khugepaged_enabled()) {
		if (!khugepaged_thread)
			khugepaged_thread = kthread_run(khugepaged, NULL,
							"khugepaged");
		if (unlikely(IS_ERR(khugepaged_thread))) {
			printk(KERN_ERR
			       "khugepaged: kthread_run(khugepaged) failed\n");
			err = PTR_ERR(khugepaged_thread);
			khugepaged_thread = NULL;
		}

		if (!list_empty(&khugepaged_scan.mm_head))
			wake_up_interruptible(&khugepaged_wait);

		set_recommended_min_free_kbytes();
	} else if (khugepaged_thread) {
		kthread_stop(khugepaged_thread);
		khugepaged_thread = NULL;
	}

	return err;
}

static atomic_t huge_zero_refcount;
static unsigned long huge_zero_pfn __read_mostly;

static inline bool is_huge_zero_pfn(unsigned long pfn)
{
	unsigned long zero_pfn = ACCESS_ONCE(huge_zero_pfn);
	return zero_pfn && pfn == zero_pfn;
}

static inline bool is_huge_zero_pmd(pmd_t pmd)
{
	return is_huge_zero_pfn(pmd_pfn(pmd));
}

static unsigned long get_huge_zero_page(void)
{
	struct page *zero_page;
retry:
	if (likely(atomic_inc_not_zero(&huge_zero_refcount)))
		return ACCESS_ONCE(huge_zero_pfn);

	zero_page = alloc_pages((GFP_TRANSHUGE | __GFP_ZERO) & ~__GFP_MOVABLE,
			HPAGE_PMD_ORDER);
	if (!zero_page) {
		count_vm_event(THP_ZERO_PAGE_ALLOC_FAILED);
		return 0;
	}
	count_vm_event(THP_ZERO_PAGE_ALLOC);
	preempt_disable();
	if (cmpxchg(&huge_zero_pfn, 0, page_to_pfn(zero_page))) {
		preempt_enable();
		__free_page(zero_page);
		goto retry;
	}

	/* We take additional reference here. It will be put back by shrinker */
	atomic_set(&huge_zero_refcount, 2);
	preempt_enable();
	return ACCESS_ONCE(huge_zero_pfn);
}

static void put_huge_zero_page(void)
{
	/*
	 * Counter should never go to zero here. Only shrinker can put
	 * last reference.
	 */
	BUG_ON(atomic_dec_and_test(&huge_zero_refcount));
}

static int shrink_huge_zero_page(struct shrinker *shrink,
		struct shrink_control *sc)
{
	if (!sc->nr_to_scan)
		/* we can free zero page only if last reference remains */
		return atomic_read(&huge_zero_refcount) == 1 ? HPAGE_PMD_NR : 0;

	if (atomic_cmpxchg(&huge_zero_refcount, 1, 0) == 1) {
		unsigned long zero_pfn = xchg(&huge_zero_pfn, 0);
		BUG_ON(zero_pfn == 0);
		__free_page(__pfn_to_page(zero_pfn));
	}

	return 0;
}

static struct shrinker huge_zero_page_shrinker = {
	.shrink = shrink_huge_zero_page,
	.seeks = DEFAULT_SEEKS,
};

#ifdef CONFIG_SYSFS

static ssize_t double_flag_show(struct kobject *kobj,
				struct kobj_attribute *attr, char *buf,
				enum transparent_hugepage_flag enabled,
				enum transparent_hugepage_flag req_madv)
{
	if (test_bit(enabled, &transparent_hugepage_flags)) {
		VM_BUG_ON(test_bit(req_madv, &transparent_hugepage_flags));
		return sprintf(buf, "[always] madvise never\n");
	} else if (test_bit(req_madv, &transparent_hugepage_flags))
		return sprintf(buf, "always [madvise] never\n");
	else
		return sprintf(buf, "always madvise [never]\n");
}
static ssize_t double_flag_store(struct kobject *kobj,
				 struct kobj_attribute *attr,
				 const char *buf, size_t count,
				 enum transparent_hugepage_flag enabled,
				 enum transparent_hugepage_flag req_madv)
{
	if (!memcmp("always", buf,
		    min(sizeof("always")-1, count))) {
		set_bit(enabled, &transparent_hugepage_flags);
		clear_bit(req_madv, &transparent_hugepage_flags);
	} else if (!memcmp("madvise", buf,
			   min(sizeof("madvise")-1, count))) {
		clear_bit(enabled, &transparent_hugepage_flags);
		set_bit(req_madv, &transparent_hugepage_flags);
	} else if (!memcmp("never", buf,
			   min(sizeof("never")-1, count))) {
		clear_bit(enabled, &transparent_hugepage_flags);
		clear_bit(req_madv, &transparent_hugepage_flags);
	} else
		return -EINVAL;

	return count;
}

static ssize_t enabled_show(struct kobject *kobj,
			    struct kobj_attribute *attr, char *buf)
{
	return double_flag_show(kobj, attr, buf,
				TRANSPARENT_HUGEPAGE_FLAG,
				TRANSPARENT_HUGEPAGE_REQ_MADV_FLAG);
}
static ssize_t enabled_store(struct kobject *kobj,
			     struct kobj_attribute *attr,
			     const char *buf, size_t count)
{
	ssize_t ret;

	ret = double_flag_store(kobj, attr, buf, count,
				TRANSPARENT_HUGEPAGE_FLAG,
				TRANSPARENT_HUGEPAGE_REQ_MADV_FLAG);

	if (ret > 0) {
		int err;

		mutex_lock(&khugepaged_mutex);
		err = start_khugepaged();
		mutex_unlock(&khugepaged_mutex);

		if (err)
			ret = err;
	}

	return ret;
}
static struct kobj_attribute enabled_attr =
	__ATTR(enabled, 0644, enabled_show, enabled_store);

static ssize_t single_flag_show(struct kobject *kobj,
				struct kobj_attribute *attr, char *buf,
				enum transparent_hugepage_flag flag)
{
	return sprintf(buf, "%d\n",
		       !!test_bit(flag, &transparent_hugepage_flags));
}

static ssize_t single_flag_store(struct kobject *kobj,
				 struct kobj_attribute *attr,
				 const char *buf, size_t count,
				 enum transparent_hugepage_flag flag)
{
	unsigned long value;
	int ret;

	ret = kstrtoul(buf, 10, &value);
	if (ret < 0)
		return ret;
	if (value > 1)
		return -EINVAL;

	if (value)
		set_bit(flag, &transparent_hugepage_flags);
	else
		clear_bit(flag, &transparent_hugepage_flags);

	return count;
}

/*
 * Currently defrag only disables __GFP_NOWAIT for allocation. A blind
 * __GFP_REPEAT is too aggressive, it's never worth swapping tons of
 * memory just to allocate one more hugepage.
 */
static ssize_t defrag_show(struct kobject *kobj,
			   struct kobj_attribute *attr, char *buf)
{
	return double_flag_show(kobj, attr, buf,
				TRANSPARENT_HUGEPAGE_DEFRAG_FLAG,
				TRANSPARENT_HUGEPAGE_DEFRAG_REQ_MADV_FLAG);
}
static ssize_t defrag_store(struct kobject *kobj,
			    struct kobj_attribute *attr,
			    const char *buf, size_t count)
{
	return double_flag_store(kobj, attr, buf, count,
				 TRANSPARENT_HUGEPAGE_DEFRAG_FLAG,
				 TRANSPARENT_HUGEPAGE_DEFRAG_REQ_MADV_FLAG);
}
static struct kobj_attribute defrag_attr =
	__ATTR(defrag, 0644, defrag_show, defrag_store);

static ssize_t use_zero_page_show(struct kobject *kobj,
		struct kobj_attribute *attr, char *buf)
{
	return single_flag_show(kobj, attr, buf,
				TRANSPARENT_HUGEPAGE_USE_ZERO_PAGE_FLAG);
}
static ssize_t use_zero_page_store(struct kobject *kobj,
		struct kobj_attribute *attr, const char *buf, size_t count)
{
	return single_flag_store(kobj, attr, buf, count,
				 TRANSPARENT_HUGEPAGE_USE_ZERO_PAGE_FLAG);
}
static struct kobj_attribute use_zero_page_attr =
	__ATTR(use_zero_page, 0644, use_zero_page_show, use_zero_page_store);
#ifdef CONFIG_DEBUG_VM
static ssize_t debug_cow_show(struct kobject *kobj,
				struct kobj_attribute *attr, char *buf)
{
	return single_flag_show(kobj, attr, buf,
				TRANSPARENT_HUGEPAGE_DEBUG_COW_FLAG);
}
static ssize_t debug_cow_store(struct kobject *kobj,
			       struct kobj_attribute *attr,
			       const char *buf, size_t count)
{
	return single_flag_store(kobj, attr, buf, count,
				 TRANSPARENT_HUGEPAGE_DEBUG_COW_FLAG);
}
static struct kobj_attribute debug_cow_attr =
	__ATTR(debug_cow, 0644, debug_cow_show, debug_cow_store);
#endif /* CONFIG_DEBUG_VM */

static struct attribute *hugepage_attr[] = {
	&enabled_attr.attr,
	&defrag_attr.attr,
	&use_zero_page_attr.attr,
#ifdef CONFIG_DEBUG_VM
	&debug_cow_attr.attr,
#endif
	NULL,
};

static struct attribute_group hugepage_attr_group = {
	.attrs = hugepage_attr,
};

static ssize_t scan_sleep_millisecs_show(struct kobject *kobj,
					 struct kobj_attribute *attr,
					 char *buf)
{
	return sprintf(buf, "%u\n", khugepaged_scan_sleep_millisecs);
}

static ssize_t scan_sleep_millisecs_store(struct kobject *kobj,
					  struct kobj_attribute *attr,
					  const char *buf, size_t count)
{
	unsigned long msecs;
	int err;

	err = strict_strtoul(buf, 10, &msecs);
	if (err || msecs > UINT_MAX)
		return -EINVAL;

	khugepaged_scan_sleep_millisecs = msecs;
	wake_up_interruptible(&khugepaged_wait);

	return count;
}
static struct kobj_attribute scan_sleep_millisecs_attr =
	__ATTR(scan_sleep_millisecs, 0644, scan_sleep_millisecs_show,
	       scan_sleep_millisecs_store);

static ssize_t alloc_sleep_millisecs_show(struct kobject *kobj,
					  struct kobj_attribute *attr,
					  char *buf)
{
	return sprintf(buf, "%u\n", khugepaged_alloc_sleep_millisecs);
}

static ssize_t alloc_sleep_millisecs_store(struct kobject *kobj,
					   struct kobj_attribute *attr,
					   const char *buf, size_t count)
{
	unsigned long msecs;
	int err;

	err = strict_strtoul(buf, 10, &msecs);
	if (err || msecs > UINT_MAX)
		return -EINVAL;

	khugepaged_alloc_sleep_millisecs = msecs;
	wake_up_interruptible(&khugepaged_wait);

	return count;
}
static struct kobj_attribute alloc_sleep_millisecs_attr =
	__ATTR(alloc_sleep_millisecs, 0644, alloc_sleep_millisecs_show,
	       alloc_sleep_millisecs_store);

static ssize_t pages_to_scan_show(struct kobject *kobj,
				  struct kobj_attribute *attr,
				  char *buf)
{
	return sprintf(buf, "%u\n", khugepaged_pages_to_scan);
}
static ssize_t pages_to_scan_store(struct kobject *kobj,
				   struct kobj_attribute *attr,
				   const char *buf, size_t count)
{
	int err;
	unsigned long pages;

	err = strict_strtoul(buf, 10, &pages);
	if (err || !pages || pages > UINT_MAX)
		return -EINVAL;

	khugepaged_pages_to_scan = pages;

	return count;
}
static struct kobj_attribute pages_to_scan_attr =
	__ATTR(pages_to_scan, 0644, pages_to_scan_show,
	       pages_to_scan_store);

static ssize_t pages_collapsed_show(struct kobject *kobj,
				    struct kobj_attribute *attr,
				    char *buf)
{
	return sprintf(buf, "%u\n", khugepaged_pages_collapsed);
}
static struct kobj_attribute pages_collapsed_attr =
	__ATTR_RO(pages_collapsed);

static ssize_t full_scans_show(struct kobject *kobj,
			       struct kobj_attribute *attr,
			       char *buf)
{
	return sprintf(buf, "%u\n", khugepaged_full_scans);
}
static struct kobj_attribute full_scans_attr =
	__ATTR_RO(full_scans);

static ssize_t khugepaged_defrag_show(struct kobject *kobj,
				      struct kobj_attribute *attr, char *buf)
{
	return single_flag_show(kobj, attr, buf,
				TRANSPARENT_HUGEPAGE_DEFRAG_KHUGEPAGED_FLAG);
}
static ssize_t khugepaged_defrag_store(struct kobject *kobj,
				       struct kobj_attribute *attr,
				       const char *buf, size_t count)
{
	return single_flag_store(kobj, attr, buf, count,
				 TRANSPARENT_HUGEPAGE_DEFRAG_KHUGEPAGED_FLAG);
}
static struct kobj_attribute khugepaged_defrag_attr =
	__ATTR(defrag, 0644, khugepaged_defrag_show,
	       khugepaged_defrag_store);

/*
 * max_ptes_none controls if khugepaged should collapse hugepages over
 * any unmapped ptes in turn potentially increasing the memory
 * footprint of the vmas. When max_ptes_none is 0 khugepaged will not
 * reduce the available free memory in the system as it
 * runs. Increasing max_ptes_none will instead potentially reduce the
 * free memory in the system during the khugepaged scan.
 */
static ssize_t khugepaged_max_ptes_none_show(struct kobject *kobj,
					     struct kobj_attribute *attr,
					     char *buf)
{
	return sprintf(buf, "%u\n", khugepaged_max_ptes_none);
}
static ssize_t khugepaged_max_ptes_none_store(struct kobject *kobj,
					      struct kobj_attribute *attr,
					      const char *buf, size_t count)
{
	int err;
	unsigned long max_ptes_none;

	err = strict_strtoul(buf, 10, &max_ptes_none);
	if (err || max_ptes_none > HPAGE_PMD_NR-1)
		return -EINVAL;

	khugepaged_max_ptes_none = max_ptes_none;

	return count;
}
static struct kobj_attribute khugepaged_max_ptes_none_attr =
	__ATTR(max_ptes_none, 0644, khugepaged_max_ptes_none_show,
	       khugepaged_max_ptes_none_store);

static struct attribute *khugepaged_attr[] = {
	&khugepaged_defrag_attr.attr,
	&khugepaged_max_ptes_none_attr.attr,
	&pages_to_scan_attr.attr,
	&pages_collapsed_attr.attr,
	&full_scans_attr.attr,
	&scan_sleep_millisecs_attr.attr,
	&alloc_sleep_millisecs_attr.attr,
	NULL,
};

static struct attribute_group khugepaged_attr_group = {
	.attrs = khugepaged_attr,
	.name = "khugepaged",
};

static int __init hugepage_init_sysfs(struct kobject **hugepage_kobj)
{
	int err;

	*hugepage_kobj = kobject_create_and_add("transparent_hugepage", mm_kobj);
	if (unlikely(!*hugepage_kobj)) {
		printk(KERN_ERR "hugepage: failed kobject create\n");
		return -ENOMEM;
	}

	err = sysfs_create_group(*hugepage_kobj, &hugepage_attr_group);
	if (err) {
		printk(KERN_ERR "hugepage: failed register hugeage group\n");
		goto delete_obj;
	}

	err = sysfs_create_group(*hugepage_kobj, &khugepaged_attr_group);
	if (err) {
		printk(KERN_ERR "hugepage: failed register hugeage group\n");
		goto remove_hp_group;
	}

	return 0;

remove_hp_group:
	sysfs_remove_group(*hugepage_kobj, &hugepage_attr_group);
delete_obj:
	kobject_put(*hugepage_kobj);
	return err;
}

static void __init hugepage_exit_sysfs(struct kobject *hugepage_kobj)
{
	sysfs_remove_group(hugepage_kobj, &khugepaged_attr_group);
	sysfs_remove_group(hugepage_kobj, &hugepage_attr_group);
	kobject_put(hugepage_kobj);
}
#else
static inline int hugepage_init_sysfs(struct kobject **hugepage_kobj)
{
	return 0;
}

static inline void hugepage_exit_sysfs(struct kobject *hugepage_kobj)
{
}
#endif /* CONFIG_SYSFS */

static int __init hugepage_init(void)
{
	int err;
	struct kobject *hugepage_kobj;

	if (!has_transparent_hugepage()) {
		transparent_hugepage_flags = 0;
		return -EINVAL;
	}

	err = hugepage_init_sysfs(&hugepage_kobj);
	if (err)
		return err;

	err = khugepaged_slab_init();
	if (err)
		goto out;

	err = mm_slots_hash_init();
	if (err) {
		khugepaged_slab_free();
		goto out;
	}

	register_shrinker(&huge_zero_page_shrinker);

	/*
	 * By default disable transparent hugepages on smaller systems,
	 * where the extra memory used could hurt more than TLB overhead
	 * is likely to save.  The admin can still enable it through /sys.
	 */
	if (totalram_pages < (512 << (20 - PAGE_SHIFT)))
		transparent_hugepage_flags = 0;

	start_khugepaged();

	return 0;
out:
	hugepage_exit_sysfs(hugepage_kobj);
	return err;
}
module_init(hugepage_init)

static int __init setup_transparent_hugepage(char *str)
{
	int ret = 0;
	if (!str)
		goto out;
	if (!strcmp(str, "always")) {
		set_bit(TRANSPARENT_HUGEPAGE_FLAG,
			&transparent_hugepage_flags);
		clear_bit(TRANSPARENT_HUGEPAGE_REQ_MADV_FLAG,
			  &transparent_hugepage_flags);
		ret = 1;
	} else if (!strcmp(str, "madvise")) {
		clear_bit(TRANSPARENT_HUGEPAGE_FLAG,
			  &transparent_hugepage_flags);
		set_bit(TRANSPARENT_HUGEPAGE_REQ_MADV_FLAG,
			&transparent_hugepage_flags);
		ret = 1;
	} else if (!strcmp(str, "never")) {
		clear_bit(TRANSPARENT_HUGEPAGE_FLAG,
			  &transparent_hugepage_flags);
		clear_bit(TRANSPARENT_HUGEPAGE_REQ_MADV_FLAG,
			  &transparent_hugepage_flags);
		ret = 1;
	}
out:
	if (!ret)
		printk(KERN_WARNING
		       "transparent_hugepage= cannot parse, ignored\n");
	return ret;
}
__setup("transparent_hugepage=", setup_transparent_hugepage);

pmd_t maybe_pmd_mkwrite(pmd_t pmd, struct vm_area_struct *vma)
{
	if (likely(vma->vm_flags & VM_WRITE))
		pmd = pmd_mkwrite(pmd);
	return pmd;
}

static inline pmd_t mk_huge_pmd(struct page *page, struct vm_area_struct *vma)
{
	pmd_t entry;
	entry = mk_pmd(page, vma->vm_page_prot);
	entry = maybe_pmd_mkwrite(pmd_mkdirty(entry), vma);
	entry = pmd_mkhuge(entry);
	return entry;
}

static int __do_huge_pmd_anonymous_page(struct mm_struct *mm,
					struct vm_area_struct *vma,
					unsigned long haddr, pmd_t *pmd,
					struct page *page)
{
	pgtable_t pgtable;

	VM_BUG_ON(!PageCompound(page));
	pgtable = pte_alloc_one(mm, haddr);
	if (unlikely(!pgtable))
		return VM_FAULT_OOM;

	clear_huge_page(page, haddr, HPAGE_PMD_NR);
	__SetPageUptodate(page);

	spin_lock(&mm->page_table_lock);
	if (unlikely(!pmd_none(*pmd))) {
		spin_unlock(&mm->page_table_lock);
		mem_cgroup_uncharge_page(page);
		put_page(page);
		pte_free(mm, pgtable);
	} else {
		pmd_t entry;
		entry = mk_huge_pmd(page, vma);
		/*
		 * The spinlocking to take the lru_lock inside
		 * page_add_new_anon_rmap() acts as a full memory
		 * barrier to be sure clear_huge_page writes become
		 * visible after the set_pmd_at() write.
		 */
		page_add_new_anon_rmap(page, vma, haddr);
		set_pmd_at(mm, haddr, pmd, entry);
		pgtable_trans_huge_deposit(mm, pgtable);
		add_mm_counter(mm, MM_ANONPAGES, HPAGE_PMD_NR);
		mm->nr_ptes++;
		spin_unlock(&mm->page_table_lock);
	}

	return 0;
}

static inline gfp_t alloc_hugepage_gfpmask(int defrag, gfp_t extra_gfp)
{
	return (GFP_TRANSHUGE & ~(defrag ? 0 : __GFP_WAIT)) | extra_gfp;
}

static inline struct page *alloc_hugepage_vma(int defrag,
					      struct vm_area_struct *vma,
					      unsigned long haddr, int nd,
					      gfp_t extra_gfp)
{
	return alloc_pages_vma(alloc_hugepage_gfpmask(defrag, extra_gfp),
			       HPAGE_PMD_ORDER, vma, haddr, nd);
}

#ifndef CONFIG_NUMA
static inline struct page *alloc_hugepage(int defrag)
{
	return alloc_pages(alloc_hugepage_gfpmask(defrag, 0),
			   HPAGE_PMD_ORDER);
}
#endif

static bool set_huge_zero_page(pgtable_t pgtable, struct mm_struct *mm,
		struct vm_area_struct *vma, unsigned long haddr, pmd_t *pmd,
		unsigned long zero_pfn)
{
	pmd_t entry;
	if (!pmd_none(*pmd))
		return false;
	entry = pfn_pmd(zero_pfn, vma->vm_page_prot);
	entry = pmd_wrprotect(entry);
	entry = pmd_mkhuge(entry);
	set_pmd_at(mm, haddr, pmd, entry);
	pgtable_trans_huge_deposit(mm, pgtable);
	mm->nr_ptes++;
	return true;
}

int do_huge_pmd_anonymous_page(struct mm_struct *mm, struct vm_area_struct *vma,
			       unsigned long address, pmd_t *pmd,
			       unsigned int flags)
{
	struct page *page;
	unsigned long haddr = address & HPAGE_PMD_MASK;
	pte_t *pte;

	if (haddr >= vma->vm_start && haddr + HPAGE_PMD_SIZE <= vma->vm_end) {
		if (unlikely(anon_vma_prepare(vma)))
			return VM_FAULT_OOM;
		if (unlikely(khugepaged_enter(vma)))
			return VM_FAULT_OOM;
		if (!(flags & FAULT_FLAG_WRITE) &&
				transparent_hugepage_use_zero_page()) {
			pgtable_t pgtable;
			unsigned long zero_pfn;
			bool set;
			pgtable = pte_alloc_one(mm, haddr);
			if (unlikely(!pgtable))
				return VM_FAULT_OOM;
			zero_pfn = get_huge_zero_page();
			if (unlikely(!zero_pfn)) {
				pte_free(mm, pgtable);
				count_vm_event(THP_FAULT_FALLBACK);
				goto out;
			}
			spin_lock(&mm->page_table_lock);
			set = set_huge_zero_page(pgtable, mm, vma, haddr, pmd,
					zero_pfn);
			spin_unlock(&mm->page_table_lock);
			if (!set) {
				pte_free(mm, pgtable);
				put_huge_zero_page();
			}
			return 0;
		}
		page = alloc_hugepage_vma(transparent_hugepage_defrag(vma),
					  vma, haddr, numa_node_id(), 0);
		if (unlikely(!page)) {
			count_vm_event(THP_FAULT_FALLBACK);
			goto out;
		}
		count_vm_event(THP_FAULT_ALLOC);
		if (unlikely(mem_cgroup_newpage_charge(page, mm, GFP_KERNEL))) {
			put_page(page);
			goto out;
		}
		if (unlikely(__do_huge_pmd_anonymous_page(mm, vma, haddr, pmd,
							  page))) {
			mem_cgroup_uncharge_page(page);
			put_page(page);
			goto out;
		}

		return 0;
	}
out:
	/*
	 * Use __pte_alloc instead of pte_alloc_map, because we can't
	 * run pte_offset_map on the pmd, if an huge pmd could
	 * materialize from under us from a different thread.
	 */
	if (unlikely(pmd_none(*pmd)) &&
	    unlikely(__pte_alloc(mm, vma, pmd, address)))
		return VM_FAULT_OOM;
	/* if an huge pmd materialized from under us just retry later */
	if (unlikely(pmd_trans_huge(*pmd)))
		return 0;
	/*
	 * A regular pmd is established and it can't morph into a huge pmd
	 * from under us anymore at this point because we hold the mmap_sem
	 * read mode and khugepaged takes it in write mode. So now it's
	 * safe to run pte_offset_map().
	 */
	pte = pte_offset_map(pmd, address);
	return handle_pte_fault(mm, vma, address, pte, pmd, flags);
}

int copy_huge_pmd(struct mm_struct *dst_mm, struct mm_struct *src_mm,
		  pmd_t *dst_pmd, pmd_t *src_pmd, unsigned long addr,
		  struct vm_area_struct *vma)
{
	struct page *src_page;
	pmd_t pmd;
	pgtable_t pgtable;
	int ret;

	ret = -ENOMEM;
	pgtable = pte_alloc_one(dst_mm, addr);
	if (unlikely(!pgtable))
		goto out;

	spin_lock(&dst_mm->page_table_lock);
	spin_lock_nested(&src_mm->page_table_lock, SINGLE_DEPTH_NESTING);

	ret = -EAGAIN;
	pmd = *src_pmd;
	if (unlikely(!pmd_trans_huge(pmd))) {
		pte_free(dst_mm, pgtable);
		goto out_unlock;
	}
	/*
	 * mm->page_table_lock is enough to be sure that huge zero pmd is not
	 * under splitting since we don't split the page itself, only pmd to
	 * a page table.
	 */
	if (is_huge_zero_pmd(pmd)) {
		unsigned long zero_pfn;
		bool set;
		/*
		 * get_huge_zero_page() will never allocate a new page here,
		 * since we already have a zero page to copy. It just takes a
		 * reference.
		 */
		zero_pfn = get_huge_zero_page();
		set = set_huge_zero_page(pgtable, dst_mm, vma, addr, dst_pmd,
				zero_pfn);
		BUG_ON(!set); /* unexpected !pmd_none(dst_pmd) */
		ret = 0;
		goto out_unlock;
	}
	if (unlikely(pmd_trans_splitting(pmd))) {
		/* split huge page running from under us */
		spin_unlock(&src_mm->page_table_lock);
		spin_unlock(&dst_mm->page_table_lock);
		pte_free(dst_mm, pgtable);

		wait_split_huge_page(vma->anon_vma, src_pmd); /* src_vma */
		goto out;
	}
	src_page = pmd_page(pmd);
	VM_BUG_ON(!PageHead(src_page));
	get_page(src_page);
	page_dup_rmap(src_page);
	add_mm_counter(dst_mm, MM_ANONPAGES, HPAGE_PMD_NR);

	pmdp_set_wrprotect(src_mm, addr, src_pmd);
	pmd = pmd_mkold(pmd_wrprotect(pmd));
	set_pmd_at(dst_mm, addr, dst_pmd, pmd);
	pgtable_trans_huge_deposit(dst_mm, pgtable);
	dst_mm->nr_ptes++;

	ret = 0;
out_unlock:
	spin_unlock(&src_mm->page_table_lock);
	spin_unlock(&dst_mm->page_table_lock);
out:
	return ret;
}

void huge_pmd_set_accessed(struct mm_struct *mm,
			   struct vm_area_struct *vma,
			   unsigned long address,
			   pmd_t *pmd, pmd_t orig_pmd,
			   int dirty)
{
	pmd_t entry;
	unsigned long haddr;

	spin_lock(&mm->page_table_lock);
	if (unlikely(!pmd_same(*pmd, orig_pmd)))
		goto unlock;

	entry = pmd_mkyoung(orig_pmd);
	haddr = address & HPAGE_PMD_MASK;
	if (pmdp_set_access_flags(vma, haddr, pmd, entry, dirty))
		update_mmu_cache_pmd(vma, address, pmd);

unlock:
	spin_unlock(&mm->page_table_lock);
}

static int do_huge_pmd_wp_zero_page_fallback(struct mm_struct *mm,
		struct vm_area_struct *vma, unsigned long address,
		pmd_t *pmd, pmd_t orig_pmd, unsigned long haddr)
{
	pgtable_t pgtable;
	pmd_t _pmd;
	struct page *page;
	int i, ret = 0;
	unsigned long mmun_start;	/* For mmu_notifiers */
	unsigned long mmun_end;		/* For mmu_notifiers */

	page = alloc_page_vma(GFP_HIGHUSER_MOVABLE, vma, address);
	if (!page) {
		ret |= VM_FAULT_OOM;
		goto out;
	}

	if (mem_cgroup_newpage_charge(page, mm, GFP_KERNEL)) {
		put_page(page);
		ret |= VM_FAULT_OOM;
		goto out;
	}

	clear_user_highpage(page, address);
	__SetPageUptodate(page);

	mmun_start = haddr;
	mmun_end   = haddr + HPAGE_PMD_SIZE;
	mmu_notifier_invalidate_range_start(mm, mmun_start, mmun_end);

	spin_lock(&mm->page_table_lock);
	if (unlikely(!pmd_same(*pmd, orig_pmd)))
		goto out_free_page;

	pmdp_clear_flush(vma, haddr, pmd);
	/* leave pmd empty until pte is filled */

	pgtable = pgtable_trans_huge_withdraw(mm);
	pmd_populate(mm, &_pmd, pgtable);

	for (i = 0; i < HPAGE_PMD_NR; i++, haddr += PAGE_SIZE) {
		pte_t *pte, entry;
		if (haddr == (address & PAGE_MASK)) {
			entry = mk_pte(page, vma->vm_page_prot);
			entry = maybe_mkwrite(pte_mkdirty(entry), vma);
			page_add_new_anon_rmap(page, vma, haddr);
		} else {
			entry = pfn_pte(my_zero_pfn(haddr), vma->vm_page_prot);
			entry = pte_mkspecial(entry);
		}
		pte = pte_offset_map(&_pmd, haddr);
		VM_BUG_ON(!pte_none(*pte));
		set_pte_at(mm, haddr, pte, entry);
		pte_unmap(pte);
	}
	smp_wmb(); /* make pte visible before pmd */
	pmd_populate(mm, pmd, pgtable);
	spin_unlock(&mm->page_table_lock);
	put_huge_zero_page();
	inc_mm_counter(mm, MM_ANONPAGES);

	mmu_notifier_invalidate_range_end(mm, mmun_start, mmun_end);

	ret |= VM_FAULT_WRITE;
out:
	return ret;
out_free_page:
	spin_unlock(&mm->page_table_lock);
	mmu_notifier_invalidate_range_end(mm, mmun_start, mmun_end);
	mem_cgroup_uncharge_page(page);
	put_page(page);
	goto out;
}

static int do_huge_pmd_wp_page_fallback(struct mm_struct *mm,
					struct vm_area_struct *vma,
					unsigned long address,
					pmd_t *pmd, pmd_t orig_pmd,
					struct page *page,
					unsigned long haddr)
{
	pgtable_t pgtable;
	pmd_t _pmd;
	int ret = 0, i;
	struct page **pages;
	unsigned long mmun_start;	/* For mmu_notifiers */
	unsigned long mmun_end;		/* For mmu_notifiers */

	pages = kmalloc(sizeof(struct page *) * HPAGE_PMD_NR,
			GFP_KERNEL);
	if (unlikely(!pages)) {
		ret |= VM_FAULT_OOM;
		goto out;
	}

	for (i = 0; i < HPAGE_PMD_NR; i++) {
		pages[i] = alloc_page_vma_node(GFP_HIGHUSER_MOVABLE |
					       __GFP_OTHER_NODE,
					       vma, address, page_to_nid(page));
		if (unlikely(!pages[i] ||
			     mem_cgroup_newpage_charge(pages[i], mm,
						       GFP_KERNEL))) {
			if (pages[i])
				put_page(pages[i]);
			mem_cgroup_uncharge_start();
			while (--i >= 0) {
				mem_cgroup_uncharge_page(pages[i]);
				put_page(pages[i]);
			}
			mem_cgroup_uncharge_end();
			kfree(pages);
			ret |= VM_FAULT_OOM;
			goto out;
		}
	}

	for (i = 0; i < HPAGE_PMD_NR; i++) {
		copy_user_highpage(pages[i], page + i,
				   haddr + PAGE_SIZE * i, vma);
		__SetPageUptodate(pages[i]);
		cond_resched();
	}

	mmun_start = haddr;
	mmun_end   = haddr + HPAGE_PMD_SIZE;
	mmu_notifier_invalidate_range_start(mm, mmun_start, mmun_end);

	spin_lock(&mm->page_table_lock);
	if (unlikely(!pmd_same(*pmd, orig_pmd)))
		goto out_free_pages;
	VM_BUG_ON(!PageHead(page));

	pmdp_clear_flush(vma, haddr, pmd);
	/* leave pmd empty until pte is filled */

	pgtable = pgtable_trans_huge_withdraw(mm);
	pmd_populate(mm, &_pmd, pgtable);

	for (i = 0; i < HPAGE_PMD_NR; i++, haddr += PAGE_SIZE) {
		pte_t *pte, entry;
		entry = mk_pte(pages[i], vma->vm_page_prot);
		entry = maybe_mkwrite(pte_mkdirty(entry), vma);
		page_add_new_anon_rmap(pages[i], vma, haddr);
		pte = pte_offset_map(&_pmd, haddr);
		VM_BUG_ON(!pte_none(*pte));
		set_pte_at(mm, haddr, pte, entry);
		pte_unmap(pte);
	}
	kfree(pages);

	smp_wmb(); /* make pte visible before pmd */
	pmd_populate(mm, pmd, pgtable);
	page_remove_rmap(page);
	spin_unlock(&mm->page_table_lock);

	mmu_notifier_invalidate_range_end(mm, mmun_start, mmun_end);

	ret |= VM_FAULT_WRITE;
	put_page(page);

out:
	return ret;

out_free_pages:
	spin_unlock(&mm->page_table_lock);
	mmu_notifier_invalidate_range_end(mm, mmun_start, mmun_end);
	mem_cgroup_uncharge_start();
	for (i = 0; i < HPAGE_PMD_NR; i++) {
		mem_cgroup_uncharge_page(pages[i]);
		put_page(pages[i]);
	}
	mem_cgroup_uncharge_end();
	kfree(pages);
	goto out;
}

int do_huge_pmd_wp_page(struct mm_struct *mm, struct vm_area_struct *vma,
			unsigned long address, pmd_t *pmd, pmd_t orig_pmd)
{
	int ret = 0;
	struct page *page = NULL, *new_page;
	unsigned long haddr;
	unsigned long mmun_start;	/* For mmu_notifiers */
	unsigned long mmun_end;		/* For mmu_notifiers */

	VM_BUG_ON(!vma->anon_vma);
	haddr = address & HPAGE_PMD_MASK;
	if (is_huge_zero_pmd(orig_pmd))
		goto alloc;
	spin_lock(&mm->page_table_lock);
	if (unlikely(!pmd_same(*pmd, orig_pmd)))
		goto out_unlock;

	page = pmd_page(orig_pmd);
	VM_BUG_ON(!PageCompound(page) || !PageHead(page));
	if (page_mapcount(page) == 1) {
		pmd_t entry;
		entry = pmd_mkyoung(orig_pmd);
		entry = maybe_pmd_mkwrite(pmd_mkdirty(entry), vma);
		if (pmdp_set_access_flags(vma, haddr, pmd, entry,  1))
			update_mmu_cache_pmd(vma, address, pmd);
		ret |= VM_FAULT_WRITE;
		goto out_unlock;
	}
	get_page(page);
	spin_unlock(&mm->page_table_lock);
alloc:
	if (transparent_hugepage_enabled(vma) &&
	    !transparent_hugepage_debug_cow())
		new_page = alloc_hugepage_vma(transparent_hugepage_defrag(vma),
					      vma, haddr, numa_node_id(), 0);
	else
		new_page = NULL;

	if (unlikely(!new_page)) {
		count_vm_event(THP_FAULT_FALLBACK);
		if (is_huge_zero_pmd(orig_pmd)) {
			ret = do_huge_pmd_wp_zero_page_fallback(mm, vma,
					address, pmd, orig_pmd, haddr);
		} else {
			ret = do_huge_pmd_wp_page_fallback(mm, vma, address,
					pmd, orig_pmd, page, haddr);
			if (ret & VM_FAULT_OOM)
				split_huge_page(page);
			put_page(page);
		}
		goto out;
	}
	count_vm_event(THP_FAULT_ALLOC);

	if (unlikely(mem_cgroup_newpage_charge(new_page, mm, GFP_KERNEL))) {
		put_page(new_page);
		if (page) {
			split_huge_page(page);
			put_page(page);
		}
		ret |= VM_FAULT_OOM;
		goto out;
	}

	if (is_huge_zero_pmd(orig_pmd))
		clear_huge_page(new_page, haddr, HPAGE_PMD_NR);
	else
		copy_user_huge_page(new_page, page, haddr, vma, HPAGE_PMD_NR);
	__SetPageUptodate(new_page);

	mmun_start = haddr;
	mmun_end   = haddr + HPAGE_PMD_SIZE;
	mmu_notifier_invalidate_range_start(mm, mmun_start, mmun_end);

	spin_lock(&mm->page_table_lock);
	if (page)
		put_page(page);
	if (unlikely(!pmd_same(*pmd, orig_pmd))) {
		spin_unlock(&mm->page_table_lock);
		mem_cgroup_uncharge_page(new_page);
		put_page(new_page);
		goto out_mn;
	} else {
		pmd_t entry;
		entry = mk_huge_pmd(new_page, vma);
		pmdp_clear_flush(vma, haddr, pmd);
		page_add_new_anon_rmap(new_page, vma, haddr);
		set_pmd_at(mm, haddr, pmd, entry);
		update_mmu_cache_pmd(vma, address, pmd);
		if (is_huge_zero_pmd(orig_pmd)) {
			add_mm_counter(mm, MM_ANONPAGES, HPAGE_PMD_NR);
			put_huge_zero_page();
		} else {
			VM_BUG_ON(!PageHead(page));
			page_remove_rmap(page);
			put_page(page);
		}
		ret |= VM_FAULT_WRITE;
	}
	spin_unlock(&mm->page_table_lock);
out_mn:
	mmu_notifier_invalidate_range_end(mm, mmun_start, mmun_end);
out:
	return ret;
out_unlock:
	spin_unlock(&mm->page_table_lock);
	return ret;
}

struct page *follow_trans_huge_pmd(struct vm_area_struct *vma,
				   unsigned long addr,
				   pmd_t *pmd,
				   unsigned int flags)
{
	struct mm_struct *mm = vma->vm_mm;
	struct page *page = NULL;

	assert_spin_locked(&mm->page_table_lock);

	if (flags & FOLL_WRITE && !pmd_write(*pmd))
		goto out;

	page = pmd_page(*pmd);
	VM_BUG_ON(!PageHead(page));
	if (flags & FOLL_TOUCH) {
		pmd_t _pmd;
		/*
		 * We should set the dirty bit only for FOLL_WRITE but
		 * for now the dirty bit in the pmd is meaningless.
		 * And if the dirty bit will become meaningful and
		 * we'll only set it with FOLL_WRITE, an atomic
		 * set_bit will be required on the pmd to set the
		 * young bit, instead of the current set_pmd_at.
		 */
		_pmd = pmd_mkyoung(pmd_mkdirty(*pmd));
		set_pmd_at(mm, addr & HPAGE_PMD_MASK, pmd, _pmd);
	}
	if ((flags & FOLL_MLOCK) && (vma->vm_flags & VM_LOCKED)) {
		if (page->mapping && trylock_page(page)) {
			lru_add_drain();
			if (page->mapping)
				mlock_vma_page(page);
			unlock_page(page);
		}
	}
	page += (addr & ~HPAGE_PMD_MASK) >> PAGE_SHIFT;
	VM_BUG_ON(!PageCompound(page));
	if (flags & FOLL_GET)
		get_page_foll(page);

out:
	return page;
}

/* NUMA hinting page fault entry point for trans huge pmds */
int do_huge_pmd_numa_page(struct mm_struct *mm, struct vm_area_struct *vma,
				unsigned long addr, pmd_t pmd, pmd_t *pmdp)
{
	struct page *page;
	unsigned long haddr = addr & HPAGE_PMD_MASK;
	int target_nid;
	int current_nid = -1;
	bool migrated;
	bool page_locked = false;

	spin_lock(&mm->page_table_lock);
	if (unlikely(!pmd_same(pmd, *pmdp)))
		goto out_unlock;

	page = pmd_page(pmd);
	get_page(page);
	current_nid = page_to_nid(page);
	count_vm_numa_event(NUMA_HINT_FAULTS);
	if (current_nid == numa_node_id())
		count_vm_numa_event(NUMA_HINT_FAULTS_LOCAL);

	target_nid = mpol_misplaced(page, vma, haddr);
	if (target_nid == -1) {
		put_page(page);
		goto clear_pmdnuma;
	}

	/* Acquire the page lock to serialise THP migrations */
	spin_unlock(&mm->page_table_lock);
	lock_page(page);
	page_locked = true;

	/* Confirm the PTE did not while locked */
	spin_lock(&mm->page_table_lock);
	if (unlikely(!pmd_same(pmd, *pmdp))) {
		unlock_page(page);
		put_page(page);
		goto out_unlock;
	}
	spin_unlock(&mm->page_table_lock);

	/* Migrate the THP to the requested node */
	migrated = migrate_misplaced_transhuge_page(mm, vma,
				pmdp, pmd, addr,
				page, target_nid);
	if (migrated)
		current_nid = target_nid;
	else {
		spin_lock(&mm->page_table_lock);
		if (unlikely(!pmd_same(pmd, *pmdp))) {
			unlock_page(page);
			goto out_unlock;
		}
		goto clear_pmdnuma;
	}

	task_numa_fault(current_nid, HPAGE_PMD_NR, migrated);
	return 0;

clear_pmdnuma:
	pmd = pmd_mknonnuma(pmd);
	set_pmd_at(mm, haddr, pmdp, pmd);
	VM_BUG_ON(pmd_numa(*pmdp));
	update_mmu_cache_pmd(vma, addr, pmdp);
	if (page_locked)
		unlock_page(page);

out_unlock:
	spin_unlock(&mm->page_table_lock);
	if (current_nid != -1)
		task_numa_fault(current_nid, HPAGE_PMD_NR, migrated);
	return 0;
}

int zap_huge_pmd(struct mmu_gather *tlb, struct vm_area_struct *vma,
		 pmd_t *pmd, unsigned long addr)
{
	int ret = 0;

	if (__pmd_trans_huge_lock(pmd, vma) == 1) {
		struct page *page;
		pgtable_t pgtable;
		pmd_t orig_pmd;
		pgtable = pgtable_trans_huge_withdraw(tlb->mm);
		orig_pmd = pmdp_get_and_clear(tlb->mm, addr, pmd);
		tlb_remove_pmd_tlb_entry(tlb, pmd, addr);
		if (is_huge_zero_pmd(orig_pmd)) {
			tlb->mm->nr_ptes--;
			spin_unlock(&tlb->mm->page_table_lock);
			put_huge_zero_page();
		} else {
			page = pmd_page(orig_pmd);
			page_remove_rmap(page);
			VM_BUG_ON(page_mapcount(page) < 0);
			add_mm_counter(tlb->mm, MM_ANONPAGES, -HPAGE_PMD_NR);
			VM_BUG_ON(!PageHead(page));
			tlb->mm->nr_ptes--;
			spin_unlock(&tlb->mm->page_table_lock);
			tlb_remove_page(tlb, page);
		}
		pte_free(tlb->mm, pgtable);
		ret = 1;
	}
	return ret;
}

int mincore_huge_pmd(struct vm_area_struct *vma, pmd_t *pmd,
		unsigned long addr, unsigned long end,
		unsigned char *vec)
{
	int ret = 0;

	if (__pmd_trans_huge_lock(pmd, vma) == 1) {
		/*
		 * All logical pages in the range are present
		 * if backed by a huge page.
		 */
		spin_unlock(&vma->vm_mm->page_table_lock);
		memset(vec, 1, (end - addr) >> PAGE_SHIFT);
		ret = 1;
	}

	return ret;
}

int move_huge_pmd(struct vm_area_struct *vma, struct vm_area_struct *new_vma,
		  unsigned long old_addr,
		  unsigned long new_addr, unsigned long old_end,
		  pmd_t *old_pmd, pmd_t *new_pmd)
{
	int ret = 0;
	pmd_t pmd;

	struct mm_struct *mm = vma->vm_mm;

	if ((old_addr & ~HPAGE_PMD_MASK) ||
	    (new_addr & ~HPAGE_PMD_MASK) ||
	    old_end - old_addr < HPAGE_PMD_SIZE ||
	    (new_vma->vm_flags & VM_NOHUGEPAGE))
		goto out;

	/*
	 * The destination pmd shouldn't be established, free_pgtables()
	 * should have release it.
	 */
	if (WARN_ON(!pmd_none(*new_pmd))) {
		VM_BUG_ON(pmd_trans_huge(*new_pmd));
		goto out;
	}

	ret = __pmd_trans_huge_lock(old_pmd, vma);
	if (ret == 1) {
		pmd = pmdp_get_and_clear(mm, old_addr, old_pmd);
		VM_BUG_ON(!pmd_none(*new_pmd));
		set_pmd_at(mm, new_addr, new_pmd, pmd);
		spin_unlock(&mm->page_table_lock);
	}
out:
	return ret;
}

int change_huge_pmd(struct vm_area_struct *vma, pmd_t *pmd,
		unsigned long addr, pgprot_t newprot, int prot_numa)
{
	struct mm_struct *mm = vma->vm_mm;
	int ret = 0;

	if (__pmd_trans_huge_lock(pmd, vma) == 1) {
		pmd_t entry;
		entry = pmdp_get_and_clear(mm, addr, pmd);
<<<<<<< HEAD
		entry = pmd_modify(entry, newprot);
		BUG_ON(pmd_write(entry));
=======
		if (!prot_numa)
			entry = pmd_modify(entry, newprot);
		else {
			struct page *page = pmd_page(*pmd);

			/* only check non-shared pages */
			if (page_mapcount(page) == 1 &&
			    !pmd_numa(*pmd)) {
				entry = pmd_mknuma(entry);
			}
		}
>>>>>>> 4fc3f1d6
		set_pmd_at(mm, addr, pmd, entry);
		spin_unlock(&vma->vm_mm->page_table_lock);
		ret = 1;
	}

	return ret;
}

/*
 * Returns 1 if a given pmd maps a stable (not under splitting) thp.
 * Returns -1 if it maps a thp under splitting. Returns 0 otherwise.
 *
 * Note that if it returns 1, this routine returns without unlocking page
 * table locks. So callers must unlock them.
 */
int __pmd_trans_huge_lock(pmd_t *pmd, struct vm_area_struct *vma)
{
	spin_lock(&vma->vm_mm->page_table_lock);
	if (likely(pmd_trans_huge(*pmd))) {
		if (unlikely(pmd_trans_splitting(*pmd))) {
			spin_unlock(&vma->vm_mm->page_table_lock);
			wait_split_huge_page(vma->anon_vma, pmd);
			return -1;
		} else {
			/* Thp mapped by 'pmd' is stable, so we can
			 * handle it as it is. */
			return 1;
		}
	}
	spin_unlock(&vma->vm_mm->page_table_lock);
	return 0;
}

pmd_t *page_check_address_pmd(struct page *page,
			      struct mm_struct *mm,
			      unsigned long address,
			      enum page_check_address_pmd_flag flag)
{
	pmd_t *pmd, *ret = NULL;

	if (address & ~HPAGE_PMD_MASK)
		goto out;

	pmd = mm_find_pmd(mm, address);
	if (!pmd)
		goto out;
	if (pmd_none(*pmd))
		goto out;
	if (pmd_page(*pmd) != page)
		goto out;
	/*
	 * split_vma() may create temporary aliased mappings. There is
	 * no risk as long as all huge pmd are found and have their
	 * splitting bit set before __split_huge_page_refcount
	 * runs. Finding the same huge pmd more than once during the
	 * same rmap walk is not a problem.
	 */
	if (flag == PAGE_CHECK_ADDRESS_PMD_NOTSPLITTING_FLAG &&
	    pmd_trans_splitting(*pmd))
		goto out;
	if (pmd_trans_huge(*pmd)) {
		VM_BUG_ON(flag == PAGE_CHECK_ADDRESS_PMD_SPLITTING_FLAG &&
			  !pmd_trans_splitting(*pmd));
		ret = pmd;
	}
out:
	return ret;
}

static int __split_huge_page_splitting(struct page *page,
				       struct vm_area_struct *vma,
				       unsigned long address)
{
	struct mm_struct *mm = vma->vm_mm;
	pmd_t *pmd;
	int ret = 0;
	/* For mmu_notifiers */
	const unsigned long mmun_start = address;
	const unsigned long mmun_end   = address + HPAGE_PMD_SIZE;

	mmu_notifier_invalidate_range_start(mm, mmun_start, mmun_end);
	spin_lock(&mm->page_table_lock);
	pmd = page_check_address_pmd(page, mm, address,
				     PAGE_CHECK_ADDRESS_PMD_NOTSPLITTING_FLAG);
	if (pmd) {
		/*
		 * We can't temporarily set the pmd to null in order
		 * to split it, the pmd must remain marked huge at all
		 * times or the VM won't take the pmd_trans_huge paths
		 * and it won't wait on the anon_vma->root->rwsem to
		 * serialize against split_huge_page*.
		 */
		pmdp_splitting_flush(vma, address, pmd);
		ret = 1;
	}
	spin_unlock(&mm->page_table_lock);
	mmu_notifier_invalidate_range_end(mm, mmun_start, mmun_end);

	return ret;
}

static void __split_huge_page_refcount(struct page *page)
{
	int i;
	struct zone *zone = page_zone(page);
	struct lruvec *lruvec;
	int tail_count = 0;

	/* prevent PageLRU to go away from under us, and freeze lru stats */
	spin_lock_irq(&zone->lru_lock);
	lruvec = mem_cgroup_page_lruvec(page, zone);

	compound_lock(page);
	/* complete memcg works before add pages to LRU */
	mem_cgroup_split_huge_fixup(page);

	for (i = HPAGE_PMD_NR - 1; i >= 1; i--) {
		struct page *page_tail = page + i;

		/* tail_page->_mapcount cannot change */
		BUG_ON(page_mapcount(page_tail) < 0);
		tail_count += page_mapcount(page_tail);
		/* check for overflow */
		BUG_ON(tail_count < 0);
		BUG_ON(atomic_read(&page_tail->_count) != 0);
		/*
		 * tail_page->_count is zero and not changing from
		 * under us. But get_page_unless_zero() may be running
		 * from under us on the tail_page. If we used
		 * atomic_set() below instead of atomic_add(), we
		 * would then run atomic_set() concurrently with
		 * get_page_unless_zero(), and atomic_set() is
		 * implemented in C not using locked ops. spin_unlock
		 * on x86 sometime uses locked ops because of PPro
		 * errata 66, 92, so unless somebody can guarantee
		 * atomic_set() here would be safe on all archs (and
		 * not only on x86), it's safer to use atomic_add().
		 */
		atomic_add(page_mapcount(page) + page_mapcount(page_tail) + 1,
			   &page_tail->_count);

		/* after clearing PageTail the gup refcount can be released */
		smp_mb();

		/*
		 * retain hwpoison flag of the poisoned tail page:
		 *   fix for the unsuitable process killed on Guest Machine(KVM)
		 *   by the memory-failure.
		 */
		page_tail->flags &= ~PAGE_FLAGS_CHECK_AT_PREP | __PG_HWPOISON;
		page_tail->flags |= (page->flags &
				     ((1L << PG_referenced) |
				      (1L << PG_swapbacked) |
				      (1L << PG_mlocked) |
				      (1L << PG_uptodate)));
		page_tail->flags |= (1L << PG_dirty);

		/* clear PageTail before overwriting first_page */
		smp_wmb();

		/*
		 * __split_huge_page_splitting() already set the
		 * splitting bit in all pmd that could map this
		 * hugepage, that will ensure no CPU can alter the
		 * mapcount on the head page. The mapcount is only
		 * accounted in the head page and it has to be
		 * transferred to all tail pages in the below code. So
		 * for this code to be safe, the split the mapcount
		 * can't change. But that doesn't mean userland can't
		 * keep changing and reading the page contents while
		 * we transfer the mapcount, so the pmd splitting
		 * status is achieved setting a reserved bit in the
		 * pmd, not by clearing the present bit.
		*/
		page_tail->_mapcount = page->_mapcount;

		BUG_ON(page_tail->mapping);
		page_tail->mapping = page->mapping;

		page_tail->index = page->index + i;
		page_xchg_last_nid(page_tail, page_last_nid(page));

		BUG_ON(!PageAnon(page_tail));
		BUG_ON(!PageUptodate(page_tail));
		BUG_ON(!PageDirty(page_tail));
		BUG_ON(!PageSwapBacked(page_tail));

		lru_add_page_tail(page, page_tail, lruvec);
	}
	atomic_sub(tail_count, &page->_count);
	BUG_ON(atomic_read(&page->_count) <= 0);

	__mod_zone_page_state(zone, NR_ANON_TRANSPARENT_HUGEPAGES, -1);
	__mod_zone_page_state(zone, NR_ANON_PAGES, HPAGE_PMD_NR);

	ClearPageCompound(page);
	compound_unlock(page);
	spin_unlock_irq(&zone->lru_lock);

	for (i = 1; i < HPAGE_PMD_NR; i++) {
		struct page *page_tail = page + i;
		BUG_ON(page_count(page_tail) <= 0);
		/*
		 * Tail pages may be freed if there wasn't any mapping
		 * like if add_to_swap() is running on a lru page that
		 * had its mapping zapped. And freeing these pages
		 * requires taking the lru_lock so we do the put_page
		 * of the tail pages after the split is complete.
		 */
		put_page(page_tail);
	}

	/*
	 * Only the head page (now become a regular page) is required
	 * to be pinned by the caller.
	 */
	BUG_ON(page_count(page) <= 0);
}

static int __split_huge_page_map(struct page *page,
				 struct vm_area_struct *vma,
				 unsigned long address)
{
	struct mm_struct *mm = vma->vm_mm;
	pmd_t *pmd, _pmd;
	int ret = 0, i;
	pgtable_t pgtable;
	unsigned long haddr;

	spin_lock(&mm->page_table_lock);
	pmd = page_check_address_pmd(page, mm, address,
				     PAGE_CHECK_ADDRESS_PMD_SPLITTING_FLAG);
	if (pmd) {
		pgtable = pgtable_trans_huge_withdraw(mm);
		pmd_populate(mm, &_pmd, pgtable);

		haddr = address;
		for (i = 0; i < HPAGE_PMD_NR; i++, haddr += PAGE_SIZE) {
			pte_t *pte, entry;
			BUG_ON(PageCompound(page+i));
			entry = mk_pte(page + i, vma->vm_page_prot);
			entry = maybe_mkwrite(pte_mkdirty(entry), vma);
			if (!pmd_write(*pmd))
				entry = pte_wrprotect(entry);
			else
				BUG_ON(page_mapcount(page) != 1);
			if (!pmd_young(*pmd))
				entry = pte_mkold(entry);
			if (pmd_numa(*pmd))
				entry = pte_mknuma(entry);
			pte = pte_offset_map(&_pmd, haddr);
			BUG_ON(!pte_none(*pte));
			set_pte_at(mm, haddr, pte, entry);
			pte_unmap(pte);
		}

		smp_wmb(); /* make pte visible before pmd */
		/*
		 * Up to this point the pmd is present and huge and
		 * userland has the whole access to the hugepage
		 * during the split (which happens in place). If we
		 * overwrite the pmd with the not-huge version
		 * pointing to the pte here (which of course we could
		 * if all CPUs were bug free), userland could trigger
		 * a small page size TLB miss on the small sized TLB
		 * while the hugepage TLB entry is still established
		 * in the huge TLB. Some CPU doesn't like that. See
		 * http://support.amd.com/us/Processor_TechDocs/41322.pdf,
		 * Erratum 383 on page 93. Intel should be safe but is
		 * also warns that it's only safe if the permission
		 * and cache attributes of the two entries loaded in
		 * the two TLB is identical (which should be the case
		 * here). But it is generally safer to never allow
		 * small and huge TLB entries for the same virtual
		 * address to be loaded simultaneously. So instead of
		 * doing "pmd_populate(); flush_tlb_range();" we first
		 * mark the current pmd notpresent (atomically because
		 * here the pmd_trans_huge and pmd_trans_splitting
		 * must remain set at all times on the pmd until the
		 * split is complete for this pmd), then we flush the
		 * SMP TLB and finally we write the non-huge version
		 * of the pmd entry with pmd_populate.
		 */
		pmdp_invalidate(vma, address, pmd);
		pmd_populate(mm, pmd, pgtable);
		ret = 1;
	}
	spin_unlock(&mm->page_table_lock);

	return ret;
}

/* must be called with anon_vma->root->rwsem held */
static void __split_huge_page(struct page *page,
			      struct anon_vma *anon_vma)
{
	int mapcount, mapcount2;
	pgoff_t pgoff = page->index << (PAGE_CACHE_SHIFT - PAGE_SHIFT);
	struct anon_vma_chain *avc;

	BUG_ON(!PageHead(page));
	BUG_ON(PageTail(page));

	mapcount = 0;
	anon_vma_interval_tree_foreach(avc, &anon_vma->rb_root, pgoff, pgoff) {
		struct vm_area_struct *vma = avc->vma;
		unsigned long addr = vma_address(page, vma);
		BUG_ON(is_vma_temporary_stack(vma));
		mapcount += __split_huge_page_splitting(page, vma, addr);
	}
	/*
	 * It is critical that new vmas are added to the tail of the
	 * anon_vma list. This guarantes that if copy_huge_pmd() runs
	 * and establishes a child pmd before
	 * __split_huge_page_splitting() freezes the parent pmd (so if
	 * we fail to prevent copy_huge_pmd() from running until the
	 * whole __split_huge_page() is complete), we will still see
	 * the newly established pmd of the child later during the
	 * walk, to be able to set it as pmd_trans_splitting too.
	 */
	if (mapcount != page_mapcount(page))
		printk(KERN_ERR "mapcount %d page_mapcount %d\n",
		       mapcount, page_mapcount(page));
	BUG_ON(mapcount != page_mapcount(page));

	__split_huge_page_refcount(page);

	mapcount2 = 0;
	anon_vma_interval_tree_foreach(avc, &anon_vma->rb_root, pgoff, pgoff) {
		struct vm_area_struct *vma = avc->vma;
		unsigned long addr = vma_address(page, vma);
		BUG_ON(is_vma_temporary_stack(vma));
		mapcount2 += __split_huge_page_map(page, vma, addr);
	}
	if (mapcount != mapcount2)
		printk(KERN_ERR "mapcount %d mapcount2 %d page_mapcount %d\n",
		       mapcount, mapcount2, page_mapcount(page));
	BUG_ON(mapcount != mapcount2);
}

int split_huge_page(struct page *page)
{
	struct anon_vma *anon_vma;
	int ret = 1;

	BUG_ON(is_huge_zero_pfn(page_to_pfn(page)));
	BUG_ON(!PageAnon(page));
	anon_vma = page_lock_anon_vma_read(page);
	if (!anon_vma)
		goto out;
	ret = 0;
	if (!PageCompound(page))
		goto out_unlock;

	BUG_ON(!PageSwapBacked(page));
	__split_huge_page(page, anon_vma);
	count_vm_event(THP_SPLIT);

	BUG_ON(PageCompound(page));
out_unlock:
	page_unlock_anon_vma_read(anon_vma);
out:
	return ret;
}

#define VM_NO_THP (VM_SPECIAL|VM_MIXEDMAP|VM_HUGETLB|VM_SHARED|VM_MAYSHARE)

int hugepage_madvise(struct vm_area_struct *vma,
		     unsigned long *vm_flags, int advice)
{
	struct mm_struct *mm = vma->vm_mm;

	switch (advice) {
	case MADV_HUGEPAGE:
		/*
		 * Be somewhat over-protective like KSM for now!
		 */
		if (*vm_flags & (VM_HUGEPAGE | VM_NO_THP))
			return -EINVAL;
		if (mm->def_flags & VM_NOHUGEPAGE)
			return -EINVAL;
		*vm_flags &= ~VM_NOHUGEPAGE;
		*vm_flags |= VM_HUGEPAGE;
		/*
		 * If the vma become good for khugepaged to scan,
		 * register it here without waiting a page fault that
		 * may not happen any time soon.
		 */
		if (unlikely(khugepaged_enter_vma_merge(vma)))
			return -ENOMEM;
		break;
	case MADV_NOHUGEPAGE:
		/*
		 * Be somewhat over-protective like KSM for now!
		 */
		if (*vm_flags & (VM_NOHUGEPAGE | VM_NO_THP))
			return -EINVAL;
		*vm_flags &= ~VM_HUGEPAGE;
		*vm_flags |= VM_NOHUGEPAGE;
		/*
		 * Setting VM_NOHUGEPAGE will prevent khugepaged from scanning
		 * this vma even if we leave the mm registered in khugepaged if
		 * it got registered before VM_NOHUGEPAGE was set.
		 */
		break;
	}

	return 0;
}

static int __init khugepaged_slab_init(void)
{
	mm_slot_cache = kmem_cache_create("khugepaged_mm_slot",
					  sizeof(struct mm_slot),
					  __alignof__(struct mm_slot), 0, NULL);
	if (!mm_slot_cache)
		return -ENOMEM;

	return 0;
}

static void __init khugepaged_slab_free(void)
{
	kmem_cache_destroy(mm_slot_cache);
	mm_slot_cache = NULL;
}

static inline struct mm_slot *alloc_mm_slot(void)
{
	if (!mm_slot_cache)	/* initialization failed */
		return NULL;
	return kmem_cache_zalloc(mm_slot_cache, GFP_KERNEL);
}

static inline void free_mm_slot(struct mm_slot *mm_slot)
{
	kmem_cache_free(mm_slot_cache, mm_slot);
}

static int __init mm_slots_hash_init(void)
{
	mm_slots_hash = kzalloc(MM_SLOTS_HASH_HEADS * sizeof(struct hlist_head),
				GFP_KERNEL);
	if (!mm_slots_hash)
		return -ENOMEM;
	return 0;
}

#if 0
static void __init mm_slots_hash_free(void)
{
	kfree(mm_slots_hash);
	mm_slots_hash = NULL;
}
#endif

static struct mm_slot *get_mm_slot(struct mm_struct *mm)
{
	struct mm_slot *mm_slot;
	struct hlist_head *bucket;
	struct hlist_node *node;

	bucket = &mm_slots_hash[((unsigned long)mm / sizeof(struct mm_struct))
				% MM_SLOTS_HASH_HEADS];
	hlist_for_each_entry(mm_slot, node, bucket, hash) {
		if (mm == mm_slot->mm)
			return mm_slot;
	}
	return NULL;
}

static void insert_to_mm_slots_hash(struct mm_struct *mm,
				    struct mm_slot *mm_slot)
{
	struct hlist_head *bucket;

	bucket = &mm_slots_hash[((unsigned long)mm / sizeof(struct mm_struct))
				% MM_SLOTS_HASH_HEADS];
	mm_slot->mm = mm;
	hlist_add_head(&mm_slot->hash, bucket);
}

static inline int khugepaged_test_exit(struct mm_struct *mm)
{
	return atomic_read(&mm->mm_users) == 0;
}

int __khugepaged_enter(struct mm_struct *mm)
{
	struct mm_slot *mm_slot;
	int wakeup;

	mm_slot = alloc_mm_slot();
	if (!mm_slot)
		return -ENOMEM;

	/* __khugepaged_exit() must not run from under us */
	VM_BUG_ON(khugepaged_test_exit(mm));
	if (unlikely(test_and_set_bit(MMF_VM_HUGEPAGE, &mm->flags))) {
		free_mm_slot(mm_slot);
		return 0;
	}

	spin_lock(&khugepaged_mm_lock);
	insert_to_mm_slots_hash(mm, mm_slot);
	/*
	 * Insert just behind the scanning cursor, to let the area settle
	 * down a little.
	 */
	wakeup = list_empty(&khugepaged_scan.mm_head);
	list_add_tail(&mm_slot->mm_node, &khugepaged_scan.mm_head);
	spin_unlock(&khugepaged_mm_lock);

	atomic_inc(&mm->mm_count);
	if (wakeup)
		wake_up_interruptible(&khugepaged_wait);

	return 0;
}

int khugepaged_enter_vma_merge(struct vm_area_struct *vma)
{
	unsigned long hstart, hend;
	if (!vma->anon_vma)
		/*
		 * Not yet faulted in so we will register later in the
		 * page fault if needed.
		 */
		return 0;
	if (vma->vm_ops)
		/* khugepaged not yet working on file or special mappings */
		return 0;
	VM_BUG_ON(vma->vm_flags & VM_NO_THP);
	hstart = (vma->vm_start + ~HPAGE_PMD_MASK) & HPAGE_PMD_MASK;
	hend = vma->vm_end & HPAGE_PMD_MASK;
	if (hstart < hend)
		return khugepaged_enter(vma);
	return 0;
}

void __khugepaged_exit(struct mm_struct *mm)
{
	struct mm_slot *mm_slot;
	int free = 0;

	spin_lock(&khugepaged_mm_lock);
	mm_slot = get_mm_slot(mm);
	if (mm_slot && khugepaged_scan.mm_slot != mm_slot) {
		hlist_del(&mm_slot->hash);
		list_del(&mm_slot->mm_node);
		free = 1;
	}
	spin_unlock(&khugepaged_mm_lock);

	if (free) {
		clear_bit(MMF_VM_HUGEPAGE, &mm->flags);
		free_mm_slot(mm_slot);
		mmdrop(mm);
	} else if (mm_slot) {
		/*
		 * This is required to serialize against
		 * khugepaged_test_exit() (which is guaranteed to run
		 * under mmap sem read mode). Stop here (after we
		 * return all pagetables will be destroyed) until
		 * khugepaged has finished working on the pagetables
		 * under the mmap_sem.
		 */
		down_write(&mm->mmap_sem);
		up_write(&mm->mmap_sem);
	}
}

static void release_pte_page(struct page *page)
{
	/* 0 stands for page_is_file_cache(page) == false */
	dec_zone_page_state(page, NR_ISOLATED_ANON + 0);
	unlock_page(page);
	putback_lru_page(page);
}

static void release_pte_pages(pte_t *pte, pte_t *_pte)
{
	while (--_pte >= pte) {
		pte_t pteval = *_pte;
		if (!pte_none(pteval))
			release_pte_page(pte_page(pteval));
	}
}

static int __collapse_huge_page_isolate(struct vm_area_struct *vma,
					unsigned long address,
					pte_t *pte)
{
	struct page *page;
	pte_t *_pte;
	int referenced = 0, none = 0;
	for (_pte = pte; _pte < pte+HPAGE_PMD_NR;
	     _pte++, address += PAGE_SIZE) {
		pte_t pteval = *_pte;
		if (pte_none(pteval)) {
			if (++none <= khugepaged_max_ptes_none)
				continue;
			else
				goto out;
		}
		if (!pte_present(pteval) || !pte_write(pteval))
			goto out;
		page = vm_normal_page(vma, address, pteval);
		if (unlikely(!page))
			goto out;

		VM_BUG_ON(PageCompound(page));
		BUG_ON(!PageAnon(page));
		VM_BUG_ON(!PageSwapBacked(page));

		/* cannot use mapcount: can't collapse if there's a gup pin */
		if (page_count(page) != 1)
			goto out;
		/*
		 * We can do it before isolate_lru_page because the
		 * page can't be freed from under us. NOTE: PG_lock
		 * is needed to serialize against split_huge_page
		 * when invoked from the VM.
		 */
		if (!trylock_page(page))
			goto out;
		/*
		 * Isolate the page to avoid collapsing an hugepage
		 * currently in use by the VM.
		 */
		if (isolate_lru_page(page)) {
			unlock_page(page);
			goto out;
		}
		/* 0 stands for page_is_file_cache(page) == false */
		inc_zone_page_state(page, NR_ISOLATED_ANON + 0);
		VM_BUG_ON(!PageLocked(page));
		VM_BUG_ON(PageLRU(page));

		/* If there is no mapped pte young don't collapse the page */
		if (pte_young(pteval) || PageReferenced(page) ||
		    mmu_notifier_test_young(vma->vm_mm, address))
			referenced = 1;
	}
	if (likely(referenced))
		return 1;
out:
	release_pte_pages(pte, _pte);
	return 0;
}

static void __collapse_huge_page_copy(pte_t *pte, struct page *page,
				      struct vm_area_struct *vma,
				      unsigned long address,
				      spinlock_t *ptl)
{
	pte_t *_pte;
	for (_pte = pte; _pte < pte+HPAGE_PMD_NR; _pte++) {
		pte_t pteval = *_pte;
		struct page *src_page;

		if (pte_none(pteval)) {
			clear_user_highpage(page, address);
			add_mm_counter(vma->vm_mm, MM_ANONPAGES, 1);
		} else {
			src_page = pte_page(pteval);
			copy_user_highpage(page, src_page, address, vma);
			VM_BUG_ON(page_mapcount(src_page) != 1);
			release_pte_page(src_page);
			/*
			 * ptl mostly unnecessary, but preempt has to
			 * be disabled to update the per-cpu stats
			 * inside page_remove_rmap().
			 */
			spin_lock(ptl);
			/*
			 * paravirt calls inside pte_clear here are
			 * superfluous.
			 */
			pte_clear(vma->vm_mm, address, _pte);
			page_remove_rmap(src_page);
			spin_unlock(ptl);
			free_page_and_swap_cache(src_page);
		}

		address += PAGE_SIZE;
		page++;
	}
}

static void khugepaged_alloc_sleep(void)
{
	wait_event_freezable_timeout(khugepaged_wait, false,
			msecs_to_jiffies(khugepaged_alloc_sleep_millisecs));
}

#ifdef CONFIG_NUMA
static bool khugepaged_prealloc_page(struct page **hpage, bool *wait)
{
	if (IS_ERR(*hpage)) {
		if (!*wait)
			return false;

		*wait = false;
		*hpage = NULL;
		khugepaged_alloc_sleep();
	} else if (*hpage) {
		put_page(*hpage);
		*hpage = NULL;
	}

	return true;
}

static struct page
*khugepaged_alloc_page(struct page **hpage, struct mm_struct *mm,
		       struct vm_area_struct *vma, unsigned long address,
		       int node)
{
	VM_BUG_ON(*hpage);
	/*
	 * Allocate the page while the vma is still valid and under
	 * the mmap_sem read mode so there is no memory allocation
	 * later when we take the mmap_sem in write mode. This is more
	 * friendly behavior (OTOH it may actually hide bugs) to
	 * filesystems in userland with daemons allocating memory in
	 * the userland I/O paths.  Allocating memory with the
	 * mmap_sem in read mode is good idea also to allow greater
	 * scalability.
	 */
	*hpage  = alloc_hugepage_vma(khugepaged_defrag(), vma, address,
				      node, __GFP_OTHER_NODE);

	/*
	 * After allocating the hugepage, release the mmap_sem read lock in
	 * preparation for taking it in write mode.
	 */
	up_read(&mm->mmap_sem);
	if (unlikely(!*hpage)) {
		count_vm_event(THP_COLLAPSE_ALLOC_FAILED);
		*hpage = ERR_PTR(-ENOMEM);
		return NULL;
	}

	count_vm_event(THP_COLLAPSE_ALLOC);
	return *hpage;
}
#else
static struct page *khugepaged_alloc_hugepage(bool *wait)
{
	struct page *hpage;

	do {
		hpage = alloc_hugepage(khugepaged_defrag());
		if (!hpage) {
			count_vm_event(THP_COLLAPSE_ALLOC_FAILED);
			if (!*wait)
				return NULL;

			*wait = false;
			khugepaged_alloc_sleep();
		} else
			count_vm_event(THP_COLLAPSE_ALLOC);
	} while (unlikely(!hpage) && likely(khugepaged_enabled()));

	return hpage;
}

static bool khugepaged_prealloc_page(struct page **hpage, bool *wait)
{
	if (!*hpage)
		*hpage = khugepaged_alloc_hugepage(wait);

	if (unlikely(!*hpage))
		return false;

	return true;
}

static struct page
*khugepaged_alloc_page(struct page **hpage, struct mm_struct *mm,
		       struct vm_area_struct *vma, unsigned long address,
		       int node)
{
	up_read(&mm->mmap_sem);
	VM_BUG_ON(!*hpage);
	return  *hpage;
}
#endif

static bool hugepage_vma_check(struct vm_area_struct *vma)
{
	if ((!(vma->vm_flags & VM_HUGEPAGE) && !khugepaged_always()) ||
	    (vma->vm_flags & VM_NOHUGEPAGE))
		return false;

	if (!vma->anon_vma || vma->vm_ops)
		return false;
	if (is_vma_temporary_stack(vma))
		return false;
	VM_BUG_ON(vma->vm_flags & VM_NO_THP);
	return true;
}

static void collapse_huge_page(struct mm_struct *mm,
				   unsigned long address,
				   struct page **hpage,
				   struct vm_area_struct *vma,
				   int node)
{
	pmd_t *pmd, _pmd;
	pte_t *pte;
	pgtable_t pgtable;
	struct page *new_page;
	spinlock_t *ptl;
	int isolated;
	unsigned long hstart, hend;
	unsigned long mmun_start;	/* For mmu_notifiers */
	unsigned long mmun_end;		/* For mmu_notifiers */

	VM_BUG_ON(address & ~HPAGE_PMD_MASK);

	/* release the mmap_sem read lock. */
	new_page = khugepaged_alloc_page(hpage, mm, vma, address, node);
	if (!new_page)
		return;

	if (unlikely(mem_cgroup_newpage_charge(new_page, mm, GFP_KERNEL)))
		return;

	/*
	 * Prevent all access to pagetables with the exception of
	 * gup_fast later hanlded by the ptep_clear_flush and the VM
	 * handled by the anon_vma lock + PG_lock.
	 */
	down_write(&mm->mmap_sem);
	if (unlikely(khugepaged_test_exit(mm)))
		goto out;

	vma = find_vma(mm, address);
	hstart = (vma->vm_start + ~HPAGE_PMD_MASK) & HPAGE_PMD_MASK;
	hend = vma->vm_end & HPAGE_PMD_MASK;
	if (address < hstart || address + HPAGE_PMD_SIZE > hend)
		goto out;
	if (!hugepage_vma_check(vma))
		goto out;
	pmd = mm_find_pmd(mm, address);
	if (!pmd)
		goto out;
	if (pmd_trans_huge(*pmd))
		goto out;

	anon_vma_lock_write(vma->anon_vma);

	pte = pte_offset_map(pmd, address);
	ptl = pte_lockptr(mm, pmd);

	mmun_start = address;
	mmun_end   = address + HPAGE_PMD_SIZE;
	mmu_notifier_invalidate_range_start(mm, mmun_start, mmun_end);
	spin_lock(&mm->page_table_lock); /* probably unnecessary */
	/*
	 * After this gup_fast can't run anymore. This also removes
	 * any huge TLB entry from the CPU so we won't allow
	 * huge and small TLB entries for the same virtual address
	 * to avoid the risk of CPU bugs in that area.
	 */
	_pmd = pmdp_clear_flush(vma, address, pmd);
	spin_unlock(&mm->page_table_lock);
	mmu_notifier_invalidate_range_end(mm, mmun_start, mmun_end);

	spin_lock(ptl);
	isolated = __collapse_huge_page_isolate(vma, address, pte);
	spin_unlock(ptl);

	if (unlikely(!isolated)) {
		pte_unmap(pte);
		spin_lock(&mm->page_table_lock);
		BUG_ON(!pmd_none(*pmd));
		set_pmd_at(mm, address, pmd, _pmd);
		spin_unlock(&mm->page_table_lock);
		anon_vma_unlock(vma->anon_vma);
		goto out;
	}

	/*
	 * All pages are isolated and locked so anon_vma rmap
	 * can't run anymore.
	 */
	anon_vma_unlock(vma->anon_vma);

	__collapse_huge_page_copy(pte, new_page, vma, address, ptl);
	pte_unmap(pte);
	__SetPageUptodate(new_page);
	pgtable = pmd_pgtable(_pmd);

	_pmd = mk_huge_pmd(new_page, vma);

	/*
	 * spin_lock() below is not the equivalent of smp_wmb(), so
	 * this is needed to avoid the copy_huge_page writes to become
	 * visible after the set_pmd_at() write.
	 */
	smp_wmb();

	spin_lock(&mm->page_table_lock);
	BUG_ON(!pmd_none(*pmd));
	page_add_new_anon_rmap(new_page, vma, address);
	set_pmd_at(mm, address, pmd, _pmd);
	update_mmu_cache_pmd(vma, address, pmd);
	pgtable_trans_huge_deposit(mm, pgtable);
	spin_unlock(&mm->page_table_lock);

	*hpage = NULL;

	khugepaged_pages_collapsed++;
out_up_write:
	up_write(&mm->mmap_sem);
	return;

out:
	mem_cgroup_uncharge_page(new_page);
	goto out_up_write;
}

static int khugepaged_scan_pmd(struct mm_struct *mm,
			       struct vm_area_struct *vma,
			       unsigned long address,
			       struct page **hpage)
{
	pmd_t *pmd;
	pte_t *pte, *_pte;
	int ret = 0, referenced = 0, none = 0;
	struct page *page;
	unsigned long _address;
	spinlock_t *ptl;
	int node = -1;

	VM_BUG_ON(address & ~HPAGE_PMD_MASK);

	pmd = mm_find_pmd(mm, address);
	if (!pmd)
		goto out;
	if (pmd_trans_huge(*pmd))
		goto out;

	pte = pte_offset_map_lock(mm, pmd, address, &ptl);
	for (_address = address, _pte = pte; _pte < pte+HPAGE_PMD_NR;
	     _pte++, _address += PAGE_SIZE) {
		pte_t pteval = *_pte;
		if (pte_none(pteval)) {
			if (++none <= khugepaged_max_ptes_none)
				continue;
			else
				goto out_unmap;
		}
		if (!pte_present(pteval) || !pte_write(pteval))
			goto out_unmap;
		page = vm_normal_page(vma, _address, pteval);
		if (unlikely(!page))
			goto out_unmap;
		/*
		 * Chose the node of the first page. This could
		 * be more sophisticated and look at more pages,
		 * but isn't for now.
		 */
		if (node == -1)
			node = page_to_nid(page);
		VM_BUG_ON(PageCompound(page));
		if (!PageLRU(page) || PageLocked(page) || !PageAnon(page))
			goto out_unmap;
		/* cannot use mapcount: can't collapse if there's a gup pin */
		if (page_count(page) != 1)
			goto out_unmap;
		if (pte_young(pteval) || PageReferenced(page) ||
		    mmu_notifier_test_young(vma->vm_mm, address))
			referenced = 1;
	}
	if (referenced)
		ret = 1;
out_unmap:
	pte_unmap_unlock(pte, ptl);
	if (ret)
		/* collapse_huge_page will return with the mmap_sem released */
		collapse_huge_page(mm, address, hpage, vma, node);
out:
	return ret;
}

static void collect_mm_slot(struct mm_slot *mm_slot)
{
	struct mm_struct *mm = mm_slot->mm;

	VM_BUG_ON(NR_CPUS != 1 && !spin_is_locked(&khugepaged_mm_lock));

	if (khugepaged_test_exit(mm)) {
		/* free mm_slot */
		hlist_del(&mm_slot->hash);
		list_del(&mm_slot->mm_node);

		/*
		 * Not strictly needed because the mm exited already.
		 *
		 * clear_bit(MMF_VM_HUGEPAGE, &mm->flags);
		 */

		/* khugepaged_mm_lock actually not necessary for the below */
		free_mm_slot(mm_slot);
		mmdrop(mm);
	}
}

static unsigned int khugepaged_scan_mm_slot(unsigned int pages,
					    struct page **hpage)
	__releases(&khugepaged_mm_lock)
	__acquires(&khugepaged_mm_lock)
{
	struct mm_slot *mm_slot;
	struct mm_struct *mm;
	struct vm_area_struct *vma;
	int progress = 0;

	VM_BUG_ON(!pages);
	VM_BUG_ON(NR_CPUS != 1 && !spin_is_locked(&khugepaged_mm_lock));

	if (khugepaged_scan.mm_slot)
		mm_slot = khugepaged_scan.mm_slot;
	else {
		mm_slot = list_entry(khugepaged_scan.mm_head.next,
				     struct mm_slot, mm_node);
		khugepaged_scan.address = 0;
		khugepaged_scan.mm_slot = mm_slot;
	}
	spin_unlock(&khugepaged_mm_lock);

	mm = mm_slot->mm;
	down_read(&mm->mmap_sem);
	if (unlikely(khugepaged_test_exit(mm)))
		vma = NULL;
	else
		vma = find_vma(mm, khugepaged_scan.address);

	progress++;
	for (; vma; vma = vma->vm_next) {
		unsigned long hstart, hend;

		cond_resched();
		if (unlikely(khugepaged_test_exit(mm))) {
			progress++;
			break;
		}
		if (!hugepage_vma_check(vma)) {
skip:
			progress++;
			continue;
		}
		hstart = (vma->vm_start + ~HPAGE_PMD_MASK) & HPAGE_PMD_MASK;
		hend = vma->vm_end & HPAGE_PMD_MASK;
		if (hstart >= hend)
			goto skip;
		if (khugepaged_scan.address > hend)
			goto skip;
		if (khugepaged_scan.address < hstart)
			khugepaged_scan.address = hstart;
		VM_BUG_ON(khugepaged_scan.address & ~HPAGE_PMD_MASK);

		while (khugepaged_scan.address < hend) {
			int ret;
			cond_resched();
			if (unlikely(khugepaged_test_exit(mm)))
				goto breakouterloop;

			VM_BUG_ON(khugepaged_scan.address < hstart ||
				  khugepaged_scan.address + HPAGE_PMD_SIZE >
				  hend);
			ret = khugepaged_scan_pmd(mm, vma,
						  khugepaged_scan.address,
						  hpage);
			/* move to next address */
			khugepaged_scan.address += HPAGE_PMD_SIZE;
			progress += HPAGE_PMD_NR;
			if (ret)
				/* we released mmap_sem so break loop */
				goto breakouterloop_mmap_sem;
			if (progress >= pages)
				goto breakouterloop;
		}
	}
breakouterloop:
	up_read(&mm->mmap_sem); /* exit_mmap will destroy ptes after this */
breakouterloop_mmap_sem:

	spin_lock(&khugepaged_mm_lock);
	VM_BUG_ON(khugepaged_scan.mm_slot != mm_slot);
	/*
	 * Release the current mm_slot if this mm is about to die, or
	 * if we scanned all vmas of this mm.
	 */
	if (khugepaged_test_exit(mm) || !vma) {
		/*
		 * Make sure that if mm_users is reaching zero while
		 * khugepaged runs here, khugepaged_exit will find
		 * mm_slot not pointing to the exiting mm.
		 */
		if (mm_slot->mm_node.next != &khugepaged_scan.mm_head) {
			khugepaged_scan.mm_slot = list_entry(
				mm_slot->mm_node.next,
				struct mm_slot, mm_node);
			khugepaged_scan.address = 0;
		} else {
			khugepaged_scan.mm_slot = NULL;
			khugepaged_full_scans++;
		}

		collect_mm_slot(mm_slot);
	}

	return progress;
}

static int khugepaged_has_work(void)
{
	return !list_empty(&khugepaged_scan.mm_head) &&
		khugepaged_enabled();
}

static int khugepaged_wait_event(void)
{
	return !list_empty(&khugepaged_scan.mm_head) ||
		kthread_should_stop();
}

static void khugepaged_do_scan(void)
{
	struct page *hpage = NULL;
	unsigned int progress = 0, pass_through_head = 0;
	unsigned int pages = khugepaged_pages_to_scan;
	bool wait = true;

	barrier(); /* write khugepaged_pages_to_scan to local stack */

	while (progress < pages) {
		if (!khugepaged_prealloc_page(&hpage, &wait))
			break;

		cond_resched();

		if (unlikely(kthread_should_stop() || freezing(current)))
			break;

		spin_lock(&khugepaged_mm_lock);
		if (!khugepaged_scan.mm_slot)
			pass_through_head++;
		if (khugepaged_has_work() &&
		    pass_through_head < 2)
			progress += khugepaged_scan_mm_slot(pages - progress,
							    &hpage);
		else
			progress = pages;
		spin_unlock(&khugepaged_mm_lock);
	}

	if (!IS_ERR_OR_NULL(hpage))
		put_page(hpage);
}

static void khugepaged_wait_work(void)
{
	try_to_freeze();

	if (khugepaged_has_work()) {
		if (!khugepaged_scan_sleep_millisecs)
			return;

		wait_event_freezable_timeout(khugepaged_wait,
					     kthread_should_stop(),
			msecs_to_jiffies(khugepaged_scan_sleep_millisecs));
		return;
	}

	if (khugepaged_enabled())
		wait_event_freezable(khugepaged_wait, khugepaged_wait_event());
}

static int khugepaged(void *none)
{
	struct mm_slot *mm_slot;

	set_freezable();
	set_user_nice(current, 19);

	while (!kthread_should_stop()) {
		khugepaged_do_scan();
		khugepaged_wait_work();
	}

	spin_lock(&khugepaged_mm_lock);
	mm_slot = khugepaged_scan.mm_slot;
	khugepaged_scan.mm_slot = NULL;
	if (mm_slot)
		collect_mm_slot(mm_slot);
	spin_unlock(&khugepaged_mm_lock);
	return 0;
}

static void __split_huge_zero_page_pmd(struct vm_area_struct *vma,
		unsigned long haddr, pmd_t *pmd)
{
	struct mm_struct *mm = vma->vm_mm;
	pgtable_t pgtable;
	pmd_t _pmd;
	int i;

	pmdp_clear_flush(vma, haddr, pmd);
	/* leave pmd empty until pte is filled */

	pgtable = pgtable_trans_huge_withdraw(mm);
	pmd_populate(mm, &_pmd, pgtable);

	for (i = 0; i < HPAGE_PMD_NR; i++, haddr += PAGE_SIZE) {
		pte_t *pte, entry;
		entry = pfn_pte(my_zero_pfn(haddr), vma->vm_page_prot);
		entry = pte_mkspecial(entry);
		pte = pte_offset_map(&_pmd, haddr);
		VM_BUG_ON(!pte_none(*pte));
		set_pte_at(mm, haddr, pte, entry);
		pte_unmap(pte);
	}
	smp_wmb(); /* make pte visible before pmd */
	pmd_populate(mm, pmd, pgtable);
	put_huge_zero_page();
}

void __split_huge_page_pmd(struct vm_area_struct *vma, unsigned long address,
		pmd_t *pmd)
{
	struct page *page;
	struct mm_struct *mm = vma->vm_mm;
	unsigned long haddr = address & HPAGE_PMD_MASK;
	unsigned long mmun_start;	/* For mmu_notifiers */
	unsigned long mmun_end;		/* For mmu_notifiers */

	BUG_ON(vma->vm_start > haddr || vma->vm_end < haddr + HPAGE_PMD_SIZE);

	mmun_start = haddr;
	mmun_end   = haddr + HPAGE_PMD_SIZE;
	mmu_notifier_invalidate_range_start(mm, mmun_start, mmun_end);
	spin_lock(&mm->page_table_lock);
	if (unlikely(!pmd_trans_huge(*pmd))) {
		spin_unlock(&mm->page_table_lock);
		mmu_notifier_invalidate_range_end(mm, mmun_start, mmun_end);
		return;
	}
	if (is_huge_zero_pmd(*pmd)) {
		__split_huge_zero_page_pmd(vma, haddr, pmd);
		spin_unlock(&mm->page_table_lock);
		mmu_notifier_invalidate_range_end(mm, mmun_start, mmun_end);
		return;
	}
	page = pmd_page(*pmd);
	VM_BUG_ON(!page_count(page));
	get_page(page);
	spin_unlock(&mm->page_table_lock);
	mmu_notifier_invalidate_range_end(mm, mmun_start, mmun_end);

	split_huge_page(page);

	put_page(page);
	BUG_ON(pmd_trans_huge(*pmd));
}

void split_huge_page_pmd_mm(struct mm_struct *mm, unsigned long address,
		pmd_t *pmd)
{
	struct vm_area_struct *vma;

	vma = find_vma(mm, address);
	BUG_ON(vma == NULL);
	split_huge_page_pmd(vma, address, pmd);
}

static void split_huge_page_address(struct mm_struct *mm,
				    unsigned long address)
{
	pmd_t *pmd;

	VM_BUG_ON(!(address & ~HPAGE_PMD_MASK));

	pmd = mm_find_pmd(mm, address);
	if (!pmd)
		return;
	/*
	 * Caller holds the mmap_sem write mode, so a huge pmd cannot
	 * materialize from under us.
	 */
	split_huge_page_pmd_mm(mm, address, pmd);
}

void __vma_adjust_trans_huge(struct vm_area_struct *vma,
			     unsigned long start,
			     unsigned long end,
			     long adjust_next)
{
	/*
	 * If the new start address isn't hpage aligned and it could
	 * previously contain an hugepage: check if we need to split
	 * an huge pmd.
	 */
	if (start & ~HPAGE_PMD_MASK &&
	    (start & HPAGE_PMD_MASK) >= vma->vm_start &&
	    (start & HPAGE_PMD_MASK) + HPAGE_PMD_SIZE <= vma->vm_end)
		split_huge_page_address(vma->vm_mm, start);

	/*
	 * If the new end address isn't hpage aligned and it could
	 * previously contain an hugepage: check if we need to split
	 * an huge pmd.
	 */
	if (end & ~HPAGE_PMD_MASK &&
	    (end & HPAGE_PMD_MASK) >= vma->vm_start &&
	    (end & HPAGE_PMD_MASK) + HPAGE_PMD_SIZE <= vma->vm_end)
		split_huge_page_address(vma->vm_mm, end);

	/*
	 * If we're also updating the vma->vm_next->vm_start, if the new
	 * vm_next->vm_start isn't page aligned and it could previously
	 * contain an hugepage: check if we need to split an huge pmd.
	 */
	if (adjust_next > 0) {
		struct vm_area_struct *next = vma->vm_next;
		unsigned long nstart = next->vm_start;
		nstart += adjust_next << PAGE_SHIFT;
		if (nstart & ~HPAGE_PMD_MASK &&
		    (nstart & HPAGE_PMD_MASK) >= next->vm_start &&
		    (nstart & HPAGE_PMD_MASK) + HPAGE_PMD_SIZE <= next->vm_end)
			split_huge_page_address(next->vm_mm, nstart);
	}
}<|MERGE_RESOLUTION|>--- conflicted
+++ resolved
@@ -19,11 +19,8 @@
 #include <linux/freezer.h>
 #include <linux/mman.h>
 #include <linux/pagemap.h>
-<<<<<<< HEAD
-
-=======
 #include <linux/migrate.h>
->>>>>>> 4fc3f1d6
+
 #include <asm/tlb.h>
 #include <asm/pgalloc.h>
 #include "internal.h"
@@ -1463,10 +1460,6 @@
 	if (__pmd_trans_huge_lock(pmd, vma) == 1) {
 		pmd_t entry;
 		entry = pmdp_get_and_clear(mm, addr, pmd);
-<<<<<<< HEAD
-		entry = pmd_modify(entry, newprot);
-		BUG_ON(pmd_write(entry));
-=======
 		if (!prot_numa)
 			entry = pmd_modify(entry, newprot);
 		else {
@@ -1478,7 +1471,7 @@
 				entry = pmd_mknuma(entry);
 			}
 		}
->>>>>>> 4fc3f1d6
+		BUG_ON(pmd_write(entry));
 		set_pmd_at(mm, addr, pmd, entry);
 		spin_unlock(&vma->vm_mm->page_table_lock);
 		ret = 1;
